--- conflicted
+++ resolved
@@ -1,4 +1,3 @@
-<<<<<<< HEAD
 # Downloaded from: http://websvn.kde.org/trunk/KDE/kdelibs/cmake/modules/
 # License: see the accompanying COPYING-CMAKE-SCRIPTS file
 #
@@ -83,90 +82,4 @@
 endif (FREETYPE_LIBRARIES AND FREETYPE_INCLUDE_DIR)
 
 set(FREETYPE_INCLUDE_DIRS "${FREETYPE_INCLUDE_DIR}") 
-=======
-# Downloaded from: http://websvn.kde.org/trunk/KDE/kdelibs/cmake/modules/
-# License: see the accompanying COPYING-CMAKE-SCRIPTS file
-#
-# Modifications:
-# 2008.01.16 Tobi Vollebregt -- don't use freetype-config on MinGW
-#                            -- special case FREETYPE_INCLUDE_DIR for MinGW
-
-# - Try to find the freetype library
-# Once done this will define
-#
-#  FREETYPE_FOUND - system has Freetype
-#  FREETYPE_INCLUDE_DIRS - the FREETYPE include directories
-#  FREETYPE_LIBRARIES - Link these to use FREETYPE
-#  FREETYPE_INCLUDE_DIR - internal
-
-# Copyright (c) 2006, Laurent Montel, <montel@kde.org>
-#
-# Redistribution and use is allowed according to the terms of the BSD license.
-# For details see the accompanying COPYING-CMAKE-SCRIPTS file.
-
-if (FREETYPE_LIBRARIES AND FREETYPE_INCLUDE_DIR)
-
-  # in cache already
-  set(FREETYPE_FOUND TRUE)
-
-else (FREETYPE_LIBRARIES AND FREETYPE_INCLUDE_DIR)
-
-  find_program(FREETYPECONFIG_EXECUTABLE NAMES freetype-config PATHS
-     /opt/local/bin
-  )
-
-  #reset vars
-  set(FREETYPE_LIBRARIES)
-  set(FREETYPE_INCLUDE_DIR)
-
-  # if freetype-config has been found
-  if(FREETYPECONFIG_EXECUTABLE AND NOT MINGW)
-
-    exec_program(${FREETYPECONFIG_EXECUTABLE} ARGS --libs RETURN_VALUE _return_VALUE OUTPUT_VARIABLE FREETYPE_LIBRARIES)
-
-    exec_program(${FREETYPECONFIG_EXECUTABLE} ARGS --cflags RETURN_VALUE _return_VALUE OUTPUT_VARIABLE _freetype_pkgconfig_output)
-    if(FREETYPE_LIBRARIES AND _freetype_pkgconfig_output)
-      set(FREETYPE_FOUND TRUE)
-
-      # freetype-config can print out more than one -I, so we need to chop it up
-      # into a list and process each entry separately
-      separate_arguments(_freetype_pkgconfig_output)
-      foreach(value ${_freetype_pkgconfig_output})
-        string(REGEX REPLACE "-I(.+)" "\\1" value "${value}")
-        set(FREETYPE_INCLUDE_DIR ${FREETYPE_INCLUDE_DIR} ${value})
-      endforeach(value)
-    endif(FREETYPE_LIBRARIES AND _freetype_pkgconfig_output)
-
-    set( FREETYPE_LIBRARIES ${FREETYPE_LIBRARIES} CACHE STRING "The libraries for freetype" )
-
-    mark_as_advanced(FREETYPE_LIBRARIES FREETYPE_INCLUDE_DIR)
-
-  else(FREETYPECONFIG_EXECUTABLE AND NOT MINGW)
-    if(MINGW)
-      find_path (FREETYPE_INCLUDE_DIR freetype/freetype.h)
-    else(MINGW)
-      find_path (FREETYPE_INCLUDE_DIR freetype2/freetype/freetype.h)
-      set (FREETYPE_INCLUDE_DIR ${FREETYPE_INCLUDE_DIR}/freetype2)
-    endif(MINGW)
-    find_library(FREETYPE_LIBRARIES freetype)
-    if(FREETYPE_INCLUDE_DIR AND FREETYPE_LIBRARIES)
-        set(FREETYPE_FOUND TRUE)
-    endif(FREETYPE_INCLUDE_DIR AND FREETYPE_LIBRARIES)
-  endif(FREETYPECONFIG_EXECUTABLE AND NOT MINGW)
-
-
-  if (FREETYPE_FOUND)
-    if (NOT Freetype_FIND_QUIETLY)
-       message(STATUS "Found Freetype: ${FREETYPE_LIBRARIES}")
-    endif (NOT Freetype_FIND_QUIETLY)
-  else (FREETYPE_FOUND)
-    if (Freetype_FIND_REQUIRED)
-       message(FATAL_ERROR "Could not find FreeType library")
-    endif (Freetype_FIND_REQUIRED)
-  endif (FREETYPE_FOUND)
-
-endif (FREETYPE_LIBRARIES AND FREETYPE_INCLUDE_DIR)
-
-set(FREETYPE_INCLUDE_DIRS "${FREETYPE_INCLUDE_DIR}") 
->>>>>>> 7943d188
 mark_as_advanced(FREETYPE_LIBRARIES FREETYPECONFIG_EXECUTABLE)