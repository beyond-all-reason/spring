/* This file is part of the Spring engine (GPL v2 or later), see LICENSE.html */

#ifndef MOD_INFO_H
#define MOD_INFO_H

#include <string>
#include "Sim/Path/PFSTypes.h"

class CModInfo
{
public:
	CModInfo() { ResetState(); }

	void ResetState();
	void Init(const std::string& modFileName);

	/**
	 * The archive file name.
	 * examples: "Supreme Annihilation U32 V1.0.sdz", "BA704.sd7", "133855d253e657e9406122f346cfe8f1.sdp"
	 */
	std::string filename;

	/**
	 * The human readable name (including version).
	 * The lower-case version of this is used for dependency checking.
	 * examples: "Supreme Annihilation U32 V1.0", "Balanced Annihilation V7.04", "Balanced Annihilation V7.11"
	 */
	std::string humanName;
	std::string humanNameVersioned;
	/**
	 * The short name (not including version).
	 * examples: "SA", "BA", "BA"
	 */
	std::string shortName;
	/**
	 * The version
	 * examples: "U32 V1.0", "7.04", "7.11"
	 */
	std::string version;
	std::string mutator;
	std::string description;

	// Movement behaviour
<<<<<<< HEAD
	bool preferShortestPath;         //< if pathing system supports it, use shortest route instead of fastest route
	bool allowDirectionalPathing;    //< determines if ground speed going downhill != going uphill
=======
>>>>>>> 6c9f788a
	bool allowAircraftToLeaveMap;    //< determines if gunships are allowed to leave map boundaries
	bool allowAircraftToHitGround;   //< determines if aircraft (both types) can collide with terrain
	bool allowPushingEnemyUnits;     //< determines if enemy (ground-)units can be pushed during collisions
	bool allowCrushingAlliedUnits;   //< determines if allied (ground-)units can be crushed during collisions
	bool allowUnitCollisionDamage;   //< determines if units take damage from (skidding) collisions
	bool allowUnitCollisionOverlap;  //< determines if unit footprints are allowed to semi-overlap during collisions
	bool allowSepAxisCollisionTest;  //< determines if (ground-)units perform collision-testing via the SAT
	bool allowGroundUnitGravity;     //< determines if (ground-)units experience gravity during regular movement
	bool allowHoverUnitStrafing;     //< determines if (hover-)units carry their momentum sideways when turning

	// relative to a unit's maxspeed (default: inf)
	float maxCollisionPushMultiplier;

	// rate in sim frames that a unit's position in the quad grid is updated (default: 3)
	// a lower number will increase CPU load, but increase accuracy of collision detection
	int unitQuadPositionUpdateRate;

	// rate in sim frames that ground/sea units update their unit collision avoidance vectors (default: 3)
	// a lower number will increase CPU load, but improve reaction time of collision avoidance
	int groundUnitCollisionAvoidanceUpdateRate;

	// Build behaviour
	/// Should constructions without builders decay?
	bool constructionDecay;
	/// How long until they start decaying?
	int constructionDecayTime;
	/// How fast do they decay?
	float constructionDecaySpeed;

	// Damage behaviour
	/// unit pieces flying off (usually on death)
	float debrisDamage;

	/* FIXME: ideally things like debris / forest fire AoE would also
	 * be configurable, but it would be best to implement it as a fake
	 * weapon def as opposed to a loose collection of modrules. */

	// Reclaim behaviour
	/// 0 = 1 reclaimer per feature max, otherwise unlimited
	int multiReclaim;
	/// 0 = gradual reclaim, 1 = all reclaimed at end, otherwise reclaim in reclaimMethod chunks
	int reclaimMethod;
	/// 0 = Revert to wireframe and gradual reclaim, 1 = Subtract HP and give full metal at end, default 1
	int reclaimUnitMethod;
	/// How much energy should reclaiming a unit cost, default 0.0
	float reclaimUnitEnergyCostFactor;
	/// How much metal should reclaim return, default 1.0
	float reclaimUnitEfficiency;
	/// How much should energy should reclaiming a feature cost, default 0.0
	float reclaimFeatureEnergyCostFactor;
	/// Does wireframe reclaim drain health? default true
	bool reclaimUnitDrainHealth;
	/// Allow reclaiming enemies? default true
	bool reclaimAllowEnemies;
	/// Allow reclaiming allies? default true
	bool reclaimAllowAllies;

	// Repair behaviour
	/// How much should energy should repair cost, default 0.0
	float repairEnergyCostFactor;

	// Resurrect behaviour
	/// How much should energy should resurrect cost, default 0.5
	float resurrectEnergyCostFactor;

	// Capture behaviour
	/// How much should energy should capture cost, default 0.0
	float captureEnergyCostFactor;


	float unitExpMultiplier;
	float unitExpPowerScale;
	float unitExpHealthScale;
	float unitExpReloadScale;


	// Paralyze behaviour
	/// time it takes for paralysis to decay by 100% in seconds
	float paralyzeDeclineRate;

	/// paralyze unit depending on maxHealth? if not depending on current health, default true
	bool paralyzeOnMaxHealth;


	// Transportation behaviour
	/// 0 = all ground units cannot be transported, 1 = all ground units can be transported (mass and size restrictions still apply). Defaults to 1.
	int transportGround;
	/// 0 = all hover units cannot be transported, 1 = all hover units can be transported (mass and size restrictions still apply). Defaults to 0.
	int transportHover;
	/// 0 = all naval units cannot be transported, 1 = all naval units can be transported (mass and size restrictions still apply). Defaults to 0.
	int transportShip;
	/// 0 = all air units cannot be transported, 1 = all air units can be transported (mass and size restrictions still apply). Defaults to 0.
	int transportAir;
	/// 0 = transported units cannot be manually or automatically targeted
	int targetableTransportedUnits;

	// Fire-on-dying-units behaviour
	/// 1 = units fire at enemies running Killed() script, 0 = units ignore such enemies
	int fireAtKilled;
	/// 1 = units fire at crashing aircrafts, 0 = units ignore crashing aircrafts
	int fireAtCrashing;

	/// 0=no flanking bonus;  1=global coords, mobile;  2=unit coords, mobile;  3=unit coords, locked
	int flankingBonusModeDefault;

	// maximum damage bonus granted by flanking bonus. Can use a number less than 1 to reduce damage.
	float flankingBonusMaxDefault;

	// mininum damage bonus granted by flnaking bonus. Can use a number less than 1 to reduce damage.
	float flankingBonusMinDefault;

	// Sensor behaviour
	/// miplevel for los
	int losMipLevel;
	/// miplevel to use for airlos
	int airMipLevel;
	/// miplevel to use for radar, sonar, seismic, jammer, ...
	int radarMipLevel;

	/// when underwater, units are not in LOS unless also in sonar
	bool requireSonarUnderWater;
	/// when unit->alwaysVisible is true, it is visible even when cloaked
	bool alwaysVisibleOverridesCloaked;
	/// ignore enemies when checking decloak if they are further than their spherical sight range
	bool decloakRequiresLineOfSight;
	/// should _all_ allyteams share the same jammermap
	bool separateJammers;


	enum {
		FEATURELOS_NONE = 0,
		FEATURELOS_GAIAONLY,
		FEATURELOS_GAIAALLIED,
		FEATURELOS_ALL,
	};

	/// feature visibility style: 0 - no LOS for features, 1 - gaia features visible
	/// 2 - gaia/allied features visible, 3 - all features visible
	int featureVisibility;

	// PFS
	/// which pathfinder system (NOP, DEFAULT/legacy, or QT) the mod will use
	int pathFinderSystem;

	/// Minimum delay after unit has made progress to next waypoint before allowing repath
	int pfRepathDelayInFrames;

	/// Minimum wait time after the the last repath before a unit is permitted to request a new one.
	int pfRepathMaxRateInFrames;

	/// Point at which a region is considered bad for raw path tracing.
	float pfRawMoveSpeedThreshold;

	/// Limits how many nodes the QTPFS pathing system is permitted to search. A smaller number
	/// improves CPU performance, but a larger number will resolve longer paths better, without
	/// needing to refresh the path.
	int qtMaxNodesSearched;

	/// Limits how many nodes the QTPFS pathing system is permitted to search, like
	/// qtMaxNodesSearched, except that it calculated based off a relative to walkable nodes
	/// in the map. The larger of this and qtMaxNodesSearched will be used.
	float qtMaxNodesSearchedRelativeToMapOpenNodes;

	/// Minimum size, in elmos, an incomplete path has to be to allow the path to be refreshed.
	/// Once the path is smaller than this distance then the system assumes the path cannot be
	/// improved further. A larger number reduces CPU usage, but also increses the chance that
	/// a unit will become trapped in a complex terrain/base setup even if there's a route that
	/// would bring the unit nearer to the goal.
	float qtRefreshPathMinDist;

	/// Enable to reduce CPU usage, but also reduce quality of resultant paths.
	bool qtLowerQualityPaths;

	float pfRawDistMult;
	float pfUpdateRateScale;

	bool enableSmoothMesh;

	/// Reduce the resolution of the smooth mesh by the divider value. Increasing the value reduces
	/// the accuracy of the smooth mesh, but improves performance. Minimum 1, default 2.
	int smoothMeshResDivider;

	/// Radius in heightmap squares to use the smooth the mesh gradients. Increasing value
	/// increases the area that a given point uses to find the local heighest point, and the
	/// distance of the slope. Default is 40.
	int smoothMeshSmoothRadius;

	int quadFieldQuadSizeInElmos;

	bool allowTake;
	bool allowEnginePlayerlist;
};

extern CModInfo modInfo;

#endif // MOD_INFO_H
<|MERGE_RESOLUTION|>--- conflicted
+++ resolved
@@ -41,11 +41,8 @@
 	std::string description;
 
 	// Movement behaviour
-<<<<<<< HEAD
 	bool preferShortestPath;         //< if pathing system supports it, use shortest route instead of fastest route
 	bool allowDirectionalPathing;    //< determines if ground speed going downhill != going uphill
-=======
->>>>>>> 6c9f788a
 	bool allowAircraftToLeaveMap;    //< determines if gunships are allowed to leave map boundaries
 	bool allowAircraftToHitGround;   //< determines if aircraft (both types) can collide with terrain
 	bool allowPushingEnemyUnits;     //< determines if enemy (ground-)units can be pushed during collisions
