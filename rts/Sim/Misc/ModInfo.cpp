/* This file is part of the Spring engine (GPL v2 or later), see LICENSE.html */


#include "ModInfo.h"

#include "Lua/LuaParser.h"
#include "Lua/LuaSyncedRead.h"
#include "Lua/LuaAllocState.h"
#include "System/Log/ILog.h"
#include "System/FileSystem/ArchiveScanner.h"
#include "System/Exceptions.h"
#include "System/SpringMath.h"

CModInfo modInfo;

void CModInfo::ResetState()
{
	filename.clear();
	humanName.clear();
	humanNameVersioned.clear();
	shortName.clear();
	version.clear();
	mutator.clear();
	description.clear();

	{
<<<<<<< HEAD
		preferShortestPath         = false;
		allowDirectionalPathing    = true;
=======
>>>>>>> 6c9f788a
		allowAircraftToLeaveMap    = true;
		allowAircraftToHitGround   = true;
		allowPushingEnemyUnits     = false;
		allowCrushingAlliedUnits   = false;
		allowUnitCollisionDamage   = false;
		allowUnitCollisionOverlap  = true;
		allowSepAxisCollisionTest  = false;
		allowGroundUnitGravity     = false;
		allowHoverUnitStrafing     = true;

		maxCollisionPushMultiplier = std::numeric_limits<float>::infinity();
		unitQuadPositionUpdateRate = 3;
		groundUnitCollisionAvoidanceUpdateRate = 3;
	}
	{
		constructionDecay      = true;
		constructionDecayTime  = 1000;
		constructionDecaySpeed = 1.0f;
	}
	{
		debrisDamage = 50.0f;
	}
	{
		multiReclaim                   = 1;
		reclaimMethod                  = 1;
		reclaimUnitMethod              = 1;
		reclaimUnitEnergyCostFactor    = 0.0f;
		reclaimUnitEfficiency          = 1.0f;
		reclaimFeatureEnergyCostFactor = 0.0f;
		reclaimUnitDrainHealth         = true;
		reclaimAllowEnemies            = true;
		reclaimAllowAllies             = true;
	}
	{
		repairEnergyCostFactor    = 0.0f;
		resurrectEnergyCostFactor = 0.5f;
		captureEnergyCostFactor   = 0.0f;
	}
	{
		unitExpMultiplier  = 0.0f;
		unitExpPowerScale  = 0.0f;
		unitExpHealthScale = 0.0f;
		unitExpReloadScale = 0.0f;
	}
	{
		paralyzeDeclineRate = 40.0f;
		paralyzeOnMaxHealth = true;
	}
	{
		transportGround            = 1;
		transportHover             = 0;
		transportShip              = 0;
		transportAir               = 0;
		targetableTransportedUnits = 0;
	}
	{
		fireAtKilled   = 0;
		fireAtCrashing = 0;
	}
	{
		flankingBonusModeDefault = 0;
		flankingBonusMaxDefault = 1.9f;
		flankingBonusMinDefault = 0.9f;
	}
	{
		losMipLevel = 0;
		airMipLevel = 0;
		radarMipLevel = 0;

		requireSonarUnderWater = true;
		alwaysVisibleOverridesCloaked = false;
		decloakRequiresLineOfSight = false;
		separateJammers = true;
	}
	{
		featureVisibility = FEATURELOS_NONE;
	}
	{
		pathFinderSystem = NOPFS_TYPE;
		pfRawDistMult    = 1.25f;
		pfUpdateRateScale = 1.f;
		pfRepathDelayInFrames = 60;
		pfRepathMaxRateInFrames = 150;
		pfRawMoveSpeedThreshold = 0.f;
		qtMaxNodesSearched = 8192;
		qtRefreshPathMinDist = 2000.f;
		qtMaxNodesSearchedRelativeToMapOpenNodes = 0.25;
		qtLowerQualityPaths = false;

		enableSmoothMesh = true;
		smoothMeshResDivider = 2;
		smoothMeshSmoothRadius = 40;
		quadFieldQuadSizeInElmos = 128;

		SLuaAllocLimit::MAX_ALLOC_BYTES = SLuaAllocLimit::MAX_ALLOC_BYTES_DEFAULT;

		allowTake = true;

		allowEnginePlayerlist = true;
	}
}

void CModInfo::Init(const std::string& modFileName)
{
	{
		filename = modFileName;
		humanNameVersioned = archiveScanner->GameHumanNameFromArchive(modFileName);

		const CArchiveScanner::ArchiveData& md = archiveScanner->GetArchiveData(humanNameVersioned);

		humanName   = md.GetName();
		shortName   = md.GetShortName();
		version     = md.GetVersion();
		mutator     = md.GetMutator();
		description = md.GetDescription();
	}

	LuaParser parser("gamedata/modrules.lua", SPRING_VFS_MOD_BASE, SPRING_VFS_ZIP);
	// customize the defs environment
	parser.GetTable("Spring");
	parser.AddFunc("GetModOptions", LuaSyncedRead::GetModOptions);
	parser.EndTable();
	parser.Execute();

	if (!parser.IsValid())
		LOG_L(L_ERROR, "[ModInfo::%s] error \"%s\" loading mod-rules, using defaults", __func__, parser.GetErrorLog().c_str());

	const LuaTable& root = parser.GetRoot();

	{
		// system
		const LuaTable& system = root.SubTable("system");

		pathFinderSystem = std::clamp(system.GetInt("pathFinderSystem", HAPFS_TYPE), int(NOPFS_TYPE), int(PFS_TYPE_MAX));
		pfRawDistMult = system.GetFloat("pathFinderRawDistMult", pfRawDistMult);
		pfUpdateRateScale = system.GetFloat("pathFinderUpdateRateScale", pfUpdateRateScale);
		pfRepathDelayInFrames = std::clamp(system.GetInt("pfRepathDelayInFrames", pfRepathDelayInFrames), 0, 300);
		pfRepathMaxRateInFrames = std::clamp(system.GetInt("pfRepathMaxRateInFrames", pfRepathMaxRateInFrames), 0, 3600);
		pfRawMoveSpeedThreshold = std::max(system.GetFloat("pfRawMoveSpeedThreshold", pfRawMoveSpeedThreshold), 0.f);
		qtMaxNodesSearched = std::max(system.GetInt("qtMaxNodesSearched", qtMaxNodesSearched), 1024);
		qtRefreshPathMinDist = std::max(system.GetFloat("qtRefreshPathMinDist", qtRefreshPathMinDist), 0.0f);
		qtMaxNodesSearchedRelativeToMapOpenNodes = std::max(system.GetFloat("qtMaxNodesSearchedRelativeToMapOpenNodes", qtMaxNodesSearchedRelativeToMapOpenNodes), 0.0f);
		qtLowerQualityPaths = system.GetBool("qtLowerQualityPaths", qtLowerQualityPaths);

		enableSmoothMesh = system.GetBool("enableSmoothMesh", enableSmoothMesh);
		smoothMeshResDivider = std::max(system.GetInt("smoothMeshResDivider", smoothMeshResDivider), 1);
		smoothMeshSmoothRadius = std::max(system.GetInt("smoothMeshSmoothRadius", smoothMeshSmoothRadius), 1);

		quadFieldQuadSizeInElmos = std::clamp(system.GetInt("quadFieldQuadSizeInElmos", quadFieldQuadSizeInElmos), 8, 1024);

		// Specify in megabytes: 1 << 20 = (1024 * 1024)
		SLuaAllocLimit::MAX_ALLOC_BYTES = static_cast<decltype(SLuaAllocLimit::MAX_ALLOC_BYTES)>(system.GetInt("LuaAllocLimit", SLuaAllocLimit::MAX_ALLOC_BYTES >> 20u)) << 20u;

		allowTake = system.GetBool("allowTake", allowTake);
		allowEnginePlayerlist = system.GetBool("allowEnginePlayerlist", allowEnginePlayerlist);
	}

	{
		// movement
		const LuaTable& movementTbl = root.SubTable("movement");

<<<<<<< HEAD
		preferShortestPath = movementTbl.GetBool("preferShortestPath", preferShortestPath);
		allowDirectionalPathing = movementTbl.GetBool("allowDirectionalPathing", allowDirectionalPathing);
=======
>>>>>>> 6c9f788a
		allowAircraftToLeaveMap = movementTbl.GetBool("allowAirPlanesToLeaveMap", allowAircraftToLeaveMap);
		allowAircraftToHitGround = movementTbl.GetBool("allowAircraftToHitGround", allowAircraftToHitGround);
		allowPushingEnemyUnits = movementTbl.GetBool("allowPushingEnemyUnits", allowPushingEnemyUnits);
		allowCrushingAlliedUnits = movementTbl.GetBool("allowCrushingAlliedUnits", allowCrushingAlliedUnits);
		allowUnitCollisionDamage = movementTbl.GetBool("allowUnitCollisionDamage", allowUnitCollisionDamage);
		allowUnitCollisionOverlap = movementTbl.GetBool("allowUnitCollisionOverlap", allowUnitCollisionOverlap);
		allowSepAxisCollisionTest = movementTbl.GetBool("allowSepAxisCollisionTest", allowSepAxisCollisionTest);
		allowGroundUnitGravity = movementTbl.GetBool("allowGroundUnitGravity", allowGroundUnitGravity);
		allowHoverUnitStrafing = movementTbl.GetBool("allowHoverUnitStrafing", (pathFinderSystem == QTPFS_TYPE));
		maxCollisionPushMultiplier = movementTbl.GetFloat("maxCollisionPushMultiplier", maxCollisionPushMultiplier);
		unitQuadPositionUpdateRate = std::clamp(movementTbl.GetInt("unitQuadPositionUpdateRate",  unitQuadPositionUpdateRate), 1, 15);
		groundUnitCollisionAvoidanceUpdateRate = std::clamp(movementTbl.GetInt("groundUnitCollisionAvoidanceUpdateRate",  groundUnitCollisionAvoidanceUpdateRate), 1, 15);

	}

	{
		// construction
		const LuaTable& constructionTbl = root.SubTable("construction");

		constructionDecay = constructionTbl.GetBool("constructionDecay", constructionDecay);
		constructionDecayTime = (int)(constructionTbl.GetFloat("constructionDecayTime", 6.66) * GAME_SPEED);
		constructionDecaySpeed = std::max(constructionTbl.GetFloat("constructionDecaySpeed", 0.03), 0.01f);
	}

	{
		const LuaTable& damageTbl = root.SubTable("damage");

		debrisDamage = damageTbl.GetFloat("debris", debrisDamage);
	}
	{
		// reclaim
		const LuaTable& reclaimTbl = root.SubTable("reclaim");

		multiReclaim  = reclaimTbl.GetInt("multiReclaim",  0);
		reclaimMethod = reclaimTbl.GetInt("reclaimMethod", reclaimMethod);
		reclaimUnitMethod = reclaimTbl.GetInt("unitMethod", reclaimUnitMethod);
		reclaimUnitEnergyCostFactor = reclaimTbl.GetFloat("unitEnergyCostFactor", reclaimUnitEnergyCostFactor);
		reclaimUnitEfficiency = reclaimTbl.GetFloat("unitEfficiency", reclaimUnitEfficiency);
		reclaimFeatureEnergyCostFactor = reclaimTbl.GetFloat("featureEnergyCostFactor", reclaimFeatureEnergyCostFactor);
		reclaimUnitDrainHealth = reclaimTbl.GetBool("unitDrainHealth", reclaimUnitDrainHealth);
		reclaimAllowEnemies = reclaimTbl.GetBool("allowEnemies", reclaimAllowEnemies);
		reclaimAllowAllies = reclaimTbl.GetBool("allowAllies", reclaimAllowAllies);
	}

	{
		// repair
		const LuaTable& repairTbl = root.SubTable("repair");
		repairEnergyCostFactor = repairTbl.GetFloat("energyCostFactor", repairEnergyCostFactor);
	}

	{
		// resurrect
		const LuaTable& resurrectTbl = root.SubTable("resurrect");
		resurrectEnergyCostFactor  = resurrectTbl.GetFloat("energyCostFactor", resurrectEnergyCostFactor);
	}

	{
		// capture
		const LuaTable& captureTbl = root.SubTable("capture");
		captureEnergyCostFactor = captureTbl.GetFloat("energyCostFactor", captureEnergyCostFactor);
	}

	{
		// paralyze
		const LuaTable& paralyzeTbl = root.SubTable("paralyze");
		paralyzeDeclineRate = paralyzeTbl.GetFloat("paralyzeDeclineRate", paralyzeDeclineRate);
		paralyzeOnMaxHealth = paralyzeTbl.GetBool("paralyzeOnMaxHealth", paralyzeOnMaxHealth);
	}

	{
		// fire-at-dead-units
		const LuaTable& fireAtDeadTbl = root.SubTable("fireAtDead");

		fireAtKilled   = fireAtDeadTbl.GetBool("fireAtKilled", bool(fireAtKilled));
		fireAtCrashing = fireAtDeadTbl.GetBool("fireAtCrashing", bool(fireAtCrashing));
	}

	{
		// transportability
		const LuaTable& transportTbl = root.SubTable("transportability");

		transportAir    = transportTbl.GetBool("transportAir",    bool(transportAir   ));
		transportShip   = transportTbl.GetBool("transportShip",   bool(transportShip  ));
		transportHover  = transportTbl.GetBool("transportHover",  bool(transportHover ));
		transportGround = transportTbl.GetBool("transportGround", bool(transportGround));

		targetableTransportedUnits = transportTbl.GetBool("targetableTransportedUnits", bool(targetableTransportedUnits));
	}

	{
		// experience
		const LuaTable& experienceTbl = root.SubTable("experience");

		unitExpMultiplier  = experienceTbl.GetFloat("experienceMult", 1.0f);
		unitExpPowerScale  = experienceTbl.GetFloat(    "powerScale", 1.0f);
		unitExpHealthScale = experienceTbl.GetFloat(   "healthScale", 0.7f);
		unitExpReloadScale = experienceTbl.GetFloat(   "reloadScale", 0.4f);
	}

	{
		// flanking bonus
		const LuaTable& flankingBonusTbl = root.SubTable("flankingBonus");
		flankingBonusModeDefault = flankingBonusTbl.GetInt("defaultMode", 1);
		flankingBonusMaxDefault = flankingBonusTbl.GetFloat("defaultMax", 1.9f);
		flankingBonusMinDefault = flankingBonusTbl.GetFloat("defaultMin", 0.9f);
	}

	{
		// feature visibility
		const LuaTable& featureLOS = root.SubTable("featureLOS");

		featureVisibility = featureLOS.GetInt("featureVisibility", FEATURELOS_ALL);
		featureVisibility = std::clamp(featureVisibility, int(FEATURELOS_NONE), int(FEATURELOS_ALL));
	}

	{
		// sensors, line-of-sight
		const LuaTable& sensors = root.SubTable("sensors");
		const LuaTable& los = sensors.SubTable("los");

		requireSonarUnderWater = sensors.GetBool("requireSonarUnderWater", requireSonarUnderWater);
		alwaysVisibleOverridesCloaked = sensors.GetBool("alwaysVisibleOverridesCloaked", alwaysVisibleOverridesCloaked);
		decloakRequiresLineOfSight = sensors.GetBool("decloakRequiresLineOfSight", decloakRequiresLineOfSight);
		separateJammers = sensors.GetBool("separateJammers", separateJammers);

		// losMipLevel is used as index to readMap->mipHeightmaps,
		// so the maximum value is CReadMap::numHeightMipMaps - 1
		losMipLevel = los.GetInt("losMipLevel", 1);
		// airLosMipLevel doesn't have such restrictions, it's just
		// used in various bitshifts with signed integers
		airMipLevel = los.GetInt("airMipLevel", 1);
		radarMipLevel = los.GetInt("radarMipLevel", 2);

		if ((losMipLevel < 0) || (losMipLevel > 6))
			throw content_error("Sensors\\Los\\LosMipLevel out of bounds. The minimum value is 0. The maximum value is 6.");

		if ((radarMipLevel < 0) || (radarMipLevel > 6))
			throw content_error("Sensors\\Los\\RadarMipLevel out of bounds. The minimum value is 0. The maximum value is 6.");

		if ((airMipLevel < 0) || (airMipLevel > 30))
			throw content_error("Sensors\\Los\\AirLosMipLevel out of bounds. The minimum value is 0. The maximum value is 30.");
	}
}
<|MERGE_RESOLUTION|>--- conflicted
+++ resolved
@@ -24,11 +24,8 @@
 	description.clear();
 
 	{
-<<<<<<< HEAD
 		preferShortestPath         = false;
 		allowDirectionalPathing    = true;
-=======
->>>>>>> 6c9f788a
 		allowAircraftToLeaveMap    = true;
 		allowAircraftToHitGround   = true;
 		allowPushingEnemyUnits     = false;
@@ -190,11 +187,8 @@
 		// movement
 		const LuaTable& movementTbl = root.SubTable("movement");
 
-<<<<<<< HEAD
 		preferShortestPath = movementTbl.GetBool("preferShortestPath", preferShortestPath);
 		allowDirectionalPathing = movementTbl.GetBool("allowDirectionalPathing", allowDirectionalPathing);
-=======
->>>>>>> 6c9f788a
 		allowAircraftToLeaveMap = movementTbl.GetBool("allowAirPlanesToLeaveMap", allowAircraftToLeaveMap);
 		allowAircraftToHitGround = movementTbl.GetBool("allowAircraftToHitGround", allowAircraftToHitGround);
 		allowPushingEnemyUnits = movementTbl.GetBool("allowPushingEnemyUnits", allowPushingEnemyUnits);
