--- conflicted
+++ resolved
@@ -203,11 +203,8 @@
 
 	float weaponAimAdjustPriority;
 	bool fastAutoRetargeting;
-<<<<<<< HEAD
+	bool fastQueryPointUpdate;
 	bool accurateLeading;
-=======
-	bool fastQueryPointUpdate;
->>>>>>> a2eafbb1
 
 protected:
 	SWeaponTarget currentTarget;
