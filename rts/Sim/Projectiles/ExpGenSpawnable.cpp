--- conflicted
+++ resolved
@@ -1,9 +1,4 @@
 #include "ExpGenSpawnable.h"
-#include "ExpGenSpawnable.h"
-<<<<<<< HEAD
-#include "ExpGenSpawnable.h"
-=======
->>>>>>> 325620e6
 
 #include "ExpGenSpawnableMemberInfo.h"
 #include "ExpGenSpawner.h"
@@ -61,8 +56,6 @@
 	assert(projMemPool.mapped(this));
 }
 
-<<<<<<< HEAD
-=======
 void CExpGenSpawnable::Init(const CUnit* owner, const float3& offset)
 {
 	createFrame = gs->frameNum;
@@ -79,7 +72,6 @@
 	rotVal = rotParams.z + rotVel * t;
 }
 
->>>>>>> 325620e6
 bool CExpGenSpawnable::GetMemberInfo(SExpGenSpawnableMemberInfo& memberInfo)
 {
 	static const unsigned int memberHashes[] = {
