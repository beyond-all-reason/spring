--- conflicted
+++ resolved
@@ -26,12 +26,12 @@
 const CMoveMath::BlockType testSquareBlockBits = (CMoveMath::BLOCK_MOBILE | CMoveMath::BLOCK_MOVING | CMoveMath::BLOCK_MOBILE_BUSY);
 
 CPathFinder::CPathFinder()
-	, start(ZeroVector)
+	: start(ZeroVector)
 	, startxSqr(0)
 	, startzSqr(0)
-	, startSquare(0)
-	, goalSquare(0)
-	, goalHeuristic(0.0f)
+	, mStartSquareIdx(0)
+	, mGoalSquareIdx(0)
+	, mGoalHeuristic(0.0f)
 	, exactPath(false)
 	, testMobile(false)
 	, needPath(false)
@@ -101,7 +101,7 @@
 	if (startxSqr >= gs->mapx) startxSqr = gs->mapxm1;
 	if (startzSqr >= gs->mapy) startzSqr = gs->mapym1;
 
-	startSquareIdx = startxSqr + startzSqr * gs->mapx;
+	mStartSquareIdx = startxSqr + startzSqr * gs->mapx;
 
 	// Start up the search.
 	IPath::SearchResult result = InitSearch(moveData, pfDef, ownerId, synced);
@@ -145,23 +145,18 @@
 	ResetSearch();
 
 	// Marks and store the start-square.
-<<<<<<< HEAD
-	squareStates[startSquareIdx].nodeMask = (PATHOPT_START | PATHOPT_OPEN);
-	squareStates[startSquareIdx].fCost = 0.0f;
-	squareStates[startSquareIdx].gCost = 0.0f;
-=======
-	squareStates.nodeMask[startSquare] = (PATHOPT_START | PATHOPT_OPEN);
-	squareStates.fCost[startSquare] = 0.0f;
-	squareStates.gCost[startSquare] = 0.0f;
->>>>>>> 2d09c620
+	squareStates.nodeMask[mStartSquareIdx] = (PATHOPT_START | PATHOPT_OPEN);
+	squareStates.fCost[mStartSquareIdx] = 0.0f;
+	squareStates.gCost[mStartSquareIdx] = 0.0f;
+
 	squareStates.SetMaxFCost(0.0f);
 	squareStates.SetMaxGCost(0.0f);
 
-	dirtySquares.push_back(startSquareIdx);
+	dirtySquares.push_back(mStartSquareIdx);
 
 	// Make the beginning the fest square found.
-	goalSquareIdx = startSquareIdx;
-	goalHeuristic = pfDef.Heuristic(startxSqr, startzSqr);
+	mGoalSquareIdx = mStartSquareIdx;
+	mGoalHeuristic = pfDef.Heuristic(startxSqr, startzSqr);
 
 	// Adding the start-square to the queue.
 	openSquareBuffer.SetSize(0);
@@ -170,14 +165,14 @@
 		os->gCost     = 0.0f;
 		os->nodePos.x = startxSqr;
 		os->nodePos.y = startzSqr;
-		os->nodeNum   = startSquareIdx;
+		os->nodeNum   = mStartSquareIdx;
 	openSquares.push(os);
 
 	// perform the search
 	IPath::SearchResult result = DoSearch(moveData, pfDef, ownerId, synced);
 
 	// if no improvements are found, then return CantGetCloser instead
-	if (goalSquareIdx == startSquareIdx || goalSquareIdx == 0) {
+	if (mGoalSquareIdx == mStartSquareIdx || mGoalSquareIdx == 0) {
 		return IPath::CantGetCloser;
 	}
 
@@ -199,8 +194,8 @@
 
 		// Check if the goal is reached.
 		if (pfDef.IsGoal(os->nodePos.x, os->nodePos.y)) {
-			goalSquareIdx = os->nodeNum;
-			goalHeuristic = 0.0f;
+			mGoalSquareIdx = os->nodeNum;
+			mGoalHeuristic = 0.0f;
 			foundGoal = true;
 			break;
 		}
@@ -238,7 +233,7 @@
 		return IPath::GoalOutOfRange;
 
 	// should be unreachable
-	LogObject() << "ERROR: CPathFinder::DoSearch() - Unhandled end of search!\n";
+	// LogObject() << "ERROR: CPathFinder::DoSearch() - Unhandled end of search!\n";
 	return IPath::Error;
 }
 
@@ -263,13 +258,8 @@
 		return false;
 	}
 
-<<<<<<< HEAD
 	const unsigned int sqrIdx = square.x + square.y * gs->mapx;
-	const unsigned int sqrStatus = squareStates[sqrIdx].nodeMask;
-=======
-	const int sqrIdx = square.x + square.y * gs->mapx;
-	const int sqrStatus = squareStates.nodeMask[sqrIdx];
->>>>>>> 2d09c620
+	const unsigned int sqrStatus = squareStates.nodeMask[sqrIdx];
 
 	// Check if the square is unaccessable or used.
 	if (sqrStatus & (PATHOPT_CLOSED | PATHOPT_FORBIDDEN | PATHOPT_BLOCKED)) {
@@ -324,17 +314,13 @@
 		if (squareStates.fCost[sqrIdx] <= fCost)
 			return true;
 
-<<<<<<< HEAD
-		squareStates[sqrIdx].nodeMask &= ~PATHOPT_AXIS_DIRS;
-=======
-		squareStates.nodeMask[sqrIdx] &= ~PATHOPT_DIRECTION;
->>>>>>> 2d09c620
+		squareStates.nodeMask[sqrIdx] &= ~PATHOPT_AXIS_DIRS;
 	}
 
 	// Look for improvements.
-	if (!exactPath && hCost < goalHeuristic) {
-		goalSquareIdx = sqrIdx;
-		goalHeuristic = hCost;
+	if (!exactPath && hCost < mGoalHeuristic) {
+		mGoalSquareIdx = sqrIdx;
+		mGoalHeuristic = hCost;
 	}
 
 	// Store this square as open.
@@ -352,15 +338,10 @@
 	squareStates.SetMaxGCost(std::max(squareStates.GetMaxGCost(), gCost));
 
 	// mark this square as open
-<<<<<<< HEAD
-	squareStates[sqrIdx].fCost = os->fCost;
-	squareStates[sqrIdx].gCost = os->gCost;
-	squareStates[sqrIdx].nodeMask |= (PATHOPT_OPEN | pathOpt);
-=======
 	squareStates.fCost[sqrIdx] = os->fCost;
 	squareStates.gCost[sqrIdx] = os->gCost;
-	squareStates.nodeMask[sqrIdx] |= (PATHOPT_OPEN | enterDirection);
->>>>>>> 2d09c620
+	squareStates.nodeMask[sqrIdx] |= (PATHOPT_OPEN | pathOpt);
+
 	dirtySquares.push_back(sqrIdx);
 	return true;
 }
@@ -371,8 +352,8 @@
 	// backtrack
 	if (needPath) {
 		int2 square;
-			square.x = goalSquareIdx % gs->mapx;
-			square.y = goalSquareIdx / gs->mapx;
+			square.x = mGoalSquareIdx % gs->mapx;
+			square.y = mGoalSquareIdx / gs->mapx;
 
 		// for path adjustment (cutting corners)
 		std::deque<int2> previous;
@@ -406,13 +387,8 @@
 				oldSquare.x = square.x;
 				oldSquare.y = square.y;
 
-<<<<<<< HEAD
-			square.x -= directionVectors[squareStates[sqrIdx].nodeMask & PATHOPT_AXIS_DIRS].x;
-			square.y -= directionVectors[squareStates[sqrIdx].nodeMask & PATHOPT_AXIS_DIRS].y;
-=======
-			square.x -= directionVector[squareStates.nodeMask[sqrIdx] & PATHOPT_DIRECTION].x;
-			square.y -= directionVector[squareStates.nodeMask[sqrIdx] & PATHOPT_DIRECTION].y;
->>>>>>> 2d09c620
+			square.x -= directionVectors[squareStates.nodeMask[sqrIdx] & PATHOPT_AXIS_DIRS].x;
+			square.y -= directionVectors[squareStates.nodeMask[sqrIdx] & PATHOPT_AXIS_DIRS].y;
 		}
 
 		if (!foundPath.path.empty()) {
@@ -421,11 +397,7 @@
 	}
 
 	// Adds the cost of the path.
-<<<<<<< HEAD
-	foundPath.pathCost = squareStates[goalSquareIdx].fCost;
-=======
-	foundPath.pathCost = squareStates.fCost[goalSquare];
->>>>>>> 2d09c620
+	foundPath.pathCost = squareStates.fCost[mGoalSquareIdx];
 }
 
 /** Helper function for AdjustFoundPath */
@@ -560,23 +532,9 @@
 	while (!dirtySquares.empty()) {
 		const unsigned int lsquare = dirtySquares.back();
 
-<<<<<<< HEAD
-		squareStates[lsquare].nodeMask = 0;
-		squareStates[lsquare].fCost = PATHCOST_INFINITY;
-		squareStates[lsquare].gCost = PATHCOST_INFINITY;
-=======
 		squareStates.nodeMask[lsquare] = 0;
 		squareStates.fCost[lsquare] = PATHCOST_INFINITY;
 		squareStates.gCost[lsquare] = PATHCOST_INFINITY;
-	}
-	testedNodes = 0;
-}
-
-
-
-
-
->>>>>>> 2d09c620
 
 		dirtySquares.pop_back();
 	}
