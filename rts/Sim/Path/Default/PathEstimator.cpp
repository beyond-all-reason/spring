--- conflicted
+++ resolved
@@ -39,25 +39,10 @@
 
 
 
-<<<<<<< HEAD
-CPathEstimator::CPathEstimator(CPathFinder* pf, unsigned int blockSize, unsigned int mmOpts, const std::string& cacheFileName, const std::string& map):
- 	BLOCK_SIZE(blockSize),
- 	BLOCK_PIXEL_SIZE(BLOCK_SIZE * SQUARE_SIZE),
- 	BLOCKS_TO_UPDATE(SQUARES_TO_UPDATE / (BLOCK_SIZE * BLOCK_SIZE) + 1),
- 	nbrOfBlocksX(gs->mapx / BLOCK_SIZE),
- 	nbrOfBlocksZ(gs->mapy / BLOCK_SIZE),
- 	moveMathOptions(mmOpts),
- 	nextOffsetMessageIdx(0),
- 	nextCostMessageIdx(0),
- 	pathChecksum(0),
- 	offsetBlockNum(nbrOfBlocksX * nbrOfBlocksZ),
- 	costBlockNum(nbrOfBlocksX * nbrOfBlocksZ),
-=======
-CPathEstimator::CPathEstimator(CPathFinder* pf, unsigned int BSIZE, const std::string& cacheFileName, const std::string& map):
+CPathEstimator::CPathEstimator(CPathFinder* pf, unsigned int BSIZE, const std::string& cacheFileName, const std::string& mapFileName):
 	BLOCK_SIZE(BSIZE),
 	BLOCK_PIXEL_SIZE(BSIZE * SQUARE_SIZE),
 	BLOCKS_TO_UPDATE(SQUARES_TO_UPDATE / (BLOCK_SIZE * BLOCK_SIZE) + 1),
-	pathFinder(pf),
 	nbrOfBlocksX(gs->mapx / BLOCK_SIZE),
 	nbrOfBlocksZ(gs->mapy / BLOCK_SIZE),
 	pathChecksum(0),
@@ -65,7 +50,6 @@
 	costBlockNum(nbrOfBlocksX * nbrOfBlocksZ),
 	nextOffsetMessage(-1),
 	nextCostMessage(-1),
->>>>>>> 57918165
 	blockStates(int2(nbrOfBlocksX, nbrOfBlocksZ), int2(gs->mapx, gs->mapy))
 {
  	pathFinder = pf;
@@ -93,7 +77,7 @@
 	vertexCosts.resize(moveinfo->moveData.size() * blockStates.GetSize() * PATH_DIRECTION_VERTICES, PATHCOST_INFINITY);
 
 	// load precalculated data if it exists
-	InitEstimator(cacheFileName, map);
+	InitEstimator(cacheFileName, mapFileName);
 }
 
 CPathEstimator::~CPathEstimator()
