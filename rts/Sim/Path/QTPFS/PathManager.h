--- conflicted
+++ resolved
@@ -48,11 +48,7 @@
 		bool PathUpdated(unsigned int pathID) override;
 		void ClearPathUpdated(unsigned int pathID) override;
 
-<<<<<<< HEAD
-		bool AllowShortestPath() override { return modInfo.preferShortestPath; }
-=======
 		bool AllowShortestPath() override { return true; }
->>>>>>> 6c9f788a
 
 		void TerrainChange(unsigned int x1, unsigned int z1,  unsigned int x2, unsigned int z2, unsigned int type) override;
 		void Update() override;
