/* This file is part of the Spring engine (GPL v2 or later), see LICENSE.html */

#ifndef QTPFS_NODE_HDR
#define QTPFS_NODE_HDR

#include <array>
#include <cinttypes>
#include <fstream>
#include <limits>
#include <variant>
#include <vector>


#include "PathEnums.h"
#include "PathDefines.h"

#include "System/float3.h"
#include "System/Rectangle.h"

#ifndef QTPFS_VIRTUAL_NODE_FUNCTIONS
#define QTNode INode
#endif

#define QTNODE_CHILD_COUNT 4

namespace QTPFS {
	struct NodeLayer;
	struct SearchNode;
	struct UpdateThreadData;

	struct INode {
			friend SearchNode;
	public:
		struct NeighbourPoints {
			int nodeId;
			std::array<float2, QTPFS_MAX_NETPOINTS_PER_NODE_EDGE> netpoints;
		};

		void SetNodeNumber(unsigned int n) { nodeNumber = n; }
		unsigned int GetNodeNumber() const { return nodeNumber; }

		unsigned int GetNeighborRelation(const INode* ngb) const;
		unsigned int GetRectangleRelation(const SRectangle& r) const;
		float GetDistance(const INode* n, unsigned int type) const;
		float2 GetNeighborEdgeTransitionPoint(const INode* ngb, const float3& pos, float alpha) const;
		SRectangle ClipRectangle(const SRectangle& r) const;

		unsigned int GetIndex() const { return index & NODE_INDEX_MASK; }
<<<<<<< HEAD
		bool IsExitOnly() const { return !!(index & EXIT_ONLY_MASK); }
=======
		unsigned int GetDepth() const { return (index & DEPTH_MASK) >> DEPTH_BIT_OFFSET; }
		unsigned int GetRawIndex() const { return index; }
>>>>>>> ab628714

		~QTNode() = default;
		QTNode() = default;
		QTNode(const QTNode& n) = delete;
		QTNode(QTNode&& n) = default;

		QTNode& operator = (const QTNode& n) = delete;
		QTNode& operator = (QTNode&& n) = default;

		static void InitStatic();

		void Init(
			const QTNode* parent,
			unsigned int nn,
			unsigned int x1, unsigned int z1,
			unsigned int x2, unsigned int z2,
			unsigned int idx
		);

		// NOTE:
		//     root-node identifier is always 0
		//     <i> is a NODE_IDX index in [0, 3]
		unsigned int GetChildID(unsigned int i, uint32_t rootMask) const {
			// uint32_t rootId = rootMask & nodeNumber;
			// uint32_t nodeId = ((~rootMask) & nodeNumber);
			uint32_t shift = (MAX_DEPTH - (GetDepth() + 1)) * QTPFS_NODE_NUMBER_SHIFT_STEP;
			return nodeNumber + ((i + 1) << shift);
		}

		std::uint64_t GetCheckSum(const NodeLayer& nl) const;

		void PreTesselate(NodeLayer& nl, const SRectangle& r, SRectangle& ur, unsigned int depth, const UpdateThreadData* threadData);
		void Tesselate(NodeLayer& nl, const SRectangle& r, unsigned int depth, const UpdateThreadData* threadData);
		void Serialize(std::fstream& fStream, NodeLayer& nodeLayer, unsigned int* streamSize, unsigned int depth, bool readMode);

		bool IsLeaf() const { return (childBaseIndex == -1u); }
		bool CanSplit(unsigned int depth, bool forced) const;

		bool Split(NodeLayer& nl, unsigned int depth, bool forced);
		bool Merge(NodeLayer& nl);

		unsigned int GetMaxNumNeighbors() const;
		bool UpdateNeighborCache(NodeLayer& nodeLayer, UpdateThreadData& threadData);

		int xmin() const { return _xmin; }
		int zmin() const { return _zmin; }
		int xmax() const { return _xmax; }
		int zmax() const { return _zmax; }
		unsigned int xmid() const { return ((xmin() + xmax()) >> 1); }
		unsigned int zmid() const { return ((zmin() + zmax()) >> 1); }
		unsigned int xsize() const { return (xmax() - xmin()); }
		unsigned int zsize() const { return (zmax() - zmin()); }
		unsigned int area() const { return (xsize() * zsize()); }
		unsigned int point(int i) const { return points[i]; }


		bool RectIsInside(const SRectangle& rect) const {
			return
				xmin() <= rect.x1 && zmin() <= rect.y1 &&
				xmax() >= rect.x2 && zmax() >= rect.y2;
		}

		bool RectIntersects(const SRectangle& rect) const {
			return  !( xmin() >= rect.x2
					|| xmax() <= rect.x1
					|| zmin() >= rect.z2
					|| zmax() <= rect.z1);
		}

		// true if this node is fully open (partially open nodes have larger but non-infinite cost)
		bool AllSquaresAccessible() const { return (moveCostAvg < (QTPFS_CLOSED_NODE_COST / float(area()))); }
		bool AllSquaresImpassable() const { return (moveCostAvg == QTPFS_POSITIVE_INFINITY); }

		void SetMoveCost(float cost) { moveCostAvg = cost; }
		float GetSpeedMod() const { return 1.0f / moveCostAvg; }
		float GetMoveCost() const { return moveCostAvg; }

		unsigned int GetChildBaseIndex() const { return childBaseIndex; }

		static unsigned int MinSizeX() { return MIN_SIZE_X; }
		static unsigned int MinSizeZ() { return MIN_SIZE_Z; }

		const std::vector<NeighbourPoints>& GetNeighbours() const {
			return neighbours;
		}

		void DeactivateNode() { _xmin = std::numeric_limits<decltype(_xmin)>::max(); }
		bool NodeDeactivated() const { return (_xmin == std::numeric_limits<decltype(_xmin)>::max()); }

	private:
		bool UpdateMoveCost(
			const UpdateThreadData* threadData,
			NodeLayer& nl,
			const SRectangle& r,
			unsigned int& numNewBinSquares,
			unsigned int& numDifBinSquares,
			unsigned int& numClosedSquares,
			bool& wantSplit,
			bool& needSplit
		);

		bool UpdateExitOnly(
			NodeLayer& nl,
			bool& needSplit
		);

		static unsigned int MIN_SIZE_X;
		static unsigned int MIN_SIZE_Z;

	public:
		static unsigned int MAX_DEPTH;

	private:
		// Mask off the bits for node index, we can use higher bits for other purposes. We wouldn't normally, worry
		// about so much about this, but when you have hundreds of thousands of nodes per movetype, the memory used
		// adds up rather quickly so it is important to keep these objects as small as possible. 
		static constexpr unsigned int NODE_INDEX_MASK = 0x000fffff;

		static constexpr unsigned int EXIT_ONLY_BIT_OFFSET = 31;
		static constexpr unsigned int EXIT_ONLY_MASK = (0x1 << EXIT_ONLY_BIT_OFFSET);
<<<<<<< HEAD
=======
		static constexpr unsigned int DEPTH_BIT_OFFSET = 20;
		static constexpr unsigned int DEPTH_MASK = (0xf << DEPTH_BIT_OFFSET);
>>>>>>> ab628714

		unsigned int nodeNumber = -1u;
		unsigned int index = 0;

		union {
			struct {
				unsigned short _xmin;
				unsigned short _xmax;
				unsigned short _zmin;
				unsigned short _zmax;
			};
			std::array<unsigned short, 4> points = {};
		};

		float moveCostAvg = -1.0f;

		unsigned int childBaseIndex = -1u;
		std::vector<NeighbourPoints> neighbours;
	};

	struct NodeSearched {};

	struct SearchNode {

		SearchNode() {}

		SearchNode(INode& srcNode)
			: index(srcNode.index)
			, nodeNumber(srcNode.nodeNumber)
			{}

		SearchNode(INode* srcNode)
			: index(srcNode->index)
			, nodeNumber(srcNode->nodeNumber)
			{}

		SearchNode(int nodeId)
			: index(nodeId)
			{}

		SearchNode(const SearchNode& other) { operator=(other); }

		SearchNode& operator=(const SearchNode& other) {
			fCost = QTPFS_POSITIVE_INFINITY;
			gCost = QTPFS_POSITIVE_INFINITY;
			hCost = QTPFS_POSITIVE_INFINITY;
			index = other.index;
			prevNode = other.prevNode;
			xmin = other.xmin;
			zmin = other.zmin;
			xmax = other.xmax;
			zmax = other.zmax;
			nodeNumber = other.nodeNumber;
			badNode = other.badNode;
			// searchState = other.searchState;
			return *this;
		}

		void CopyGeneralNodeData(const SearchNode& other) {
			index = other.index;
			xmin = other.xmin;
			zmin = other.zmin;
			xmax = other.xmax;
			zmax = other.zmax;
			nodeNumber = other.nodeNumber;
		}

		float GetHeapPriority() const { return GetPathCost(NODE_PATH_COST_F); }
		// unsigned int GetSearchState() const { return searchState; }

		bool operator <  (const SearchNode* n) const { return (fCost <  n->fCost); }
		bool operator >  (const SearchNode* n) const { return (fCost >  n->fCost); }
		bool operator == (const SearchNode* n) const { return (fCost == n->fCost); }
		bool operator <= (const SearchNode* n) const { return (fCost <= n->fCost); }
		bool operator >= (const SearchNode* n) const { return (fCost >= n->fCost); }

		void SetPathCosts(float g, float h) { fCost = g + h; gCost = g; hCost = h; }
		const float* GetPathCosts() const { return &fCost; }
		float GetPathCost(unsigned int type) const;

		void SetPrevNode(SearchNode* n) { prevNode = n; }
		SearchNode* GetPrevNode() const { return prevNode; }

		unsigned int GetIndex() const { return index; }
		// void SetSearchState(unsigned int state) { searchState = state; }

		void SetNeighborEdgeTransitionPoint(const float2& point) { selectedNetpoint = point; }
		const float2& GetNeighborEdgeTransitionPoint() const { return selectedNetpoint; }

		uint32_t GetStepIndex() const { return stepIndex; }
		void SetStepIndex(uint32_t idx) { stepIndex = idx; }

		bool isNodeBad() const { return badNode; /*selectedNetpoint.x == -1.f;*/ }
		void SetNodeBad(bool state) { badNode = state; }

		unsigned int index = 0;
		// unsigned int searchState = 0;

		float fCost = QTPFS_POSITIVE_INFINITY; // TODO: drop this as it is only a derived field?
		float gCost = QTPFS_POSITIVE_INFINITY;
		float hCost = QTPFS_POSITIVE_INFINITY;

		// points back to previous node in path
		SearchNode* prevNode = nullptr;

		float2 selectedNetpoint;

		uint32_t stepIndex = 0;

		int xmin = 0;
		int zmin = 0;
		int xmax = 0;
		int zmax = 0;

		unsigned int nodeNumber = -1;
		bool badNode = false;
	};
}

#endif
<|MERGE_RESOLUTION|>--- conflicted
+++ resolved
@@ -46,12 +46,10 @@
 		SRectangle ClipRectangle(const SRectangle& r) const;
 
 		unsigned int GetIndex() const { return index & NODE_INDEX_MASK; }
-<<<<<<< HEAD
 		bool IsExitOnly() const { return !!(index & EXIT_ONLY_MASK); }
-=======
+
 		unsigned int GetDepth() const { return (index & DEPTH_MASK) >> DEPTH_BIT_OFFSET; }
 		unsigned int GetRawIndex() const { return index; }
->>>>>>> ab628714
 
 		~QTNode() = default;
 		QTNode() = default;
@@ -172,11 +170,9 @@
 
 		static constexpr unsigned int EXIT_ONLY_BIT_OFFSET = 31;
 		static constexpr unsigned int EXIT_ONLY_MASK = (0x1 << EXIT_ONLY_BIT_OFFSET);
-<<<<<<< HEAD
-=======
+
 		static constexpr unsigned int DEPTH_BIT_OFFSET = 20;
 		static constexpr unsigned int DEPTH_MASK = (0xf << DEPTH_BIT_OFFSET);
->>>>>>> ab628714
 
 		unsigned int nodeNumber = -1u;
 		unsigned int index = 0;
