/* This file is part of the Spring engine (GPL v2 or later), see LICENSE.html */

#include <cstdlib>

#include "PathFinderDef.h"
#include "PathConstants.h"
#include "Sim/MoveTypes/MoveDefHandler.h"

#include "System/Misc/TracyDefs.h"

constexpr float MAX_RAW_PATH_LEN = 1.8e19;  //math::sqrt(std::numeric_limits<float>::max())

CPathFinderDef::CPathFinderDef(const float3& startPos, const float3& goalPos, float goalRadius, float sqGoalDistance)
: wsStartPos(startPos)
, wsGoalPos(goalPos)

, sqGoalRadius(goalRadius * goalRadius)
, maxRawPathLen(MAX_RAW_PATH_LEN)
, minRawSpeedMod(0.0f)

, constraintDisabled(false)
, skipSubSearches(false)

, testMobile(true)
, needPath(true)
// if true, units will not even try to move if their max-res
// PF goal is inside (or surrounded by) an impassable region
// if false, units will get as close as possible and may end
// up stuck or flip-flop between waypoints from backtracking
//
// false mirrors the PE behavior when requesting (not while
// regenerating after a terrain change) paths, so prefer to
// keep PF and PE in sync
, exactPath(false)
, allowRawPath(false)
, allowDefPath(true)
, dirIndependent(true)
, synced(true)
, useVerifiedStartBlock(false)
{
	startSquareX = wsStartPos.x / SQUARE_SIZE;
	startSquareZ = wsStartPos.z / SQUARE_SIZE;
	goalSquareX = wsGoalPos.x / SQUARE_SIZE;
	goalSquareZ = wsGoalPos.z / SQUARE_SIZE;

	// make sure that the goal can be reached with 2-square resolution
	sqGoalRadius = std::max(sqGoalRadius, SQUARE_SIZE * SQUARE_SIZE * 2.0f);
	startInGoalRadius = (sqGoalRadius >= sqGoalDistance);
}

// returns true when the goal is within our defined range
bool CPathFinderDef::IsGoal(uint32_t squareX, uint32_t squareZ) const {
	return (SquareToFloat3(squareX, squareZ).SqDistance2D(wsGoalPos) <= sqGoalRadius);
}

// returns distance to goal center in heightmap-squares
float CPathFinderDef::Heuristic(
	uint32_t srcSquareX,
	uint32_t srcSquareZ,
	uint32_t tgtSquareX,
	uint32_t tgtSquareZ,
	uint32_t blockSize
) const {
	(void) blockSize;

	const float dx = std::abs(int(srcSquareX) - int(tgtSquareX));
	const float dz = std::abs(int(srcSquareZ) - int(tgtSquareZ));

	// grid is 8-connected, so use octile distance metric
	constexpr const float C1 = (1.0f    / PATH_NODE_SPACING);
	constexpr const float C2 = (1.4142f / PATH_NODE_SPACING) - (2.0f * C1);
	return ((dx + dz) * C1 + std::min(dx, dz) * C2);
}


// returns if the goal is inaccessable: this is
// true if the goal area is "small" and blocked
bool CPathFinderDef::IsGoalBlocked(const MoveDef& moveDef, const CMoveMath::BlockType& blockMask, const CSolidObject* owner, int threadNum) const {
<<<<<<< HEAD
=======
	RECOIL_DETAILED_TRACY_ZONE;
>>>>>>> 6c9f788a
	const float r0 = SQUARE_SIZE * SQUARE_SIZE * 4.0f; // same as (SQUARE_SIZE*2)^2
	const float r1 = ((moveDef.xsize * SQUARE_SIZE) >> 1) * ((moveDef.zsize * SQUARE_SIZE) >> 1) * 1.5f;

	if (sqGoalRadius >= r0 && sqGoalRadius > r1)
		return false;

	return ((CMoveMath::IsBlocked(moveDef, wsGoalPos, owner, threadNum) & blockMask) != 0);
}

int2 CPathFinderDef::GoalSquareOffset(uint32_t blockSize) const {
	RECOIL_DETAILED_TRACY_ZONE;
	const uint32_t blockPixelSize = blockSize * SQUARE_SIZE;

	int2 offset;
		offset.x = (unsigned(wsGoalPos.x) % blockPixelSize) / SQUARE_SIZE;
		offset.y = (unsigned(wsGoalPos.z) % blockPixelSize) / SQUARE_SIZE;

	return offset;
}






CCircularSearchConstraint::CCircularSearchConstraint(
	const float3& start,
	const float3& goal,
	float goalRadius,
	float searchSize,
	uint32_t extraSize
): CPathFinderDef(start, goal, goalRadius, start.SqDistance2D(goal))
{
	RECOIL_DETAILED_TRACY_ZONE;
	// calculate the center and radius of the constrained area
	const uint32_t startX = start.x / SQUARE_SIZE;
	const uint32_t startZ = start.z / SQUARE_SIZE;

	const float3 halfWay = (start + goal) * 0.5f;

	halfWayX = halfWay.x / SQUARE_SIZE;
	halfWayZ = halfWay.z / SQUARE_SIZE;

	const int dx = startX - halfWayX;
	const int dz = startZ - halfWayZ;

	searchRadiusSq  = dx * dx + dz * dz;
	searchRadiusSq *= (searchSize * searchSize);
	searchRadiusSq += extraSize;
}



CRectangularSearchConstraint::CRectangularSearchConstraint(
	const float3 startPos,
	const float3 goalPos,
	float sqRadius,
	uint32_t blockSize
): CPathFinderDef(startPos, goalPos, 0.0f, startPos.SqDistance2D(goalPos))
{
	RECOIL_DETAILED_TRACY_ZONE;
	sqGoalRadius = std::max(sqRadius, sqGoalRadius);

	// construct the rectangular areas containing {start,goal}Pos
	// (nodes are constrained to these when a PE uses the max-res
	// PF to cache costs)
	uint32_t startBlockX = startPos.x / SQUARE_SIZE;
	uint32_t startBlockZ = startPos.z / SQUARE_SIZE;
	uint32_t  goalBlockX =  goalPos.x / SQUARE_SIZE;
	uint32_t  goalBlockZ =  goalPos.z / SQUARE_SIZE;

	// align to PE-grid
	startBlockX -= (startBlockX % blockSize);
	startBlockZ -= (startBlockZ % blockSize);
	 goalBlockX -= ( goalBlockX % blockSize);
	 goalBlockZ -= ( goalBlockZ % blockSize);

	startBlockRect.x1 = startBlockX;
	startBlockRect.z1 = startBlockZ;
	startBlockRect.x2 = startBlockX + blockSize;
	startBlockRect.z2 = startBlockZ + blockSize;

	goalBlockRect.x1 = goalBlockX;
	goalBlockRect.z1 = goalBlockZ;
	goalBlockRect.x2 = goalBlockX + blockSize;
	goalBlockRect.z2 = goalBlockZ + blockSize;
}
<|MERGE_RESOLUTION|>--- conflicted
+++ resolved
@@ -76,10 +76,7 @@
 // returns if the goal is inaccessable: this is
 // true if the goal area is "small" and blocked
 bool CPathFinderDef::IsGoalBlocked(const MoveDef& moveDef, const CMoveMath::BlockType& blockMask, const CSolidObject* owner, int threadNum) const {
-<<<<<<< HEAD
-=======
 	RECOIL_DETAILED_TRACY_ZONE;
->>>>>>> 6c9f788a
 	const float r0 = SQUARE_SIZE * SQUARE_SIZE * 4.0f; // same as (SQUARE_SIZE*2)^2
 	const float r1 = ((moveDef.xsize * SQUARE_SIZE) >> 1) * ((moveDef.zsize * SQUARE_SIZE) >> 1) * 1.5f;
 
