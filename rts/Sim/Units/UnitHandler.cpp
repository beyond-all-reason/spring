--- conflicted
+++ resolved
@@ -309,103 +309,9 @@
 void CUnitHandler::UpdateUnitMoveTypes()
 {
 	SCOPED_TIMER("Sim::Unit::MoveType");
-<<<<<<< HEAD
+
 	GroundMoveSystem::Update();
 	GeneralMoveSystem::Update();
-=======
-
-	if (modInfo.forceCollisionAvoidanceSingleThreaded)
-	{
-		SCOPED_TIMER("Sim::Unit::MoveType::1::UpdatePreCollisionsST");
-		std::size_t len = activeUnits.size();
-		for (std::size_t i=0; i<len; ++i) {
-			CUnit* unit = activeUnits[i];
-			AMoveType* moveType = unit->moveType;
-
-			unit->SanityCheck();
-			unit->PreUpdate();
-
-			moveType->UpdatePreCollisionsMt();
-			moveType->UpdatePreCollisions();
-		}
-	} else {
-		{
-		SCOPED_TIMER("Sim::Unit::MoveType::1::UpdatePreCollisionsMT");
-		for_mt(0, activeUnits.size(), [this](const int i){
-			CUnit* unit = activeUnits[i];
-			AMoveType* moveType = unit->moveType;
-
-			unit->SanityCheck();
-			unit->PreUpdate();
-
-			moveType->UpdatePreCollisionsMt();
-		});
-		}
-
-		{
-		SCOPED_TIMER("Sim::Unit::MoveType::2::UpdatePreCollisionsST");
-		std::size_t len = activeUnits.size();
-		for (std::size_t i=0; i<len; ++i) {
-			CUnit* unit = activeUnits[i];
-			AMoveType* moveType = unit->moveType;
-
-			moveType->UpdatePreCollisions();
-		}
-		}
-	}
-
-	if (modInfo.forceCollisionsSingleThreaded) {
-		{
-		SCOPED_TIMER("Sim::Unit::MoveType::3::CollisionDetectionST");
-		for (int i = 0; i < activeUnits.size(); ++i) {
-			CUnit* unit = activeUnits[i];
-			AMoveType* moveType = unit->moveType;
-
-			moveType->UpdateCollisionDetections();
-		}
-		}
-	} else {
-		{
-		SCOPED_TIMER("Sim::Unit::MoveType::3::CollisionDetectionMT");
-		for_mt(0, activeUnits.size(), [this](const int i){
-			CUnit* unit = activeUnits[i];
-			AMoveType* moveType = unit->moveType;
-
-			moveType->UpdateCollisionDetections();
-		}
-		);
-		}
-	}
-
-	{
-	// SCOPED_TIMER("Sim::Unit::MoveType::4::ProcessCollisionEvents");
-	for (activeUpdateUnit = 0; activeUpdateUnit < activeUnits.size(); ++activeUpdateUnit) {
-		CUnit* unit = activeUnits[activeUpdateUnit];
-		AMoveType* moveType = unit->moveType;
-
-		moveType->ProcessCollisionEvents();
-	}
-	}
-
-	{
-	SCOPED_TIMER("Sim::Unit::MoveType::5::UpdateST");
-	for (activeUpdateUnit = 0; activeUpdateUnit < activeUnits.size(); ++activeUpdateUnit) {
-		CUnit* unit = activeUnits[activeUpdateUnit];
-		AMoveType* moveType = unit->moveType;
-
-		if (moveType->Update())
-			eventHandler.UnitMoved(unit);
-
-		// this unit is not coming back, kill it now without any death
-		// sequence (s.t. deathScriptFinished becomes true immediately)
-		if (!unit->pos.IsInBounds() && (unit->speed.w > MAX_UNIT_SPEED))
-			unit->ForcedKillUnit(nullptr, false, true);
-
-		unit->SanityCheck();
-		assert(activeUnits[activeUpdateUnit] == unit);
-	}
-	}
->>>>>>> 339db1d0
 }
 
 void CUnitHandler::UpdateUnitLosStates()
