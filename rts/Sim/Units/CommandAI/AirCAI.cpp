/* This file is part of the Spring engine (GPL v2 or later), see LICENSE.html */

#include "System/mmgr.h"

#include "AirCAI.h"
#include "Game/GameHelper.h"
#include "Game/GlobalUnsynced.h"
#include "Game/SelectedUnits.h"
#include "Map/Ground.h"
#include "Sim/Misc/ModInfo.h"
#include "Sim/Misc/TeamHandler.h"
#include "Sim/MoveTypes/StrafeAirMoveType.h"
#include "Sim/Units/Unit.h"
#include "Sim/Units/UnitDef.h"
#include "Sim/Units/UnitHandler.h"
#include "Sim/Units/Groups/Group.h"
#include "Sim/Weapons/Weapon.h"
#include "Sim/Weapons/WeaponDefHandler.h"
#include "System/myMath.h"
#include "System/Log/ILog.h"
#include "System/Util.h"

#include <cassert>
#define AUTO_GENERATE_ATTACK_ORDERS 1

static CStrafeAirMoveType* GetStrafeAirMoveType(const CUnit* owner) {
	if (owner->usingScriptMoveType) {
		return ((CStrafeAirMoveType*) owner->prevMoveType);
	}

	return ((CStrafeAirMoveType*) owner->moveType);
}



CR_BIND_DERIVED(CAirCAI, CMobileCAI, );
CR_REG_METADATA(CAirCAI, (
	CR_MEMBER(basePos),
	CR_MEMBER(baseDir),

	CR_MEMBER(activeCommand),
	CR_MEMBER(targetAge),

	CR_MEMBER(lastPC1),
	CR_MEMBER(lastPC2),
	CR_RESERVED(16)
));

CAirCAI::CAirCAI()
	: CMobileCAI()
	, activeCommand(0)
	, targetAge(0)
	, lastPC1(-1)
	, lastPC2(-1)
{}

CAirCAI::CAirCAI(CUnit* owner)
	: CMobileCAI(owner)
	, activeCommand(0)
	, targetAge(0)
	, lastPC1(-1)
	, lastPC2(-1)
{
	cancelDistance = 16000;
	CommandDescription c;

	if (owner->unitDef->canAttack) {
		c.id = CMD_AREA_ATTACK;
		c.action = "areaattack";
		c.type = CMDTYPE_ICON_AREA;
		c.name = "Area attack";
		c.mouseicon = c.name;
		c.tooltip = "Sets the aircraft to attack enemy units within a circle";
		possibleCommands.push_back(c);
	}

	if (owner->unitDef->canLoopbackAttack) {
		c.params.clear();
		c.id = CMD_LOOPBACKATTACK;
		c.action = "loopbackattack";
		c.type = CMDTYPE_ICON_MODE;
		c.name = "Loopback";
		c.mouseicon = c.name;
		c.params.push_back("0");
		c.params.push_back("Normal");
		c.params.push_back("Loopback");
		c.tooltip = "Loopback attack: Sets if the aircraft should loopback after an attack instead of overflying target";
		possibleCommands.push_back(c);
		nonQueingCommands.insert(CMD_LOOPBACKATTACK);
	}

	basePos = owner->pos;
	goalPos = owner->pos;
}

void CAirCAI::GiveCommandReal(const Command& c)
{
	// take care not to allow aircraft to be ordered to move out of the map
	if ((c.GetID() != CMD_MOVE) && !AllowedCommand(c, true)) {
		return;
	} else if (c.GetID() == CMD_MOVE && c.params.size() >= 3 &&
			(c.params[0] < 0.0f || c.params[2] < 0.0f
			 || c.params[0] > gs->mapx*SQUARE_SIZE
			 || c.params[2] > gs->mapy*SQUARE_SIZE))
	{
		return;
	}

	if (c.GetID() == CMD_SET_WANTED_MAX_SPEED) {
	  return;
	}

	if (c.GetID() == CMD_AUTOREPAIRLEVEL) {
		if (c.params.empty()) {
			return;
		}
<<<<<<< HEAD
		CStrafeAirMoveType* airMT = GetOwnerMoveType();
=======

		CStrafeAirMoveType* airMT = GetStrafeAirMoveType(owner);

>>>>>>> 155fc536
		switch ((int)c.params[0]) {
			case 0: { airMT->SetRepairBelowHealth(0.0f); break; }
			case 1: { airMT->SetRepairBelowHealth(0.3f); break; }
			case 2: { airMT->SetRepairBelowHealth(0.5f); break; }
			case 3: { airMT->SetRepairBelowHealth(0.8f); break; }
		}
		for (vector<CommandDescription>::iterator cdi = possibleCommands.begin();
				cdi != possibleCommands.end(); ++cdi)
		{
			if (cdi->id == CMD_AUTOREPAIRLEVEL) {
				char t[10];
				SNPRINTF(t,10,"%d", (int)c.params[0]);
				cdi->params[0]=t;
				break;
			}
		}
		selectedUnits.PossibleCommandChange(owner);
		return;
	}

	if (c.GetID() == CMD_IDLEMODE) {
		if (c.params.empty()) {
			return;
		}
<<<<<<< HEAD
		CStrafeAirMoveType* airMT = GetOwnerMoveType();
=======

		CStrafeAirMoveType* airMT = GetStrafeAirMoveType(owner);

>>>>>>> 155fc536
		switch ((int)c.params[0]){
			case 0: { airMT->autoLand = false; break; }
			case 1: { airMT->autoLand = true;  break; }
		}
		for (vector<CommandDescription>::iterator cdi = possibleCommands.begin();
				cdi != possibleCommands.end(); ++cdi)
		{
			if (cdi->id == CMD_IDLEMODE){
				char t[10];
				SNPRINTF(t, 10, "%d", (int)c.params[0]);
				cdi->params[0] = t;
				break;
			}
		}
		selectedUnits.PossibleCommandChange(owner);
		return;
	}

	if (c.GetID() == CMD_LOOPBACKATTACK) {
		if (c.params.empty()) {
			return;
		}
<<<<<<< HEAD
		CStrafeAirMoveType* airMT = GetOwnerMoveType();
=======

		CStrafeAirMoveType* airMT = GetStrafeAirMoveType(owner);

>>>>>>> 155fc536
		switch ((int)c.params[0]) {
			case 0: { airMT->loopbackAttack = false; break; }
			case 1: { airMT->loopbackAttack = true;  break; }
		}
		for (vector<CommandDescription>::iterator cdi = possibleCommands.begin();
				cdi != possibleCommands.end(); ++cdi)
		{
			if (cdi->id == CMD_LOOPBACKATTACK){
				char t[10];
				SNPRINTF(t, 10, "%d", (int)c.params[0]);
				cdi->params[0] = t;
				break;
			}
		}
		selectedUnits.PossibleCommandChange(owner);
		return;
	}

	if (!(c.options & SHIFT_KEY)
			&& nonQueingCommands.find(c.GetID()) == nonQueingCommands.end())
	{
		activeCommand = 0;
		tempOrder = false;
	}

	if (c.GetID() == CMD_AREA_ATTACK && c.params.size() < 4) {
		Command c2(CMD_ATTACK, c.options);
		c2.params = c.params;
		CCommandAI::GiveAllowedCommand(c2);
		return;
	}

	CCommandAI::GiveAllowedCommand(c);
}

void CAirCAI::SlowUpdate()
{
	if (gs->paused) { // Commands issued may invoke SlowUpdate when paused
		return;
	}
	if (!commandQue.empty() && (commandQue.front().timeOut < gs->frameNum)) {
		FinishCommand();
		return;
	}

	if (owner->usingScriptMoveType) {
		return; // avoid the invalid (CStrafeAirMoveType*) cast
	}

<<<<<<< HEAD
	AAirMoveType* myPlane = static_cast<AAirMoveType*>(owner->moveType);

	bool wantToRefuel = LandRepairIfNeeded();
	if (!wantToRefuel && owner->unitDef->maxFuel > 0) {
		wantToRefuel = RefuelIfNeeded();
	}
=======
	const bool wantToRefuel = (LandRepairIfNeeded() || RefuelIfNeeded());
>>>>>>> 155fc536

	#if (AUTO_GENERATE_ATTACK_ORDERS == 1)
	if (commandQue.empty()) {
		if (AirAutoGenerateTarget((AAirMoveType*) owner->moveType)) {
			return;
		}
	}
	#endif

	AAirMoveType* myPlane = (AAirMoveType*) owner->moveType;
	Command& c = commandQue.front();
	
	if (c.GetID() == CMD_WAIT) {
		if ((myPlane->aircraftState == AAirMoveType::AIRCRAFT_FLYING)
		    	&& !owner->unitDef->DontLand() && myPlane->autoLand)
		{
			StopMove();
//			myPlane->SetState(AAirMoveType::AIRCRAFT_LANDING);
		}
		return;
	}

	if (c.GetID() != CMD_STOP && c.GetID() != CMD_AUTOREPAIRLEVEL &&
		c.GetID() != CMD_IDLEMODE && c.GetID() != CMD_SET_WANTED_MAX_SPEED)
	{
		myPlane->Takeoff();
	}

	if (wantToRefuel) {
		switch (c.GetID()) {
			case CMD_AREA_ATTACK:
			case CMD_ATTACK:
			case CMD_FIGHT:
				return;
		}
	}

	switch (c.GetID()) {
		case CMD_AREA_ATTACK: {
			ExecuteAreaAttack(c);
			return;
		}
		default: {
			CMobileCAI::Execute();
			return;
		}
	}
}

bool CAirCAI::AirAutoGenerateTarget(AAirMoveType* myPlane) {
	assert(commandQue.empty());

	const bool autoLand = !owner->unitDef->DontLand() && myPlane->autoLand;
	const bool autoAttack = ((owner->fireState >= FIRESTATE_FIREATWILL) && (owner->moveState != MOVESTATE_HOLDPOS));

	if (myPlane->aircraftState == AAirMoveType::AIRCRAFT_FLYING && autoLand) {
		StopMove();
		// myPlane->SetState(AAirMoveType::AIRCRAFT_LANDING);
	}

	if (owner->unitDef->canAttack && autoAttack && owner->maxRange > 0) {
		if (myPlane->IsFighter()) {
			const float3 P = owner->pos + (owner->speed * 10.0);
			const float R = 1000.0f * owner->moveState;
			const CUnit* enemy = helper->GetClosestEnemyAircraft(P, R, owner->allyteam);

			if (IsValidTarget(enemy)) {
				Command nc(CMD_ATTACK, INTERNAL_ORDER, enemy->id);
				commandQue.push_front(nc);
				inCommand = false;
				return true;
			}
		} else {
			const float3 P = owner->pos + (owner->speed * 20.0f);
			const float R = 500.0f * owner->moveState;
			const CUnit* enemy = helper->GetClosestValidTarget(P, R, owner->allyteam, this);

			if (enemy != NULL) {
				Command nc(CMD_ATTACK, INTERNAL_ORDER, enemy->id);
				commandQue.push_front(nc);
				inCommand = false;
				return true;
			}
		}
	}

	return false;
}



void CAirCAI::ExecuteFight(Command& c)
{
	assert((c.options & INTERNAL_ORDER) || owner->unitDef->canFight);
<<<<<<< HEAD
	AAirMoveType* myPlane = static_cast<AAirMoveType*>(owner->moveType);
=======
	AAirMoveType* myPlane = (AAirMoveType*) owner->moveType;

>>>>>>> 155fc536
	if (tempOrder) {
		tempOrder = false;
		inCommand = true;
	}

	if (c.params.size() < 3) { // this shouldn't happen but anyway ...
		LOG_L(L_ERROR,
				"Received a Fight command with less than 3 params on %s in AirCAI",
				owner->unitDef->humanName.c_str());
		return;
	}

	if (c.params.size() >= 6) {
		if (!inCommand) {
			commandPos1 = c.GetPos(3);
		}
	} else {
		// HACK to make sure the line (commandPos1,commandPos2) is NOT
		// rotated (only shortened) if we reach this because the previous return
		// fight command finished by the 'if((curPos-pos).SqLength2D()<(127*127)){'
		// condition, but is actually updated correctly if you click somewhere
		// outside the area close to the line (for a new command).
		commandPos1 = ClosestPointOnLine(commandPos1, commandPos2, owner->pos);

		if ((owner->pos - commandPos1).SqLength2D() > (150 * 150)) {
			commandPos1 = owner->pos;
		}
	}

	goalPos = c.GetPos(0);

	if (!inCommand) {
		inCommand = true;
		commandPos2 = goalPos;
	}
	if (c.params.size() >= 6) {
		goalPos = ClosestPointOnLine(commandPos1, commandPos2, owner->pos);
	}

	// CMD_FIGHT is pretty useless if !canAttack, but we try to honour the modders wishes anyway...
	if (owner->unitDef->canAttack && (owner->fireState >= FIRESTATE_FIREATWILL)
			&& (owner->moveState != MOVESTATE_HOLDPOS) && (owner->maxRange > 0))
	{
		CUnit* enemy = NULL;

		if (myPlane->IsFighter()) {
			const float3 P = ClosestPointOnLine(commandPos1, commandPos2, owner->pos + owner->speed*10);
			const float R = 1000.0f * owner->moveState;

			enemy = helper->GetClosestEnemyAircraft(P, R, owner->allyteam);
		}
		if (IsValidTarget(enemy) && (owner->moveState != MOVESTATE_MANEUVER
				|| LinePointDist(commandPos1, commandPos2, enemy->pos) < 1000))
		{
			// make the attack-command inherit <c>'s options
			// (if <c> is internal, then so are the attacks)
			//
			// this is needed because CWeapon code will not
			// fire on "internal" targets if the weapon has
			// noAutoTarget set (although the <enemy> CUnit*
			// is technically not a user-target, we treat it
			// as such) even when explicitly told to fight
			Command nc(CMD_ATTACK, c.options, enemy->id);
			commandQue.push_front(nc);

			tempOrder = true;
			inCommand = false;

			if (lastPC1 != gs->frameNum) { // avoid infinite loops
				lastPC1 = gs->frameNum;
				SlowUpdate();
			}
			return;
		} else {
			const float3 P = ClosestPointOnLine(commandPos1, commandPos2, owner->pos + owner->speed * 20);
			const float R = 500.0f * owner->moveState;

			enemy = helper->GetClosestValidTarget(P, R, owner->allyteam, this);

			if (enemy != NULL) {
				PushOrUpdateReturnFight();

				// make the attack-command inherit <c>'s options
				Command nc(CMD_ATTACK, c.options, enemy->id);
				commandQue.push_front(nc);

				tempOrder = true;
				inCommand = false;

				// avoid infinite loops (?)
				if (lastPC2 != gs->frameNum) {
					lastPC2 = gs->frameNum;
					SlowUpdate();
				}
				return;
			}
		}
	}

	myPlane->goalPos = goalPos;

	const CStrafeAirMoveType* airMT = dynamic_cast<const CStrafeAirMoveType*>(myPlane);
	const float radius = (airMT != NULL)? std::max(airMT->turnRadius + 2*SQUARE_SIZE, 128.f) : 127.f;

	// we're either circling or will get to the target in 8 frames
	if ((owner->pos - goalPos).SqLength2D() < (radius * radius)
			|| (owner->pos + owner->speed*8 - goalPos).SqLength2D() < 127*127)
	{
		FinishCommand();
	}
}

void CAirCAI::ExecuteAttack(Command& c)
{
	assert(owner->unitDef->canAttack);
	targetAge++;

	if (tempOrder && owner->moveState == MOVESTATE_MANEUVER) {
		// limit how far away we fly
		if (orderTarget && LinePointDist(commandPos1, commandPos2, orderTarget->pos) > 1500) {
			owner->AttackUnit(NULL, false, false);
			FinishCommand();
			return;
		}
	}

	if (inCommand) {
		if (targetDied || (c.params.size() == 1 && UpdateTargetLostTimer(int(c.params[0])) == 0)) {
			FinishCommand();
			return;
		}
		if ((c.params.size() == 3) && (commandQue.size() > 1)) {
			owner->AttackGround(c.GetPos(0), (c.options & INTERNAL_ORDER) == 0, true);
			FinishCommand();
			return;
		}
		if (orderTarget) {
			if (orderTarget->unitDef->canfly && orderTarget->crashing) {
				owner->AttackUnit(NULL, false, false);
				FinishCommand();
				return;
			}
			if (!(c.options & ALT_KEY) && SkipParalyzeTarget(orderTarget)) {
				owner->AttackUnit(NULL, false, false);
				FinishCommand();
				return;
			}
		}
	} else {
		targetAge = 0;

		if (c.params.size() == 1) {
			CUnit* targetUnit = uh->GetUnit(c.params[0]);

			if (targetUnit == NULL) { FinishCommand(); return; }
			if (targetUnit == owner) { FinishCommand(); return; }
			if (targetUnit->GetTransporter() != NULL && !modInfo.targetableTransportedUnits) {
				FinishCommand(); return;
			}

			SetGoal(targetUnit->pos, owner->pos, cancelDistance);
			SetOrderTarget(targetUnit);
			owner->AttackUnit(targetUnit, (c.options & INTERNAL_ORDER) == 0, false);

			inCommand = true;
		} else {
			owner->AttackGround(c.GetPos(0), (c.options & INTERNAL_ORDER) == 0, false);

			inCommand = true;
		}
	}

	return;
}

void CAirCAI::ExecuteAreaAttack(Command& c)
{
	assert(owner->unitDef->canAttack);
	AAirMoveType* myPlane = static_cast<AAirMoveType*>(owner->moveType);

	if (targetDied) {
		targetDied = false;
		inCommand = false;
	}

	const float3& pos = c.GetPos(0);
	const float radius = c.params[3];

	if (inCommand) {
		if (myPlane->aircraftState == AAirMoveType::AIRCRAFT_LANDED)
			inCommand = false;

		if (orderTarget && orderTarget->pos.SqDistance2D(pos) > Square(radius)) {
			inCommand = false;

			// target wandered out of the attack-area
			SetOrderTarget(NULL);
			SelectNewAreaAttackTargetOrPos(c);
		}
	} else {
		if (myPlane->aircraftState != AAirMoveType::AIRCRAFT_LANDED) {
			inCommand = true;

			SelectNewAreaAttackTargetOrPos(c);
		}
	}
}

void CAirCAI::ExecuteGuard(Command& c)
{
	assert(owner->unitDef->canGuard);

	const CUnit* guardee = uh->GetUnit(c.params[0]);

	if (guardee == NULL) { FinishCommand(); return; }
	if (UpdateTargetLostTimer(guardee->id) == 0) { FinishCommand(); return; }
	if (guardee->outOfMapTime > (GAME_SPEED * 5)) { FinishCommand(); return; }

	const bool pushAttackCommand =
		(owner->maxRange > 0.0f) &&
		owner->unitDef->canAttack &&
		((guardee->lastAttack + 40) < gs->frameNum) &&
		IsValidTarget(guardee->lastAttacker);

	if (pushAttackCommand) {
		Command nc(CMD_ATTACK, c.options | INTERNAL_ORDER, guardee->lastAttacker->id);
		commandQue.push_front(nc);
		SlowUpdate();
	} else {
		Command c2(CMD_MOVE, c.options | INTERNAL_ORDER);
		c2.timeOut = gs->frameNum + 60;

		if (guardee->pos.IsInBounds()) {
			c2.PushPos(guardee->pos);
		} else {
			float3 clampedGuardeePos = guardee->pos;

			clampedGuardeePos.ClampInBounds();

			c2.PushPos(clampedGuardeePos);
		}

		commandQue.push_front(c2);
	}
}

int CAirCAI::GetDefaultCmd(const CUnit* pointed, const CFeature* feature)
{
	if (pointed) {
		if (!teamHandler->Ally(gu->myAllyTeam, pointed->allyteam)) {
			if (owner->unitDef->canAttack) {
				return CMD_ATTACK;
			}
		} else {
			if (owner->unitDef->canGuard) {
				return CMD_GUARD;
			}
		}
	}
	return CMD_MOVE;
}

bool CAirCAI::IsValidTarget(const CUnit* enemy) const {
<<<<<<< HEAD
	return CMobileCAI::IsValidTarget(enemy) && !enemy->crashing
		&& (static_cast<CStrafeAirMoveType*>(owner->moveType)->isFighter || !enemy->unitDef->canfly);
=======
	if (!CMobileCAI::IsValidTarget(enemy)) return false;
	if (enemy->crashing) return false;
	return (((CStrafeAirMoveType*)owner->moveType)->isFighter || !enemy->unitDef->canfly);
>>>>>>> 155fc536
}



void CAirCAI::FinishCommand()
{
	targetAge = 0;
	CCommandAI::FinishCommand();
}

void CAirCAI::BuggerOff(const float3& pos, float radius)
{
	AAirMoveType* myPlane = dynamic_cast<AAirMoveType*>(owner->moveType);
	if (myPlane) {
		myPlane->Takeoff();
	} else {
		CMobileCAI::BuggerOff(pos, radius);
	}
}

void CAirCAI::SetGoal(const float3& pos, const float3& curPos, float goalRadius)
{
	owner->moveType->SetGoal(pos);
	CMobileCAI::SetGoal(pos, curPos, goalRadius);
}

<<<<<<< HEAD
CStrafeAirMoveType* CAirCAI::GetOwnerMoveType()
{
	CStrafeAirMoveType* airMT;

	if (owner->usingScriptMoveType) {
		airMT = static_cast<CStrafeAirMoveType*>(owner->prevMoveType);
	} else {
		airMT = static_cast<CStrafeAirMoveType*>(owner->moveType);
	}

	return airMT;
}
=======
void CAirCAI::SelectNewAreaAttackTargetOrPos(const Command& ac) {
	assert(ac.GetID() == CMD_AREA_ATTACK);

	const float3& pos = ac.GetPos(0);
	const float radius = ac.params[3];

	std::vector<int> enemyUnitIDs;
	helper->GetEnemyUnits(pos, radius, owner->allyteam, enemyUnitIDs);

	if (enemyUnitIDs.empty()) {
		float3 attackPos = pos + (gs->randVector() * radius);
		attackPos.y = ground->GetHeightAboveWater(attackPos.x, attackPos.z);

		owner->AttackGround(attackPos, (ac.options & INTERNAL_ORDER) == 0, false);
		SetGoal(attackPos, owner->pos);
	} else {
		// note: the range of randFloat() is inclusive of 1.0f
		const unsigned int unitIdx = gs->randFloat() * (enemyUnitIDs.size() - 1);
		const unsigned int unitID = enemyUnitIDs[unitIdx];

		CUnit* targetUnit = uh->GetUnitUnsafe(unitID);

		SetOrderTarget(targetUnit);
		owner->AttackUnit(targetUnit, (ac.options & INTERNAL_ORDER) == 0, false);
		SetGoal(targetUnit->pos, owner->pos);
	}
}
>>>>>>> 155fc536
<|MERGE_RESOLUTION|>--- conflicted
+++ resolved
@@ -114,13 +114,9 @@
 		if (c.params.empty()) {
 			return;
 		}
-<<<<<<< HEAD
-		CStrafeAirMoveType* airMT = GetOwnerMoveType();
-=======
 
 		CStrafeAirMoveType* airMT = GetStrafeAirMoveType(owner);
 
->>>>>>> 155fc536
 		switch ((int)c.params[0]) {
 			case 0: { airMT->SetRepairBelowHealth(0.0f); break; }
 			case 1: { airMT->SetRepairBelowHealth(0.3f); break; }
@@ -145,13 +141,9 @@
 		if (c.params.empty()) {
 			return;
 		}
-<<<<<<< HEAD
-		CStrafeAirMoveType* airMT = GetOwnerMoveType();
-=======
 
 		CStrafeAirMoveType* airMT = GetStrafeAirMoveType(owner);
 
->>>>>>> 155fc536
 		switch ((int)c.params[0]){
 			case 0: { airMT->autoLand = false; break; }
 			case 1: { airMT->autoLand = true;  break; }
@@ -174,13 +166,9 @@
 		if (c.params.empty()) {
 			return;
 		}
-<<<<<<< HEAD
-		CStrafeAirMoveType* airMT = GetOwnerMoveType();
-=======
 
 		CStrafeAirMoveType* airMT = GetStrafeAirMoveType(owner);
 
->>>>>>> 155fc536
 		switch ((int)c.params[0]) {
 			case 0: { airMT->loopbackAttack = false; break; }
 			case 1: { airMT->loopbackAttack = true;  break; }
@@ -230,16 +218,7 @@
 		return; // avoid the invalid (CStrafeAirMoveType*) cast
 	}
 
-<<<<<<< HEAD
-	AAirMoveType* myPlane = static_cast<AAirMoveType*>(owner->moveType);
-
-	bool wantToRefuel = LandRepairIfNeeded();
-	if (!wantToRefuel && owner->unitDef->maxFuel > 0) {
-		wantToRefuel = RefuelIfNeeded();
-	}
-=======
 	const bool wantToRefuel = (LandRepairIfNeeded() || RefuelIfNeeded());
->>>>>>> 155fc536
 
 	#if (AUTO_GENERATE_ATTACK_ORDERS == 1)
 	if (commandQue.empty()) {
@@ -334,12 +313,8 @@
 void CAirCAI::ExecuteFight(Command& c)
 {
 	assert((c.options & INTERNAL_ORDER) || owner->unitDef->canFight);
-<<<<<<< HEAD
 	AAirMoveType* myPlane = static_cast<AAirMoveType*>(owner->moveType);
-=======
-	AAirMoveType* myPlane = (AAirMoveType*) owner->moveType;
-
->>>>>>> 155fc536
+
 	if (tempOrder) {
 		tempOrder = false;
 		inCommand = true;
@@ -603,14 +578,9 @@
 }
 
 bool CAirCAI::IsValidTarget(const CUnit* enemy) const {
-<<<<<<< HEAD
-	return CMobileCAI::IsValidTarget(enemy) && !enemy->crashing
-		&& (static_cast<CStrafeAirMoveType*>(owner->moveType)->isFighter || !enemy->unitDef->canfly);
-=======
 	if (!CMobileCAI::IsValidTarget(enemy)) return false;
 	if (enemy->crashing) return false;
 	return (((CStrafeAirMoveType*)owner->moveType)->isFighter || !enemy->unitDef->canfly);
->>>>>>> 155fc536
 }
 
 
@@ -637,7 +607,6 @@
 	CMobileCAI::SetGoal(pos, curPos, goalRadius);
 }
 
-<<<<<<< HEAD
 CStrafeAirMoveType* CAirCAI::GetOwnerMoveType()
 {
 	CStrafeAirMoveType* airMT;
@@ -650,7 +619,7 @@
 
 	return airMT;
 }
-=======
+
 void CAirCAI::SelectNewAreaAttackTargetOrPos(const Command& ac) {
 	assert(ac.GetID() == CMD_AREA_ATTACK);
 
@@ -678,4 +647,3 @@
 		SetGoal(targetUnit->pos, owner->pos);
 	}
 }
->>>>>>> 155fc536
