/* This file is part of the Spring engine (GPL v2 or later), see LICENSE.html */

#include <assert.h>
#include <algorithm>
#include "Builder.h"
#include "Building.h"
#include "Game/GameHelper.h"
#include "Game/GlobalUnsynced.h"
#include "Map/Ground.h"
#include "Map/MapDamage.h"
#include "Map/ReadMap.h"
#include "System/SpringMath.h"
#include "Sim/Features/Feature.h"
#include "Sim/Features/FeatureDef.h"
#include "Sim/Features/FeatureHandler.h"
#include "Sim/Misc/GroundBlockingObjectMap.h"
#include "Sim/Misc/ModInfo.h"
#include "Sim/Misc/TeamHandler.h"
#include "Sim/MoveTypes/MoveDefHandler.h"
#include "Sim/MoveTypes/MoveType.h"
#include "Sim/Projectiles/ProjectileHandler.h"
#include "Sim/Units/Scripts/CobInstance.h"
#include "Sim/Units/CommandAI/BuilderCAI.h"
#include "Sim/Units/CommandAI/CommandAI.h"
#include "Sim/Units/UnitDefHandler.h"
#include "Sim/Units/UnitHandler.h"
#include "Sim/Units/UnitLoader.h"
#include "System/EventHandler.h"
#include "System/Log/ILog.h"
#include "System/Sound/ISoundChannels.h"

#include "System/Misc/TracyDefs.h"

using std::min;
using std::max;

CR_BIND_DERIVED(CBuilder, CUnit, )
CR_REG_METADATA(CBuilder, (
	CR_MEMBER(range3D),
	CR_MEMBER(buildDistance),
	CR_MEMBER(buildSpeed),
	CR_MEMBER(repairSpeed),
	CR_MEMBER(reclaimSpeed),
	CR_MEMBER(resurrectSpeed),
	CR_MEMBER(captureSpeed),
	CR_MEMBER(terraformSpeed),
	CR_MEMBER(curResurrect),
	CR_MEMBER(lastResurrected),
	CR_MEMBER(curBuild),
	CR_MEMBER(curCapture),
	CR_MEMBER(curReclaim),
	CR_MEMBER(reclaimingUnit),
	CR_MEMBER(helpTerraform),
	CR_MEMBER(terraforming),
	CR_MEMBER(myTerraformLeft),
	CR_MEMBER(terraformHelp),
	CR_MEMBER(tx1), CR_MEMBER(tx2), CR_MEMBER(tz1), CR_MEMBER(tz2),
	CR_MEMBER(terraformCenter),
	CR_MEMBER(terraformRadius),
	CR_MEMBER(terraformType),
	CR_MEMBER(nanoPieceCache)
))


//////////////////////////////////////////////////////////////////////
// Construction/Destruction
//////////////////////////////////////////////////////////////////////

CBuilder::CBuilder():
	CUnit(),
	range3D(true),
	buildDistance(16),
	buildSpeed(100),
	repairSpeed(100),
	reclaimSpeed(100),
	resurrectSpeed(100),
	captureSpeed(100),
	terraformSpeed(100),
	curResurrect(0),
	lastResurrected(0),
	curBuild(0),
	curCapture(0),
	curReclaim(0),
	reclaimingUnit(false),
	helpTerraform(0),
	terraforming(false),
	terraformHelp(0),
	myTerraformLeft(0),
	terraformType(Terraform_Building),
	tx1(0),
	tx2(0),
	tz1(0),
	tz2(0),
	terraformCenter(ZeroVector),
	terraformRadius(0)
{
}



void CBuilder::PreInit(const UnitLoadParams& params)
{
	RECOIL_DETAILED_TRACY_ZONE;
	unitDef = params.unitDef;
	range3D = unitDef->buildRange3D;
	buildDistance = (params.unitDef)->buildDistance;

	constexpr float scale = (1.0f / GAME_SPEED);

	buildSpeed     = scale * unitDef->buildSpeed;
	repairSpeed    = scale * unitDef->repairSpeed;
	reclaimSpeed   = scale * unitDef->reclaimSpeed;
	resurrectSpeed = scale * unitDef->resurrectSpeed;
	captureSpeed   = scale * unitDef->captureSpeed;
	terraformSpeed = scale * unitDef->terraformSpeed;

	CUnit::PreInit(params);
}


bool CBuilder::CanAssistUnit(const CUnit* u, const UnitDef* def) const
{
	RECOIL_DETAILED_TRACY_ZONE;
	if (!unitDef->canAssist)
		return false;

	return ((def == nullptr || u->unitDef == def) && u->beingBuilt && (u->buildProgress < 1.0f) && (u->soloBuilder == nullptr || u->soloBuilder == this));
}


bool CBuilder::CanRepairUnit(const CUnit* u) const
{
	RECOIL_DETAILED_TRACY_ZONE;
	if (!unitDef->canRepair)
		return false;
	if (u->beingBuilt)
		return false;
	if (u->health >= u->maxHealth)
		return false;

	return (u->unitDef->repairable);
}



bool CBuilder::UpdateTerraform(const Command&)
{
	RECOIL_DETAILED_TRACY_ZONE;
	CUnit* curBuildee = curBuild;

	if (!terraforming || !inBuildStance)
		return false;

	const float* heightmap = readMap->GetCornerHeightMapSynced();
	float terraformScale = 0.1f;

	assert(!mapDamage->Disabled());

	const auto SmoothBorders = [this, heightmap, &terraformScale]() {
		// smooth the x-borders
		for (int z = tz1; z <= tz2; z++) {
			for (int x = 1; x <= TERRA_SMOOTHING_RADIUS; x++) {
				if (tx1 - TERRA_SMOOTHING_RADIUS >= 0) {
					const float ch3 = heightmap[z * mapDims.mapxp1 + tx1];
					const float ch = heightmap[z * mapDims.mapxp1 + tx1 - x];
					const float ch2 = heightmap[z * mapDims.mapxp1 + tx1 - TERRA_SMOOTHING_RADIUS];
					const float amount = ((ch3 * (TERRA_SMOOTHING_RADIUS - x) + ch2 * x) / TERRA_SMOOTHING_RADIUS - ch) * terraformScale;

					readMap->AddHeight(z * mapDims.mapxp1 + tx1 - x, amount);
				}
				if (tx2 + TERRA_SMOOTHING_RADIUS < mapDims.mapx) {
					const float ch3 = heightmap[z * mapDims.mapxp1 + tx2];
					const float ch = heightmap[z * mapDims.mapxp1 + tx2 + x];
					const float ch2 = heightmap[z * mapDims.mapxp1 + tx2 + TERRA_SMOOTHING_RADIUS];
					const float amount = ((ch3 * (TERRA_SMOOTHING_RADIUS - x) + ch2 * x) / TERRA_SMOOTHING_RADIUS - ch) * terraformScale;

					readMap->AddHeight(z * mapDims.mapxp1 + tx2 + x, amount);
				}
			}
		}

		// smooth the z-borders
		for (int z = 1; z <= TERRA_SMOOTHING_RADIUS; z++) {
			for (int x = tx1; x <= tx2; x++) {
				if ((tz1 - TERRA_SMOOTHING_RADIUS) >= 0) {
					const float ch3 = heightmap[(tz1)*mapDims.mapxp1 + x];
					const float ch = heightmap[(tz1 - z) * mapDims.mapxp1 + x];
					const float ch2 = heightmap[(tz1 - TERRA_SMOOTHING_RADIUS) * mapDims.mapxp1 + x];
					const float adjust = ((ch3 * (TERRA_SMOOTHING_RADIUS - z) + ch2 * z) / TERRA_SMOOTHING_RADIUS - ch) * terraformScale;

					readMap->AddHeight((tz1 - z) * mapDims.mapxp1 + x, adjust);
				}
				if ((tz2 + TERRA_SMOOTHING_RADIUS) < mapDims.mapy) {
					const float ch3 = heightmap[(tz2)*mapDims.mapxp1 + x];
					const float ch = heightmap[(tz2 + z) * mapDims.mapxp1 + x];
					const float ch2 = heightmap[(tz2 + TERRA_SMOOTHING_RADIUS) * mapDims.mapxp1 + x];
					const float adjust = ((ch3 * (TERRA_SMOOTHING_RADIUS - z) + ch2 * z) / TERRA_SMOOTHING_RADIUS - ch) * terraformScale;

					readMap->AddHeight((tz2 + z) * mapDims.mapxp1 + x, adjust);
				}
			}
		}
	};

	switch (terraformType) {
	case Terraform_Building: {
		if (curBuildee != nullptr) {
			if (curBuildee->terraformLeft <= 0.0f)
				terraformScale = 0.0f;
			else
				terraformScale = (terraformSpeed + terraformHelp) / curBuildee->terraformLeft;

			curBuildee->terraformLeft -= (terraformSpeed + terraformHelp);

			terraformHelp = 0.0f;
			terraformScale = std::min(terraformScale, 1.0f);

			// prevent building from timing out while terraforming for it
			curBuildee->AddBuildPower(this, 0.0f);

			for (int z = tz1; z <= tz2; z++) {
				for (int x = tx1; x <= tx2; x++) {
					const int idx = z * mapDims.mapxp1 + x;

					readMap->AddHeight(idx, (curBuildee->pos.y - heightmap[idx]) * terraformScale);
				}
			}
			SmoothBorders();

			if (curBuildee->terraformLeft <= 0.0f) {
				terraforming = false;
				curBuildee->groundLevelled = true;

				if (eventHandler.TerraformComplete(this, curBuildee)) {
					StopBuild();
				}
			}
		}
	} break;
	case Terraform_Restore: {
		if (myTerraformLeft <= 0.0f)
			terraformScale = 0.0f;
		else
			terraformScale = (terraformSpeed + terraformHelp) / myTerraformLeft;

		myTerraformLeft -= (terraformSpeed + terraformHelp);

		terraformHelp = 0.0f;
		terraformScale = std::min(terraformScale, 1.0f);

		for (int z = tz1; z <= tz2; z++) {
			for (int x = tx1; x <= tx2; x++) {
				int idx = z * mapDims.mapxp1 + x;
				float ch = heightmap[idx];
				float oh = readMap->GetOriginalHeightMapSynced()[idx];

				readMap->AddHeight(idx, (oh - ch) * terraformScale);
			}
		}
		SmoothBorders();

		if (myTerraformLeft <= 0.0f) {
			terraforming = false;
			StopBuild();
		}
	} break;
	}

	ScriptDecloak(curBuildee, nullptr);
	CreateNanoParticle(terraformCenter, terraformRadius * 0.5f, false);



	return true;
}

bool CBuilder::AssistTerraform(const Command&)
{
	RECOIL_DETAILED_TRACY_ZONE;
	CBuilder* helpTerraformee = helpTerraform;

	if (helpTerraformee == nullptr || !inBuildStance)
		return false;

	if (!helpTerraformee->terraforming) {
		// delete our helpTerraform dependence
		StopBuild(true);
		return true;
	}

	ScriptDecloak(helpTerraformee, nullptr);

	helpTerraformee->terraformHelp += terraformSpeed;
	CreateNanoParticle(helpTerraformee->terraformCenter, helpTerraformee->terraformRadius * 0.5f, false);
	return true;
}

bool CBuilder::UpdateBuild(const Command& fCommand)
{
	RECOIL_DETAILED_TRACY_ZONE;
	CUnit* curBuildee = curBuild;
	CBuilderCAI* cai = static_cast<CBuilderCAI*>(commandAI);

	if (curBuildee == nullptr || !cai->IsInBuildRange(curBuildee))
		return false;

	if (fCommand.GetID() == CMD_WAIT) {
		if (curBuildee->buildProgress < 1.0f) {
			// prevent buildee from decaying (we cannot call StopBuild here)
			curBuildee->AddBuildPower(this, 0.0f);
		} else {
			// stop repairing (FIXME: should be much cleaner to let BuilderCAI
			// call this instead when a wait command is given?)
			StopBuild();
		}

		return true;
	}

	if (curBuildee->soloBuilder != nullptr && (curBuildee->soloBuilder != this)) {
		StopBuild();
		return true;
	}

	// NOTE:
	//   technically this block of code should be guarded by
	//   "if (inBuildStance)", but doing so can create zombie
	//   guarders because scripts might not set inBuildStance
	//   to true when guard or repair orders are executed and
	//   SetRepairTarget does not check for it
	//
	//   StartBuild *does* ensure construction will not start
	//   until inBuildStance is set to true by the builder's
	//   script, and there are no cases during construction
	//   when inBuildStance can become false yet the buildee
	//   should be kept from decaying, so this is free from
	//   serious side-effects (when repairing, a builder might
	//   start adding build-power before having fully finished
	//   its opening animation)
	if (!(inBuildStance || true))
		return true;

	ScriptDecloak(curBuildee, nullptr);

	// adjusted build-speed: use repair-speed on units with
	// progress >= 1 rather than raw build-speed on buildees
	// with progress < 1
	float adjBuildSpeed = buildSpeed;

	if (curBuildee->buildProgress >= 1.0f)
		adjBuildSpeed = std::min(repairSpeed, unitDef->maxRepairSpeed * 0.5f - curBuildee->repairAmount); // repair

	if (adjBuildSpeed > 0.0f && curBuildee->AddBuildPower(this, adjBuildSpeed)) {
		CreateNanoParticle(curBuildee->midPos, curBuildee->radius * 0.5f, false);
		return true;
	}

	// check if buildee finished construction
	if (curBuildee->beingBuilt || curBuildee->health < curBuildee->maxHealth)
		return true;

	StopBuild();
	return true;
}

bool CBuilder::UpdateReclaim(const Command& fCommand)
{
	RECOIL_DETAILED_TRACY_ZONE;
	// AddBuildPower can invoke StopBuild indirectly even if returns true
	// and reset curReclaim to null (which would crash CreateNanoParticle)
	CSolidObject* curReclaimee = curReclaim;

	if (curReclaimee == nullptr || f3SqDist(curReclaimee->pos, pos) >= Square(buildDistance + curReclaimee->buildeeRadius) || !inBuildStance)
		return false;

	if (fCommand.GetID() == CMD_WAIT) {
		StopBuild();
		return true;
	}

	ScriptDecloak(curReclaimee, nullptr);

	if (!curReclaimee->AddBuildPower(this, -reclaimSpeed))
		return true;

	CreateNanoParticle(curReclaimee->midPos, curReclaimee->radius * 0.7f, true, (reclaimingUnit && curReclaimee->team != team));
	return true;
}

bool CBuilder::UpdateResurrect(const Command& fCommand)
{
	RECOIL_DETAILED_TRACY_ZONE;
	CBuilderCAI* cai = static_cast<CBuilderCAI*>(commandAI);
	CFeature* curResurrectee = curResurrect;

	if (curResurrectee == nullptr || f3SqDist(curResurrectee->pos, pos) >= Square(buildDistance + curResurrectee->buildeeRadius) || !inBuildStance)
		return false;

	if (fCommand.GetID() == CMD_WAIT) {
		StopBuild();
		return true;
	}

	if (curResurrectee->udef == nullptr) {
		StopBuild(true);
		return true;
	}

	if ((modInfo.reclaimMethod != 1) && (curResurrectee->reclaimLeft < 1)) {
		// this corpse has been reclaimed a little, need to restore
		// its resources before we can let the player resurrect it
		curResurrectee->AddBuildPower(this, resurrectSpeed);
		return true;
	}

	const UnitDef* resurrecteeDef = curResurrectee->udef;

	// corpse has been restored, begin resurrection
	const float step = resurrectSpeed / resurrecteeDef->buildTime;

	const bool resurrectAllowed = eventHandler.AllowFeatureBuildStep(this, curResurrectee, step);
	const bool canExecResurrect = (resurrectAllowed && UseEnergy(resurrecteeDef->cost.energy * step * modInfo.resurrectEnergyCostFactor));

	if (canExecResurrect) {
		curResurrectee->resurrectProgress += step;
		curResurrectee->resurrectProgress = std::min(curResurrectee->resurrectProgress, 1.0f);

		CreateNanoParticle(curResurrectee->midPos, curResurrectee->radius * 0.7f, gsRNG.NextInt(2));
	}

	if (curResurrectee->resurrectProgress < 1.0f)
		return true;

	if (!curResurrectee->deleteMe) {
		// resurrect finished and we are the first
		curResurrectee->UnBlock();

		UnitLoadParams resurrecteeParams = {resurrecteeDef, this, curResurrectee->pos, ZeroVector, -1, team, curResurrectee->buildFacing, false, false};
		CUnit* resurrectee = unitLoader->LoadUnit(resurrecteeParams);

		assert(resurrecteeDef == resurrectee->unitDef);
		resurrectee->SetSoloBuilder(this, resurrecteeDef);
		resurrectee->SetHeading(curResurrectee->heading, !resurrectee->upright && resurrectee->IsOnGround(), false, 0.0f);

		for (const int resurrecterID: cai->resurrecters) {
			CBuilder* resurrecter = static_cast<CBuilder*>(unitHandler.GetUnit(resurrecterID));
			CCommandAI* resurrecterCAI = resurrecter->commandAI;

			if (resurrecterCAI->commandQue.empty())
				continue;

			Command& c = resurrecterCAI->commandQue.front();

			if (c.GetID() != CMD_RESURRECT || c.GetNumParams() != 1)
				continue;

			if ((c.GetParam(0) - unitHandler.MaxUnits()) != curResurrectee->id)
				continue;

			if (!teamHandler.Ally(allyteam, resurrecter->allyteam))
				continue;

			// all units that were rezzing shall assist the repair too
			resurrecter->lastResurrected = resurrectee->id;

			// prevent FinishCommand from removing this command when the
			// feature is deleted, since it is needed to start the repair
			// (WTF!)
			c.SetParam(0, INT_MAX / 2);
		}

		// this takes one simframe to do the deletion
		featureHandler.DeleteFeature(curResurrectee);
	}

	StopBuild(true);
	return true;
}

bool CBuilder::UpdateCapture(const Command& fCommand)
{
	RECOIL_DETAILED_TRACY_ZONE;
	CUnit* curCapturee = curCapture;

	if (curCapturee == nullptr || f3SqDist(curCapturee->pos, pos) >= Square(buildDistance + curCapturee->buildeeRadius) || !inBuildStance)
		return false;

	if (fCommand.GetID() == CMD_WAIT) {
		StopBuild();
		return true;
	}

	if (curCapturee->team == team) {
		StopBuild(true);
		return true;
	}

	const float captureMagicNumber = (150.0f + (curCapturee->buildTime / captureSpeed) * (curCapturee->health + curCapturee->maxHealth) / curCapturee->maxHealth * 0.4f);
	const float captureProgressStep = 1.0f / captureMagicNumber;
	const float captureProgressTemp = std::min(curCapturee->captureProgress + captureProgressStep, 1.0f);

	const float captureFraction = captureProgressTemp - curCapturee->captureProgress;
	const float energyUseScaled = curCapturee->cost.energy * captureFraction * modInfo.captureEnergyCostFactor;

	const bool buildStepAllowed = (eventHandler.AllowUnitBuildStep(this, curCapturee, captureProgressStep));
	const bool captureStepAllowed = (eventHandler.AllowUnitCaptureStep(this, curCapturee, captureProgressStep));
	const bool canExecCapture = (buildStepAllowed && captureStepAllowed && UseEnergy(energyUseScaled));

	if (!canExecCapture)
		return true;

	curCapturee->captureProgress += captureProgressStep;
	curCapturee->captureProgress = std::min(curCapturee->captureProgress, 1.0f);

	CreateNanoParticle(curCapturee->midPos, curCapturee->radius * 0.7f, false, true);

	if (curCapturee->captureProgress < 1.0f)
		return true;

	if (!curCapturee->ChangeTeam(team, CUnit::ChangeCaptured)) {
		// capture failed
		if (team == gu->myTeam) {
			LOG_L(L_WARNING, "%s: Capture failed, unit type limit reached", unitDef->humanName.c_str());
			eventHandler.LastMessagePosition(pos);
		}
	}

	curCapturee->captureProgress = 0.0f;
	StopBuild(true);
	return true;
}



void CBuilder::Update()
{
	RECOIL_DETAILED_TRACY_ZONE;
	const CBuilderCAI* cai = static_cast<CBuilderCAI*>(commandAI);

	const CCommandQueue& cQueue = cai->commandQue;
	const Command& fCommand = (!cQueue.empty())? cQueue.front(): Command(CMD_STOP);

	bool updated = false;

	nanoPieceCache.Update();

	if (!beingBuilt && !IsStunned()) {
		updated = updated || UpdateTerraform(fCommand);
		updated = updated || AssistTerraform(fCommand);
		updated = updated || UpdateBuild(fCommand);
		updated = updated || UpdateReclaim(fCommand);
		updated = updated || UpdateResurrect(fCommand);
		updated = updated || UpdateCapture(fCommand);
	}

	CUnit::Update();
}


void CBuilder::SlowUpdate()
{
<<<<<<< HEAD
	if (terraforming) {
		constexpr int tsr = TERRA_SMOOTHING_RADIUS;
		mapDamage->RecalcArea(tx1 - tsr, tx2 + tsr, tz1 - tsr, tz2 + tsr);
	}
=======
	RECOIL_DETAILED_TRACY_ZONE;
	if (terraforming)
		mapDamage->RecalcArea(tx1, tx2, tz1, tz2);
>>>>>>> 7cc2bff1

	CUnit::SlowUpdate();
}


void CBuilder::SetRepairTarget(CUnit* target)
{
	RECOIL_DETAILED_TRACY_ZONE;
	if (target == curBuild)
		return;

	StopBuild(false);
	TempHoldFire(CMD_REPAIR);

	curBuild = target;
	AddDeathDependence(curBuild, DEPENDENCE_BUILD);

	if (!target->groundLevelled) {
		// resume levelling the ground
		tx1 = (int)std::max(0.0f, (target->pos.x - (target->xsize * 0.5f * SQUARE_SIZE)) / SQUARE_SIZE);
		tz1 = (int)std::max(0.0f, (target->pos.z - (target->zsize * 0.5f * SQUARE_SIZE)) / SQUARE_SIZE);
		tx2 = std::min(mapDims.mapx, tx1 + target->xsize);
		tz2 = std::min(mapDims.mapy, tz1 + target->zsize);

		terraformCenter = target->pos;
		terraformRadius = (tx1 - tx2) * SQUARE_SIZE;
		terraformType = Terraform_Building;
		terraforming = true;
	}

	ScriptStartBuilding(target->pos, false);
}


void CBuilder::SetReclaimTarget(CSolidObject* target)
{
	RECOIL_DETAILED_TRACY_ZONE;
	if (dynamic_cast<CFeature*>(target) != nullptr && !static_cast<CFeature*>(target)->def->reclaimable)
		return;

	CUnit* recUnit = dynamic_cast<CUnit*>(target);

	if (recUnit != nullptr && !recUnit->unitDef->reclaimable)
		return;

	if (curReclaim == target || this == target)
		return;

	StopBuild(false);
	TempHoldFire(CMD_RECLAIM);

	reclaimingUnit = (recUnit != nullptr);
	curReclaim = target;

	AddDeathDependence(curReclaim, DEPENDENCE_RECLAIM);
	ScriptStartBuilding(target->pos, false);
}


void CBuilder::SetResurrectTarget(CFeature* target)
{
	RECOIL_DETAILED_TRACY_ZONE;
	if (curResurrect == target || target->udef == nullptr)
		return;

	StopBuild(false);
	TempHoldFire(CMD_RESURRECT);

	curResurrect = target;

	AddDeathDependence(curResurrect, DEPENDENCE_RESURRECT);
	ScriptStartBuilding(target->pos, false);
}


void CBuilder::SetCaptureTarget(CUnit* target)
{
	RECOIL_DETAILED_TRACY_ZONE;
	if (target == curCapture)
		return;

	StopBuild(false);
	TempHoldFire(CMD_CAPTURE);

	curCapture = target;

	AddDeathDependence(curCapture, DEPENDENCE_CAPTURE);
	ScriptStartBuilding(target->pos, false);
}


void CBuilder::StartRestore(float3 centerPos, float radius)
{
	RECOIL_DETAILED_TRACY_ZONE;
	StopBuild(false);
	TempHoldFire(CMD_RESTORE);

	terraforming = true;
	terraformType = Terraform_Restore;
	terraformCenter = centerPos;
	terraformRadius = radius;

	tx1 = (int)max((float)0,(centerPos.x-radius)/SQUARE_SIZE);
	tx2 = (int)min((float)mapDims.mapx,(centerPos.x+radius)/SQUARE_SIZE);
	tz1 = (int)max((float)0,(centerPos.z-radius)/SQUARE_SIZE);
	tz2 = (int)min((float)mapDims.mapy,(centerPos.z+radius)/SQUARE_SIZE);

	float tcost = 0.0f;
	const float* curHeightMap = readMap->GetCornerHeightMapSynced();
	const float* orgHeightMap = readMap->GetOriginalHeightMapSynced();

	for (int z = tz1; z <= tz2; z++) {
		for (int x = tx1; x <= tx2; x++) {
			float delta = orgHeightMap[z * mapDims.mapxp1 + x] - curHeightMap[z * mapDims.mapxp1 + x];
			tcost += math::fabs(delta);
		}
	}
	myTerraformLeft = tcost;

	ScriptStartBuilding(centerPos, false);
}


void CBuilder::StopBuild(bool callScript)
{
	RECOIL_DETAILED_TRACY_ZONE;
	if (curBuild != nullptr)
		DeleteDeathDependence(curBuild, DEPENDENCE_BUILD);
	if (curReclaim != nullptr)
		DeleteDeathDependence(curReclaim, DEPENDENCE_RECLAIM);
	if (helpTerraform != nullptr)
		DeleteDeathDependence(helpTerraform, DEPENDENCE_TERRAFORM);
	if (curResurrect != nullptr)
		DeleteDeathDependence(curResurrect, DEPENDENCE_RESURRECT);
	if (curCapture != nullptr)
		DeleteDeathDependence(curCapture, DEPENDENCE_CAPTURE);

	curBuild = nullptr;
	curReclaim = nullptr;
	helpTerraform = nullptr;
	curResurrect = nullptr;
	curCapture = nullptr;

	if (terraforming) {
		constexpr int tsr = TERRA_SMOOTHING_RADIUS;
		mapDamage->RecalcArea(tx1 - tsr, tx2 + tsr, tz1 - tsr, tz2 + tsr);
	}

	terraforming = false;

	if (callScript)
		script->StopBuilding();

	SetHoldFire(false);
}


bool CBuilder::StartBuild(BuildInfo& buildInfo, CFeature*& feature, bool& inWaitStance, bool& limitReached)
{
	RECOIL_DETAILED_TRACY_ZONE;
	const CUnit* prvBuild = curBuild;

	StopBuild(false);
	TempHoldFire(-1);

	buildInfo.pos = CGameHelper::Pos2BuildPos(buildInfo, true);

	auto isBuildeeFloating = [](const BuildInfo& buildInfo) {
		if (buildInfo.def->RequireMoveDef()) {
			MoveDef* md = moveDefHandler.GetMoveDefByPathType(buildInfo.def->pathType);
			return (md->FloatOnWater());
		} else {
			return (buildInfo.def->floatOnWater);
		}
	};

	// Units that cannot be underwater need their build checks kept above water or else collision detections will
	// produce the wrong results.
	if (isBuildeeFloating(buildInfo))
		buildInfo.pos.y = (buildInfo.pos.y < 0.f) ? 0.f : buildInfo.pos.y;

	// Pass -1 as allyteam to behave like we have maphack.
	// This is needed to prevent building on top of cloaked stuff.
	const CGameHelper::BuildSquareStatus tbs = CGameHelper::TestUnitBuildSquare(buildInfo, feature, -1, true);

	switch (tbs) {
		case CGameHelper::BUILDSQUARE_OPEN:
			break;

		case CGameHelper::BUILDSQUARE_BLOCKED:
		case CGameHelper::BUILDSQUARE_OCCUPIED: {
			const CUnit* u = nullptr;

			const int2 mins = CSolidObject::GetMapPosStatic(buildInfo.pos, buildInfo.GetXSize(), buildInfo.GetZSize());
			const int2 maxs = mins + int2(buildInfo.GetXSize(), buildInfo.GetZSize());

			for (int z = mins.y; z < maxs.y; ++z) {
				for (int x = mins.x; x < maxs.x; ++x) {
					const CGroundBlockingObjectMap::BlockingMapCell& cell = groundBlockingObjectMap.GetCellUnsafeConst(float3{
						static_cast<float>(x * SQUARE_SIZE),
						0.0f,
						static_cast<float>(z * SQUARE_SIZE) }
					);

					// look for any blocking assistable buildee at build.pos
					for (size_t i = 0, n = cell.size(); i < n; i++) {
						const CUnit* cu = dynamic_cast<const CUnit*>(cell[i]);

						if (cu == nullptr)
							continue;
						if (allyteam != cu->allyteam)
							return false; // Enemy units that block always block the cell
						if (!CanAssistUnit(cu, buildInfo.def))
							continue;

						u = cu;
						goto out; //lol
					}
				}
			}

			out:
			// <pos> might map to a non-blocking portion
			// of the buildee's yardmap, fallback check
			if (u == nullptr)
				u = CGameHelper::GetClosestFriendlyUnit(nullptr, buildInfo.pos, buildDistance, allyteam);

			if (u != nullptr) {
				if (CanAssistUnit(u, buildInfo.def)) {
					// StopBuild sets this to false, fix it here if picking up the same buildee again
					terraforming = (u == prvBuild && u->terraformLeft > 0.0f);

					AddDeathDependence(curBuild = const_cast<CUnit*>(u), DEPENDENCE_BUILD);
					ScriptStartBuilding(u->pos, false);
					return true;
				}

				// let BuggerOff handle this case (TODO: non-landed aircraft should not count)
				if (buildInfo.FootPrintOverlap(u->pos, u->GetFootPrint(SQUARE_SIZE * 0.5f)))
					return false;
			}
		} return false;

		case CGameHelper::BUILDSQUARE_RECLAIMABLE:
			// caller should handle this
			return false;
	}

	// at this point we know the builder is going to create a new unit, bail if at the limit
	if ((limitReached = (unitHandler.NumUnitsByTeamAndDef(team, buildInfo.def->id) >= buildInfo.def->maxThisUnit)))
		return false;

	if ((inWaitStance = !ScriptStartBuilding(buildInfo.pos, true)))
		return false;

	const UnitDef* buildeeDef = buildInfo.def;
	const UnitLoadParams buildeeParams = {buildeeDef, this, buildInfo.pos, ZeroVector, -1, team, buildInfo.buildFacing, true, false};

	CUnit* buildee = unitLoader->LoadUnit(buildeeParams);

	// floating structures don't terraform the seabed
	const bool buildeeOnWater = (buildee->FloatOnWater() && buildee->IsInWater());
	const bool allowTerraform = (!mapDamage->Disabled() && buildeeDef->levelGround);
	const bool  skipTerraform = (buildeeOnWater || buildeeDef->IsAirUnit() || !buildeeDef->IsImmobileUnit());

	if (!allowTerraform || skipTerraform) {
		// skip the terraforming job
		buildee->terraformLeft = 0.0f;
		buildee->groundLevelled = true;
	} else {
		tx1 = (int)std::max(0.0f, (buildee->pos.x - (buildee->xsize * 0.5f * SQUARE_SIZE)) / SQUARE_SIZE);
		tz1 = (int)std::max(0.0f, (buildee->pos.z - (buildee->zsize * 0.5f * SQUARE_SIZE)) / SQUARE_SIZE);
		tx2 = std::min(mapDims.mapx, tx1 + buildee->xsize);
		tz2 = std::min(mapDims.mapy, tz1 + buildee->zsize);

		buildee->terraformLeft = CalculateBuildTerraformCost(buildInfo);
		buildee->groundLevelled = false;

		terraforming    = true;
		terraformType   = Terraform_Building;
		terraformRadius = (tx2 - tx1) * SQUARE_SIZE;
		terraformCenter = buildee->pos;
	}

	// pass the *builder*'s udef for checking canBeAssisted; if buildee
	// happens to be a non-assistable factory then it would also become
	// impossible to *construct* with multiple builders
	buildee->SetSoloBuilder(this, this->unitDef);
	AddDeathDependence(curBuild = buildee, DEPENDENCE_BUILD);

	// if the ground is not going to be terraformed the buildee would
	// 'pop' to the correct height over the (un-flattened) terrain on
	// completion, so put it there to begin with
	curBuild->moveType->SlowUpdate();
	return true;
}


float CBuilder::CalculateBuildTerraformCost(BuildInfo& buildInfo)
{
	RECOIL_DETAILED_TRACY_ZONE;
	float3& buildPos = buildInfo.pos;

	float tcost = 0.0f;
	const float* curHeightMap = readMap->GetCornerHeightMapSynced();
	const float* orgHeightMap = readMap->GetOriginalHeightMapSynced();

	for (int z = tz1; z <= tz2; z++) {
		for (int x = tx1; x <= tx2; x++) {
			const int idx = z * mapDims.mapxp1 + x;
			float delta = buildPos.y - curHeightMap[idx];
			float cost;
			if (delta > 0) {
				cost = max(3.0f, curHeightMap[idx] - orgHeightMap[idx] + delta * 0.5f);
			} else {
				cost = max(3.0f, orgHeightMap[idx] - curHeightMap[idx] - delta * 0.5f);
			}
			tcost += math::fabs(delta) * cost;
		}
	}

	return tcost;
}


void CBuilder::DependentDied(CObject* o)
{
	RECOIL_DETAILED_TRACY_ZONE;
	if (o == curBuild) {
		curBuild = nullptr;
		StopBuild();
	}
	if (o == curReclaim) {
		curReclaim = nullptr;
		StopBuild();
	}
	if (o == helpTerraform) {
		helpTerraform = nullptr;
		StopBuild();
	}
	if (o == curResurrect) {
		curResurrect = nullptr;
		StopBuild();
	}
	if (o == curCapture) {
		curCapture = nullptr;
		StopBuild();
	}
	CUnit::DependentDied(o);
}


bool CBuilder::ScriptStartBuilding(float3 pos, bool silent)
{
	RECOIL_DETAILED_TRACY_ZONE;
	if (script->HasStartBuilding()) {
		const float3 wantedDir = (pos - midPos).Normalize();
		const float h = GetHeadingFromVectorF(wantedDir.x, wantedDir.z);
		const float p = math::asin(wantedDir.dot(updir));
		const float pitch = math::asin(frontdir.dot(updir));

		// clamping p - pitch not needed, range of asin is -PI/2..PI/2,
		// so max difference between two asin calls is PI.
		// FIXME: convert CSolidObject::heading to radians too.
		script->StartBuilding(ClampRad(h - heading * TAANG2RAD), p - pitch);
	}

	if ((!silent || inBuildStance) && IsInLosForAllyTeam(gu->myAllyTeam))
		Channels::General->PlayRandomSample(unitDef->sounds.build, pos);

	return inBuildStance;
}


void CBuilder::HelpTerraform(CBuilder* unit)
{
	RECOIL_DETAILED_TRACY_ZONE;
	if (helpTerraform == unit)
		return;

	StopBuild(false);

	helpTerraform = unit;

	AddDeathDependence(helpTerraform, DEPENDENCE_TERRAFORM);
	ScriptStartBuilding(unit->terraformCenter, false);
}


void CBuilder::CreateNanoParticle(const float3& goal, float radius, bool inverse, bool highPriority)
{
	RECOIL_DETAILED_TRACY_ZONE;
	const int modelNanoPiece = nanoPieceCache.GetNanoPiece(script);

	if (!localModel.Initialized() || !localModel.HasPiece(modelNanoPiece))
		return;

	const float3 relNanoFirePos = localModel.GetRawPiecePos(modelNanoPiece);
	const float3 nanoPos = this->GetObjectSpacePos(relNanoFirePos);

	// unsynced
	projectileHandler.AddNanoParticle(nanoPos, goal, unitDef, team, radius, inverse, highPriority);
}<|MERGE_RESOLUTION|>--- conflicted
+++ resolved
@@ -559,16 +559,11 @@
 
 void CBuilder::SlowUpdate()
 {
-<<<<<<< HEAD
+  RECOIL_DETAILED_TRACY_ZONE;
 	if (terraforming) {
 		constexpr int tsr = TERRA_SMOOTHING_RADIUS;
 		mapDamage->RecalcArea(tx1 - tsr, tx2 + tsr, tz1 - tsr, tz2 + tsr);
 	}
-=======
-	RECOIL_DETAILED_TRACY_ZONE;
-	if (terraforming)
-		mapDamage->RecalcArea(tx1, tx2, tz1, tz2);
->>>>>>> 7cc2bff1
 
 	CUnit::SlowUpdate();
 }
