--- conflicted
+++ resolved
@@ -43,14 +43,9 @@
 
 	float3 mainDir = FwdVector;
 
-<<<<<<< HEAD
-	bool fastAutoRetargeting = false;		///< pick new targets as soon as possible, don't wait for slow update
-	float weaponAimAdjustPriority = 1.f;	///< relative importance of picking enemy targets that are in front
-=======
-	bool fastAutoRetargeting = false;	///< pick new targets as soon as possible, don't wait for slow update
+	bool fastAutoRetargeting = false; ///< pick new targets as soon as possible, don't wait for slow update
 	bool fastQueryPointUpdate = false;	///< check in with unitscript to get most current query piece before every friendly fire check, don't wait for slow update
 	float weaponAimAdjustPriority = 1.f;		///< relative importance of picking enemy targets that are in front
->>>>>>> 9e39cc41
 };
 
 
