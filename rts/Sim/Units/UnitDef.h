/* This file is part of the Spring engine (GPL v2 or later), see LICENSE.html */

#ifndef UNITDEF_H
#define UNITDEF_H

#include <vector>

#include "Rendering/Icon.h"
#include "Sim/Misc/GlobalConstants.h"
#include "Sim/Misc/GuiSoundSet.h"
#include "Sim/Objects/SolidObject.h"
#include "Sim/Objects/SolidObjectDef.h"
#include "System/float3.h"
#include "System/UnorderedMap.hpp"

#define MAX_UNITDEF_EXPGEN_IDS 32


struct Command;
struct WeaponDef;
struct MoveDef;
struct UnitDefImage;
class LuaTable;


struct UnitDefWeapon {
	UnitDefWeapon() = default;
	UnitDefWeapon(const WeaponDef* weaponDef);
	UnitDefWeapon(const WeaponDef* weaponDef, const LuaTable& weaponTable);
	UnitDefWeapon(const UnitDefWeapon& udw) { *this = udw; }

	// unused
	// std::string name;

	const WeaponDef* def = nullptr;

	int slavedTo = 0;

	float maxMainDirAngleDif = -1.0f;

	unsigned int badTargetCat = 0;
	unsigned int onlyTargetCat = 0;

	float3 mainDir = FwdVector;

	bool fastAutoRetargeting = false;	///< pick new targets as soon as possible, don't wait for slow update
<<<<<<< HEAD
	bool accurateLeading = false;	///< Perform extra iterations when leading a moving target, for better accuracy 
=======
	bool fastQueryPointUpdate = false;	///< check in with unitscript to get most current query piece before every friendly fire check, don't wait for slow update
>>>>>>> a2eafbb1
	float weaponAimAdjustPriority = 1.f;		///< relative importance of picking enemy targets that are in front
};


struct UnitDef: public SolidObjectDef
{
public:
	UnitDef(const LuaTable& udTable, const std::string& unitName, int id);
	UnitDef();

	void SetNoCost(bool noCost);

	bool IsTransportUnit()     const { return (transportCapacity > 0 && transportMass > 0.0f); }
	bool IsImmobileUnit()      const { return (pathType == -1U && !canfly && speed <= 0.0f); }
	bool IsBuildingUnit()      const { return (IsImmobileUnit() && !yardmap.empty()); }
	bool IsBuilderUnit()       const { return (builder && buildSpeed > 0.0f && buildDistance > 0.0f); }
	bool IsMobileBuilderUnit() const { return (IsBuilderUnit() && !IsImmobileUnit()); }
	bool IsStaticBuilderUnit() const { return (IsBuilderUnit() &&  IsImmobileUnit()); }
	bool IsFactoryUnit()       const { return (IsBuilderUnit() &&  IsBuildingUnit()); }
	bool IsExtractorUnit()     const { return (extractsMetal > 0.0f && extractRange > 0.0f); }
	bool IsGroundUnit()        const { return (pathType != -1U && !canfly); }
	bool IsAirUnit()           const { return (pathType == -1U &&  canfly); }
	bool IsStrafingAirUnit()   const { return (IsAirUnit() && !(IsBuilderUnit() || IsTransportUnit() || hoverAttack)); }
	bool IsHoveringAirUnit()   const { return (IsAirUnit() &&  (IsBuilderUnit() || IsTransportUnit() || hoverAttack)); }
	bool IsFighterAirUnit()    const { return (IsStrafingAirUnit() && HasWeapon(0) && !HasBomberWeapon(0)); }
	bool IsBomberAirUnit()     const { return (IsStrafingAirUnit() && HasWeapon(0) &&  HasBomberWeapon(0)); }

	bool DontLand() const { return (dlHoverFactor >= 0.0f); }
	bool RequireMoveDef() const { return (canmove && speed > 0.0f && !canfly); }
	bool CanChangeFireState() const { return (canFireControl && (canKamikaze || HasWeapons() || IsFactoryUnit())); }

	bool HasWeapons() const { return (HasWeapon(0)); }
	bool HasWeapon(unsigned int idx) const { return (weapons[idx].def != nullptr); }
	bool HasBomberWeapon(unsigned int idx) const;

	bool CanAttack() const { return (canAttack && (canKamikaze || HasWeapons() || IsFactoryUnit())); }
	bool CanDamage() const { return (canKamikaze || (canAttack && HasWeapons())); }

	unsigned int NumWeapons() const {
		unsigned int n = 0;

		while (n < weapons.size() && HasWeapon(n)) {
			n++;
		}

		return n;
	}

	const UnitDefWeapon& GetWeapon(unsigned int idx) const { return weapons[idx]; }
	const YardMapStatus* GetYardMapPtr() const { return (yardmap.data()); }


	void AddModelExpGenID(unsigned int egID) { modelExplGenIDs[1 + modelExplGenIDs[0]] = egID; modelExplGenIDs[0] += (egID != -1u); }
	void AddPieceExpGenID(unsigned int egID) { pieceExplGenIDs[1 + pieceExplGenIDs[0]] = egID; pieceExplGenIDs[0] += (egID != -1u); }
	void AddCrashExpGenID(unsigned int egID) { crashExplGenIDs[1 + crashExplGenIDs[0]] = egID; crashExplGenIDs[0] += (egID != -1u); }

	// UnitScript::EmitSFX can pass in any index, unlike PieceProjectile and AAirMoveType code
	unsigned int GetModelExpGenID(unsigned int idx) const { return modelExplGenIDs[1 + (idx % MAX_UNITDEF_EXPGEN_IDS)]; }
	unsigned int GetPieceExpGenID(unsigned int idx) const { return pieceExplGenIDs[1 + (idx                         )]; }
	unsigned int GetCrashExpGenID(unsigned int idx) const { return crashExplGenIDs[1 + (idx                         )]; }

	unsigned int GetModelExpGenCount() const { return modelExplGenIDs[0]; }
	unsigned int GetPieceExpGenCount() const { return pieceExplGenIDs[0]; }
	unsigned int GetCrashExpGenCount() const { return crashExplGenIDs[0]; }

public:
	int cobID;              ///< associated with the COB \<GET COB_ID unitID\> call

	const UnitDef* decoyDef;

	float metalUpkeep;
	float energyUpkeep;
	float metalMake;		///< metal will always be created
	float makesMetal;		///< metal will be created when unit is on and enough energy can be drained
	float energyMake;
	float buildTime;
	float extractsMetal;
	float extractRange;
	float windGenerator;
	float tidalGenerator;
	float metalStorage;
	float energyStorage;
	float harvestMetalStorage;
	float harvestEnergyStorage;

	float autoHeal;     ///< amount autohealed
	float idleAutoHeal; ///< amount autohealed only during idling
	int idleTime;       ///< time a unit needs to idle before its considered idling

	float power;
	unsigned int category;

	float speed;        ///< maximum forward speed the unit can attain (elmos/sec)
	float rSpeed;       ///< maximum reverse speed the unit can attain (elmos/sec)
	float turnRate;
	bool turnInPlace;

	///< for units with turnInPlace=false, defines the
	///< minimum speed to slow down to while turning
	float turnInPlaceSpeedLimit;
	///< for units with turnInPlace=true, defines the
	///< maximum angle of a turn that can be entered
	///< without slowing down
	float turnInPlaceAngleLimit;

	bool collide;

	float losHeight;
	float radarHeight;

	float losRadius;
	float airLosRadius;
	int radarRadius;
	int sonarRadius;
	int jammerRadius;
	int sonarJamRadius;
	int seismicRadius;
	float seismicSignature;
	bool stealth;
	bool sonarStealth;

	bool  buildRange3D;
	float buildDistance;
	float buildSpeed;
	float reclaimSpeed;
	float repairSpeed;
	float maxRepairSpeed;
	float resurrectSpeed;
	float captureSpeed;
	float terraformSpeed;

	bool canSubmerge;
	bool canfly;
	bool floatOnWater;
	bool pushResistant;
	bool strafeToAttack;  /// should the unit move sideways when it can't shoot?
	bool stopToAttack;
	float minCollisionSpeed;
	float slideTolerance;
	float maxHeightDif;   /// maximum terraform height this building allows
	float waterline;
	float minWaterDepth;
	float maxWaterDepth;

	float upDirSmoothing;

	unsigned int pathType;

	float armoredMultiple;
	int armorType;

	/**
	 * 0: no flanking bonus
	 * 1: global coords, mobile
	 * 2: unit coords, mobile
	 * 3: unit coords, locked
	 */
	int flankingBonusMode;
	float3 flankingBonusDir; ///< units takes less damage when attacked from this dir (encourage flanking fire)
	float  flankingBonusMax; ///< damage factor for the least protected direction
	float  flankingBonusMin; ///< damage factor for the most protected direction
	float  flankingBonusMobilityAdd; ///< how much the ability of the flanking bonus direction to move builds up each frame

	std::string humanName;
	std::string decoyName;
	std::string scriptName;     ///< the name of the unit's script, e.g. "armjeth.cob"
	std::string tooltip;
	std::string wreckName;
	std::string categoryString;
	std::string buildPicName;

	std::array<UnitDefWeapon, MAX_WEAPONS_PER_UNIT> weapons;

	///< The unrotated yardmap for buildings
	///< (only non-mobile ground units can have these)
	std::vector<YardMapStatus> yardmap;

	///< buildingMask used to disallow construction on certain map squares
	std::uint16_t buildingMask;

	std::array<char[64], MAX_UNITDEF_EXPGEN_IDS> modelCEGTags;
	std::array<char[64], MAX_UNITDEF_EXPGEN_IDS> pieceCEGTags;
	std::array<char[64], MAX_UNITDEF_EXPGEN_IDS> crashCEGTags;

	// *ExplGenIDs[0] stores the number of valid CEG's (TODO: privatize)
	// valid CEG id's are all in front s.t. they can be randomly sampled
	std::array<unsigned int, 1 + MAX_UNITDEF_EXPGEN_IDS> modelExplGenIDs;
	std::array<unsigned int, 1 + MAX_UNITDEF_EXPGEN_IDS> pieceExplGenIDs;
	std::array<unsigned int, 1 + MAX_UNITDEF_EXPGEN_IDS> crashExplGenIDs;

	spring::unordered_map<int, std::string> buildOptions;

	const WeaponDef* shieldWeaponDef;
	const WeaponDef* stockpileWeaponDef;
	float maxWeaponRange;
	float maxCoverage;

	const WeaponDef* deathExpWeaponDef;
	const WeaponDef* selfdExpWeaponDef;

	mutable UnitDefImage* buildPic;
	mutable icon::CIcon iconType;

	int selfDCountdown;

	bool builder;
	bool activateWhenBuilt;
	bool onoffable;
	bool fullHealthFactory;
	bool factoryHeadingTakeoff;

	bool capturable;
	bool repairable;

	// order-capabilities for CommandAI
	bool canmove;
	bool canAttack;
	bool canFight;
	bool canPatrol;
	bool canGuard;
	bool canRepeat;
	bool canResurrect;
	bool canCapture;
	bool canCloak;
	bool canSelfD;
	bool canKamikaze;

	bool canRestore;
	bool canRepair;
	bool canReclaim;
	bool canAssist;

	bool canBeAssisted;
	bool canSelfRepair;

	bool canFireControl;
	bool canManualFire;

	int fireState;
	int moveState;

	//aircraft stuff
	float wingDrag;
	float wingAngle;
	float frontToSpeed;
	float speedToFront;
	float myGravity;

	float maxBank;
	float maxPitch;
	float turnRadius;
	float wantedHeight;
	float verticalSpeed;

	bool useSmoothMesh;
	bool hoverAttack;
	bool airStrafe;
	float dlHoverFactor; ///< < 0 means it can land, >= 0 indicates how much the unit will move during hovering on the spot
	bool bankingAllowed;

	float maxAcc;
	float maxDec;
	float maxAileron;
	float maxElevator;
	float maxRudder;
	float crashDrag;

	float loadingRadius;							///< for transports
	float unloadSpread;
	int transportCapacity;
	int transportSize;
	int minTransportSize;
	bool isFirePlatform;							///< should the carried units still be able to shoot?
	float transportMass;
	float minTransportMass;
	bool holdSteady;
	bool releaseHeld;
	bool cantBeTransported;                         /// defaults to true for immobile units, false for all other unit-types
	bool transportByEnemy;
	int transportUnloadMethod;						///< 0 - land unload, 1 - flyover drop, 2 - land flood
	float fallSpeed;								///< dictates fall speed of all transported units
	float unitFallSpeed;							///< sets the transported units fbi, overrides fallSpeed

	bool startCloaked;								///< if the units want to start out cloaked
	float cloakCost;								///< energy cost per second to stay cloaked when stationary
	float cloakCostMoving;							///< energy cost per second when moving
	float decloakDistance;							///< if enemy unit come within this range decloaking is forced
	bool decloakSpherical;							///< use a spherical test instead of a cylindrical test?
	bool decloakOnFire;								///< should the unit decloak upon firing

	float kamikazeDist;
	bool kamikazeUseLOS;

	bool targfac;
	bool needGeo;
	bool isFeature;
	bool hideDamage;
	bool showPlayerName;

	int highTrajectoryType;							///< 0 (default) = only low, 1 = only high, 2 = choose

	unsigned int noChaseCategory;

	struct SoundStruct {
		GuiSoundSet select;
		GuiSoundSet ok;
		GuiSoundSet arrived;
		GuiSoundSet build;
		GuiSoundSet repair;
		GuiSoundSet working;
		GuiSoundSet underattack;
		GuiSoundSet cant;
		GuiSoundSet activate;
		GuiSoundSet deactivate;
	};
	SoundStruct sounds;

	bool canDropFlare;
	float flareReloadTime;
	float flareEfficiency;
	float flareDelay;
	float3 flareDropVector;
	int flareTime;
	int flareSalvoSize;
	int flareSalvoDelay;

	bool canLoopbackAttack;                         ///< only matters for fighter aircraft
	bool levelGround;                               ///< only matters for buildings

	bool showNanoFrame;								///< Does the nano frame animation get shown during construction?
	bool showNanoSpray;								///< Does nano spray get shown at all?
	float3 nanoColor;								///< If nano spray is displayed what color is it?

	int maxThisUnit;                                ///< number of units of this type allowed simultaneously in the game

private:
	void ParseWeaponsTable(const LuaTable& weaponsTable);
	void CreateYardMap(std::string&& yardMapStr);

	float realMetalCost;
	float realEnergyCost;
	float realMetalUpkeep;
	float realEnergyUpkeep;
	float realBuildTime;
};

#endif /* UNITDEF_H */<|MERGE_RESOLUTION|>--- conflicted
+++ resolved
@@ -44,11 +44,8 @@
 	float3 mainDir = FwdVector;
 
 	bool fastAutoRetargeting = false;	///< pick new targets as soon as possible, don't wait for slow update
-<<<<<<< HEAD
+	bool fastQueryPointUpdate = false;	///< check in with unitscript to get most current query piece before every friendly fire check, don't wait for slow update
 	bool accurateLeading = false;	///< Perform extra iterations when leading a moving target, for better accuracy 
-=======
-	bool fastQueryPointUpdate = false;	///< check in with unitscript to get most current query piece before every friendly fire check, don't wait for slow update
->>>>>>> a2eafbb1
 	float weaponAimAdjustPriority = 1.f;		///< relative importance of picking enemy targets that are in front
 };
 
