/* This file is part of the Spring engine (GPL v2 or later), see LICENSE.html */

#include "MoveDefHandler.h"
#include "Lua/LuaParser.h"
#include "Map/MapInfo.h"
#include "MoveMath/MoveMath.h"
#include "Sim/Misc/YardmapStatusEffectsMap.h"
#include "Sim/Misc/GlobalConstants.h"
#include "Sim/Path/IPathManager.h"
#include "Sim/Misc/ModInfo.h"
#include "Sim/Units/Unit.h"
#include "System/creg/STL_Map.h"
#include "System/Exceptions.h"
#include "System/CRC.h"
#include "System/SpringMath.h"
#include "System/StringHash.h"
#include "System/StringUtil.h"

#include "System/Misc/TracyDefs.h"

CR_BIND(MoveDef, ())
CR_BIND(MoveDefHandler, )

CR_REG_METADATA(MoveDef, (
	CR_MEMBER(name),

	CR_MEMBER(speedModClass),
	CR_MEMBER(terrainClass),

	CR_MEMBER(pathType),

	CR_MEMBER(xsize),
	CR_MEMBER(xsizeh),
	CR_MEMBER(zsize),
	CR_MEMBER(zsizeh),

	CR_MEMBER(depth),
	CR_MEMBER(depthModParams),
	CR_MEMBER(maxSlope),
	CR_MEMBER(slopeMod),
	CR_MEMBER(crushStrength),
	CR_MEMBER(speedModMults),

	CR_MEMBER(heatMod),
	CR_MEMBER(flowMod),
	CR_MEMBER(heatProduced),

	CR_MEMBER(followGround),
	CR_MEMBER(isSubmarine),
	CR_MEMBER(isSubmersible),

	CR_MEMBER(avoidMobilesOnPath),
	CR_MEMBER(allowTerrainCollisions),
	CR_MEMBER(allowRawMovement),

	CR_MEMBER(heatMapping),
	CR_MEMBER(flowMapping)
))

CR_REG_METADATA(MoveDefHandler, (
	CR_MEMBER(moveDefs),
	CR_MEMBER(nameMap),
	CR_MEMBER(mdCounter),
	CR_MEMBER(mdChecksum)
))


MoveDefHandler moveDefHandler;

// FIXME: do something with these magic numbers
static constexpr float MAX_ALLOWED_WATER_DAMAGE_GMM = 1e3f;
static constexpr float MAX_ALLOWED_WATER_DAMAGE_HMM = 1e4f;

static float DegreesToMaxSlope(float degrees)
{
	RECOIL_DETAILED_TRACY_ZONE;
	// Prevent MSVC from inlining stuff that would break the
	// PE checksum compatibility between debug and release
	static constexpr float degToRad = math::DEG_TO_RAD;

	const float deg = std::clamp(degrees, 0.0f, 60.0f) * 1.5f;
	const float rad = deg * degToRad;

	return (1.0f - math::cos(rad));
}

static MoveDef::SpeedModClass ParseSpeedModClass(const std::string& moveDefName, const LuaTable& moveDefTable)
{
	RECOIL_DETAILED_TRACY_ZONE;
	const int speedModClass = moveDefTable.GetInt("speedModClass", -1);

	if (speedModClass != -1)
		return std::clamp(MoveDef::SpeedModClass(speedModClass), MoveDef::Tank, MoveDef::Ship);

	// name-based fallbacks
	if (moveDefName.find( "boat") != string::npos)
		return MoveDef::Ship;
	if (moveDefName.find( "ship") != string::npos)
		return MoveDef::Ship;
	if (moveDefName.find("hover") != string::npos)
		return MoveDef::Hover;
	if (moveDefName.find( "tank") != string::npos)
		return MoveDef::Tank;

	return MoveDef::KBot;
}



void MoveDefHandler::Init(LuaParser* defsParser)
{
	RECOIL_DETAILED_TRACY_ZONE;
	const LuaTable& rootTable = defsParser->GetRoot().SubTable("MoveDefs");

	if (!rootTable.IsValid())
		throw content_error("[MoveDefHandler] error loading MoveDef entries");
	if (rootTable.GetLength() > moveDefs.size())
		throw content_error("[MoveDefHandler] too many MoveDef entries");

	CRC crc;

	for (const CMapInfo::TerrainType& terrType: mapInfo->terrainTypes) {
		crc << terrType.tankSpeed << terrType.kbotSpeed;
		crc << terrType.hoverSpeed << terrType.shipSpeed;
	}


	nameMap.clear();
	nameMap.reserve(rootTable.GetLength());

	for (unsigned int moveDefID = 0; /* no test */; moveDefID++) {
		const LuaTable& moveDefTable = rootTable.SubTable(moveDefID + 1);

		if (!moveDefTable.IsValid())
			break;

		moveDefs[mdCounter] = {moveDefTable};
		nameMap[hashString(moveDefs[mdCounter].name.c_str())] = (moveDefs[mdCounter].pathType = moveDefID);

		largestSize = std::max(largestSize, moveDefs[mdCounter].xsize);
		largestSize = std::max(largestSize, moveDefs[mdCounter].zsize);
		largestSizeH = std::max(largestSizeH, moveDefs[mdCounter].xsizeh);
		largestSizeH = std::max(largestSizeH, moveDefs[mdCounter].zsizeh);

		crc << moveDefs[mdCounter++].CalcCheckSum();
	}

	CMoveMath::noHoverWaterMove = (mapInfo->water.damage >= MAX_ALLOWED_WATER_DAMAGE_HMM);
	CMoveMath::waterDamageCost = (mapInfo->water.damage >= MAX_ALLOWED_WATER_DAMAGE_GMM)?
		0.0f: (1.0f / (1.0f + mapInfo->water.damage * 0.1f));

	crc << CMoveMath::waterDamageCost;
	crc << CMoveMath::noHoverWaterMove;

	mdChecksum = crc.GetDigest();
}


void MoveDefHandler::PostSimInit() {
	// Pathing system is initialized later and the movedefs may need to adjust their behaviour to align with
	// capabilities of the pathing system.
	std::for_each(moveDefs.begin(), moveDefs.end(), [](MoveDef& md){
		md.allowDirectionalPathing &= pathManager->AllowDirectionalPathing();
		md.preferShortestPath &= pathManager->AllowShortestPath();
	});
}


MoveDef* MoveDefHandler::GetMoveDefByName(const std::string& name)
{
	RECOIL_DETAILED_TRACY_ZONE;
	const auto it = nameMap.find(hashString(name.c_str()));

	if (it == nameMap.end())
		return nullptr;

	return &moveDefs[it->second];
}



MoveDef::MoveDef()
{
	RECOIL_DETAILED_TRACY_ZONE;
	depthModParams[DEPTHMOD_MIN_HEIGHT] = 0.0f;
	depthModParams[DEPTHMOD_MAX_HEIGHT] = std::numeric_limits<float>::max();
	depthModParams[DEPTHMOD_MAX_SCALE ] = std::numeric_limits<float>::max();
	depthModParams[DEPTHMOD_QUA_COEFF ] = 0.0f;
	depthModParams[DEPTHMOD_LIN_COEFF ] = 0.1f;
	depthModParams[DEPTHMOD_CON_COEFF ] = 1.0f;

	speedModMults[SPEEDMOD_MOBILE_BUSY_MULT] = 0.10f;
	speedModMults[SPEEDMOD_MOBILE_IDLE_MULT] = 0.35f;
	speedModMults[SPEEDMOD_MOBILE_MOVE_MULT] = 0.65f;
	speedModMults[SPEEDMOD_MOBILE_NUM_MULTS] = 0.0f;
}

MoveDef::MoveDef(const LuaTable& moveDefTable): MoveDef() {
	RECOIL_DETAILED_TRACY_ZONE;
	name          = StringToLower(moveDefTable.GetString("name", ""));
	crushStrength = moveDefTable.GetFloat("crushStrength", 10.0f);

	const LuaTable& depthModTable = moveDefTable.SubTable("depthModParams");
	const LuaTable& speedModMultsTable = moveDefTable.SubTable("speedModMults");

	const float minWaterDepth = moveDefTable.GetFloat("minWaterDepth", GetDefaultMinWaterDepth());
	const float maxWaterDepth = moveDefTable.GetFloat("maxWaterDepth", GetDefaultMaxWaterDepth());

	switch ((speedModClass = ParseSpeedModClass(name, moveDefTable))) {
		case MoveDef::Tank: // fall-through
		case MoveDef::KBot: {
			depthModParams[DEPTHMOD_MIN_HEIGHT] = std::max(0.00f, depthModTable.GetFloat("minHeight",                                        0.0f ));
			depthModParams[DEPTHMOD_MAX_HEIGHT] =         (       depthModTable.GetFloat("maxHeight",           std::numeric_limits<float>::max() ));
			depthModParams[DEPTHMOD_MAX_SCALE ] = std::max(0.01f, depthModTable.GetFloat("maxScale",            std::numeric_limits<float>::max() ));
			depthModParams[DEPTHMOD_QUA_COEFF ] = std::max(0.00f, depthModTable.GetFloat("quadraticCoeff",                                   0.0f ));
			depthModParams[DEPTHMOD_LIN_COEFF ] = std::max(0.00f, depthModTable.GetFloat("linearCoeff",    moveDefTable.GetFloat("depthMod", 0.1f)));
			depthModParams[DEPTHMOD_CON_COEFF ] = std::max(0.00f, depthModTable.GetFloat("constantCoeff",                                    1.0f ));

			// ensure [depthModMinHeight, depthModMaxHeight] is a valid range
			depthModParams[DEPTHMOD_MAX_HEIGHT] = std::max(depthModParams[DEPTHMOD_MIN_HEIGHT], depthModParams[DEPTHMOD_MAX_HEIGHT]);

			depth    = maxWaterDepth;
			maxSlope = DegreesToMaxSlope(moveDefTable.GetFloat("maxSlope", 60.0f));
		} break;

		case MoveDef::Hover: {
			depth    = maxWaterDepth;
			maxSlope = DegreesToMaxSlope(moveDefTable.GetFloat("maxSlope", 15.0f));
		} break;

		case MoveDef::Ship: {
			depth    = minWaterDepth;
			// maxSlope = "n/a";

			isSubmarine = moveDefTable.GetBool("subMarine", false);
		} break;
	}

	speedModMults[SPEEDMOD_MOBILE_BUSY_MULT] = std::max(0.01f, speedModMultsTable.GetFloat("mobileBusyMult", 1.0f /*0.10f*/));
	speedModMults[SPEEDMOD_MOBILE_IDLE_MULT] = std::max(0.01f, speedModMultsTable.GetFloat("mobileIdleMult", 1.0f /*0.35f*/));
	speedModMults[SPEEDMOD_MOBILE_MOVE_MULT] = std::max(0.01f, speedModMultsTable.GetFloat("mobileMoveMult", 1.0f /*0.65f*/));

	avoidMobilesOnPath = moveDefTable.GetBool("avoidMobilesOnPath", true);
	allowTerrainCollisions = moveDefTable.GetBool("allowTerrainCollisions", true);
	allowRawMovement = moveDefTable.GetBool("allowRawMovement", false);

	heatMapping = moveDefTable.GetBool("heatMapping", false);
	flowMapping = moveDefTable.GetBool("flowMapping", true);

	heatMod = moveDefTable.GetFloat("heatMod", (1.0f / (GAME_SPEED * 2)) * 0.25f);
	flowMod = moveDefTable.GetFloat("flowMod", 1.0f);

	// by default heat decays to zero after N=2 seconds
	//
	// the cost contribution to a square from heat must
	// be on the same order as its normal movement cost
	// PER FRAME, i.e. such that heatMod * heatProduced
	// ~= O(1 / (GAME_SPEED * N)) because unit behavior
	// in groups quickly becomes FUBAR if heatMod >>> 1
	//
	heatProduced = moveDefTable.GetInt("heatProduced", GAME_SPEED * 2);

	//  <maxSlope> ranges from 0.0 to 60 * 1.5 degrees, ie. from 0.0 to
	//  0.5 * PI radians, ie. from 1.0 - cos(0.0) to 1.0 - cos(0.5 * PI)
	//  = [0, 1] --> DEFAULT <slopeMod> values range from (4 / 0.001) to
	//  (4 / 1.001) = [4000.0, 3.996]
	//
	// speedMod values for a terrain-square slope in [0, 1] are given by
	// (1.0 / (1.0 + slope * slopeMod)) and therefore have a MAXIMUM at
	// <slope=0, slopeMod=...> and a MINIMUM at <slope=1, slopeMod=4000>
	// (of 1.0 / (1.0 + 0.0 * ...) = 1.0 and 1.0 / (1.0 + 1.0 * 4000.0)
	// = 0.00025 respectively)
	//
	slopeMod = moveDefTable.GetFloat("slopeMod", 4.0f / (maxSlope + 0.001f));

	// ground units hug the ocean floor when in water,
	// ships stay at a "fixed" level (their waterline)
	followGround = (speedModClass == MoveDef::Tank || speedModClass == MoveDef::KBot);

	// TODO:
	//   remove terrainClass, not used anywhere
	//   and only AI's MIGHT have benefit from it
	//
	// tank or bot that cannot get its threads / feet
	// wet, or hovercraft (which doesn't touch ground
	// or water)
	if ((followGround && maxWaterDepth <= 0.0f) || speedModClass == MoveDef::Hover)
		terrainClass = MoveDef::Land;
	// ship (or sub) that cannot crawl onto shore, OR tank
	// or bot restricted to snorkling (strange but possible)
	if ((speedModClass == MoveDef::Ship && minWaterDepth > 0.0f) || (followGround && minWaterDepth > 0.0f))
		terrainClass = MoveDef::Water;
	// tank or kbot that CAN go skinny-dipping (amph.),
	// or ship that CAN sprout legs when at the beach
	if ((followGround && maxWaterDepth > 0.0f) || (speedModClass == MoveDef::Ship && minWaterDepth < 0.0f))
		terrainClass = MoveDef::Mixed;

	const int xsizeDef = std::max(1, moveDefTable.GetInt("footprintX",        1));
	const int zsizeDef = std::max(1, moveDefTable.GetInt("footprintZ", xsizeDef));

	// make all mobile footprints point-symmetric in heightmap space
	// (meaning that only non-even dimensions are possible and each
	// footprint always has a unique center square)
	xsize = xsizeDef * SPRING_FOOTPRINT_SCALE;
	zsize = zsizeDef * SPRING_FOOTPRINT_SCALE;
	xsize -= ((xsize & 1)? 0: 1);
	zsize -= ((zsize & 1)? 0: 1);
	// precalculated data for MoveMath
	xsizeh = xsize >> 1;
	zsizeh = zsize >> 1;
	assert((xsize & 1) == 1);
	assert((zsize & 1) == 1);

	int defaultHeight = xsize * SQUARE_SIZE;
	if (speedModClass != MoveDef::KBot) {
		defaultHeight >>= 1;
	}

	if (this->FloatOnWater()) {
		int defaultWaterline = 0;
		if (isSubmarine) {
			defaultWaterline = xsize * SQUARE_SIZE; 
		} else if (speedModClass == MoveDef::Ship) {
			defaultWaterline = 1;
		}
		waterline = std::abs(moveDefTable.GetInt("waterline", defaultWaterline));
		overrideUnitWaterline = moveDefTable.GetBool("overrideUnitWaterline", overrideUnitWaterline);
	} else {
		waterline = std::numeric_limits<int>::max();
	}

	height = std::max(1, moveDefTable.GetInt("height", defaultHeight));

<<<<<<< HEAD
	isSubmersible = (isSubmarine || (followGround && depth > height));
=======
	allowDirectionalPathing = moveDefTable.GetBool("allowDirectionalPathing", allowDirectionalPathing);
	preferShortestPath = moveDefTable.GetBool("preferShortestPath", preferShortestPath);
>>>>>>> ab628714
}

bool MoveDef::DoRawSearch(
	const CSolidObject* collider,
	const MoveDef* md,
	const float3 startPos,
	const float3 endPos,
	float goalRadius,
	bool testTerrain,
	bool testObjects,
	bool centerOnly,
	float* minSpeedModPtr,
	int* maxBlockBitPtr,
	int2* nearestSquare,
	int thread
) const {
	ZoneScoped;
	assert(testTerrain || testObjects);

	// if the endPos sits on a cross section, shift the pos slightly to pick the most appropriate
	// block. If perfectly aligned with starPos then don't shift because the blocks will align.
	const float upDir    = (startPos.z == endPos.z) ? 0 : 1 - float(startPos.z < endPos.z) * 2.f;
	const float rightDir = (startPos.x == endPos.x) ? 0 : 1 - float(startPos.x < endPos.x) * 2.f;
	const float goalRadiusSq = Square(goalRadius);

	const int2 startBlock
		( std::clamp(int(startPos.x / SQUARE_SIZE), 0, mapDims.mapxm1)
		, std::clamp(int(startPos.z / SQUARE_SIZE), 0, mapDims.mapym1)
		);
	const int2 endBlock
		( std::clamp(int((endPos.x + rightDir) / SQUARE_SIZE), 0, mapDims.mapxm1)
		, std::clamp(int((endPos.z + upDir) / SQUARE_SIZE), 0, mapDims.mapym1)
		);
	const int2 diffBlk = {std::abs(endBlock.x - startBlock.x), std::abs(endBlock.y - startBlock.y)};
	const float speedModThreshold = modInfo.pfRawMoveSpeedThreshold;

	const/*expr*/ auto StepFunc = [](const int2& dir, const int2& dif, int2& pos, int2& err) {
		pos.x += (dir.x * (err.y >= 0));
		pos.y += (dir.y * (err.y <= 0));
		err.x -= (dif.y * (err.y >= 0));
		err.x += (dif.x * (err.y <= 0));
	};

	if (nearestSquare != nullptr)
		*nearestSquare = endBlock;

	auto walkPath = [startBlock, endBlock, diffBlk, &StepFunc, goalRadiusSq, nearestSquare](auto& f) -> bool {
		bool result = false;

		const int2 fwdStepDir = int2{(endBlock.x > startBlock.x), (endBlock.y > startBlock.y)} * 2 - int2{1, 1};
		const int2 revStepDir = int2{(startBlock.x > endBlock.x), (startBlock.y > endBlock.y)} * 2 - int2{1, 1};

		int2 blkStepCtr = {diffBlk.x + diffBlk.y, diffBlk.x + diffBlk.y};
		int2 fwdStepErr = {diffBlk.x - diffBlk.y, diffBlk.x - diffBlk.y};
		int2 revStepErr = fwdStepErr;
		int2 fwdTestBlk = startBlock;
		int2 revTestBlk = endBlock;

		// int2 prevFwdTestBlk = {-1, -1};
		// int2 prevRevTestBlk = {-1, -1};

		int2 walkedNearestSqr(-1,-1);

		for (blkStepCtr += int2{1, 1}; (blkStepCtr.x > 0 && blkStepCtr.y > 0); blkStepCtr -= int2{1, 1}) {
<<<<<<< HEAD
			result = f(fwdTestBlk.x, fwdTestBlk.y, false) && f(revTestBlk.x, revTestBlk.y, true);
=======
			// Check forward search.
			result = f(fwdTestBlk.x, fwdTestBlk.y);
			if (result) {
				// Forward search has got close enough, drop out early.
				if (float((endBlock).DistanceSq(fwdTestBlk)*Square(SQUARE_SIZE)) < goalRadiusSq) {
					if (nearestSquare != nullptr)
						walkedNearestSqr = fwdTestBlk;
					break;
				}

				// Now check reverse search.
				result = f(revTestBlk.x, revTestBlk.y);

				// Keep record of the current reverse test block to correctly report it as the nearest node.
				int2 curRevTestBlk = revTestBlk;

				// Need to step the reverse forward early to assess whether the next test will be within the goal
				// radius if the current block test fails. As long as there's at least one more reverse block inside
				// the goal radius, then a failure in the reverse search doesn't mean the walk is a failure.
				StepFunc(revStepDir, diffBlk * 2, revTestBlk, revStepErr);
				if (result) {
					if (walkedNearestSqr.x == -1)
						walkedNearestSqr = curRevTestBlk;
				} else {
					walkedNearestSqr = int2(-1, -1);

					// Allow reverse search to continue if it is still within the goal radius.
					result = ( float((endBlock).DistanceSq(revTestBlk)*Square(SQUARE_SIZE)) < goalRadiusSq );
				}
			}
>>>>>>> ab628714
			if (!result) { break; }

			// NOTE: for odd-length paths, center square is tested twice
			if ((std::abs(fwdTestBlk.x - revTestBlk.x) <= 1) && (std::abs(fwdTestBlk.y - revTestBlk.y) <= 1)) {
				// This is to catch the case where the reverse never finds an open square but was always in the goal
				// radius, and the forward search never reached the goal radius. I.e. they stopped on the squares
				// that bordered either side of the goal radius.
				result = (walkedNearestSqr.x != -1);
				break;
			}

			// prevFwdTestBlk = fwdTestBlk;
			// prevRevTestBlk = revTestBlk;

			StepFunc(fwdStepDir, diffBlk * 2, fwdTestBlk, fwdStepErr);
			// StepFunc(revStepDir, diffBlk * 2, revTestBlk, revStepErr); - done earlier now.

			// skip if exactly crossing a vertex (in either direction)
			blkStepCtr.x -= (fwdStepErr.y == 0);
			blkStepCtr.y -= (revStepErr.y == 0);
			fwdStepErr.y  = fwdStepErr.x;
			revStepErr.y  = revStepErr.x;
		}

		if (result && nearestSquare != nullptr)
			*nearestSquare = walkedNearestSqr;

		return result;
	};

	float minSpeedMod = std::numeric_limits<float>::max();
	int   maxBlockBit = CMoveMath::BLOCK_NONE;

	std::function<float(int x, int z)> getPosSpeedMod;
	if (md->allowDirectionalPathing) {
		float3 testMoveDir = startPos - endPos;
		getPosSpeedMod = [this, testMoveDir](int x, int z){ return CMoveMath::GetPosSpeedMod(*this, x, z, testMoveDir); };
	} else {
		getPosSpeedMod = [&](int x, int z){ return CMoveMath::GetPosSpeedMod(*this, x, z); };
	}

<<<<<<< HEAD
	if (testTerrain) {
		auto test = [this, &minSpeedMod, speedModThreshold](int x, int z, bool rev) -> bool {
			if (x >= mapDims.mapx || x < 0 || z >= mapDims.mapy || z < 0) { return true; }
=======
	auto terrainTest = [this, &minSpeedMod, speedModThreshold, &getPosSpeedMod](int x, int z) -> bool {
		if (x >= mapDims.mapx || x < 0 || z >= mapDims.mapy || z < 0) { return true; }
>>>>>>> ab628714

		const float speedMod = getPosSpeedMod(x, z);
		minSpeedMod = std::min(minSpeedMod, speedMod);

		return (speedMod > speedModThreshold);
	};

	// GetPosSpeedMod only checks *one* square of terrain
	// (heightmap/slopemap/typemap), not the blocking-map
<<<<<<< HEAD
	if (testObjects & retTestMove) {
		int tempNum = gs->GetMtTempNum(thread);

		MoveDef *md = collider->moveDef;

		MoveTypes::CheckCollisionQuery virtualObject(collider);
		MoveDefs::CollisionQueryStateTrack queryState;
		const bool isSubmersible = md->isSubmersible;
		if (!isSubmersible)
			virtualObject.DisableHeightChecks();

		auto test = [this, &maxBlockBit, collider, thread, centerOnly, &tempNum, md, isSubmersible, &virtualObject, &queryState](int x, int z, bool rev) -> bool {
			const int xmin = std::max(x - xsizeh * (1 - centerOnly), 0);
			const int zmin = std::max(z - zsizeh * (1 - centerOnly), 0);
			const int xmax = std::min(x + xsizeh * (1 - centerOnly), mapDims.mapxm1);
			const int zmax = std::min(z + zsizeh * (1 - centerOnly), mapDims.mapym1);

			// Height affects whether units in water collide or not, so the new y positions need
			// to be considered or else we will get incorrect results.
			if (isSubmersible){
				UpdateCheckCollisionQuery(virtualObject, queryState, {x, z});
				if (queryState.refreshCollisionCache)
					tempNum = gs->GetMtTempNum(thread);
			}
=======
	int tempNum = gs->GetMtTempNum(thread);

	MoveTypes::CheckCollisionQuery virtualObject = (collider != nullptr)
			? MoveTypes::CheckCollisionQuery(collider)
			: MoveTypes::CheckCollisionQuery(md);
	MoveDefs::CollisionQueryStateTrack queryState;
	md->UpdateCheckCollisionQuery(virtualObject, queryState, startBlock);
	const bool isSubmersible = md->IsComplexSubmersible();

	if (!isSubmersible)
		virtualObject.DisableHeightChecks();

	auto objectsTest = [this, &maxBlockBit, thread, centerOnly, &tempNum, md, isSubmersible, &virtualObject, &queryState]
			(int x, int z) -> bool {
		const int xmin = std::max(x - xsizeh * (1 - centerOnly), 0);
		const int zmin = std::max(z - zsizeh * (1 - centerOnly), 0);
		const int xmax = std::min(x + xsizeh * (1 - centerOnly), mapDims.mapxm1);
		const int zmax = std::min(z + zsizeh * (1 - centerOnly), mapDims.mapym1);

		// Height affects whether units in water collide or not, so the new y positions need
		// to be considered or else we will get incorrect results.
		if (isSubmersible){
			UpdateCheckCollisionQuery(virtualObject, queryState, {x, z});
			if (queryState.refreshCollisionCache)
				tempNum = gs->GetMtTempNum(thread);
		}
>>>>>>> ab628714

		const CMoveMath::BlockType blockBits = CMoveMath::RangeIsBlockedHashedMt(xmin, xmax, zmin, zmax, &virtualObject, tempNum, thread);
		maxBlockBit = blockBits;
		return ((blockBits & CMoveMath::BLOCK_STRUCTURE) == 0);
	};

	auto test = [this, testTerrain, testObjects, &terrainTest, &objectsTest](int x, int z) {
		return (!testTerrain || terrainTest(x, z)) && (!testObjects || objectsTest(x, z));
	};
	const bool retTestMove = walkPath(test);

	if (retTestMove) {
		bool curExitOnlyState[2] = {true, true};
		auto test = [this, &curExitOnlyState](int x, int z, bool rev) -> bool {
			bool canProceed = true;
			bool nextExitOnlyState = IsInExitOnly(x, z);
			if (!curExitOnlyState[rev])
				canProceed = !nextExitOnlyState;

			curExitOnlyState[rev] = nextExitOnlyState;
			return (canProceed);
		};
		retTestMove = walkPath(test);
	}

	// don't use std::min or |= because the ptr values might be garbage
	if (minSpeedModPtr != nullptr) *minSpeedModPtr = minSpeedMod;
	if (maxBlockBitPtr != nullptr) *maxBlockBitPtr = maxBlockBit;

	assert(nearestSquare == nullptr || nearestSquare->x != -1);

	return retTestMove;
}

void MoveDef::UpdateCheckCollisionQuery
	( MoveTypes::CheckCollisionQuery& collider
	, MoveDefs::CollisionQueryStateTrack& state
	, const int2 pos
) const {
	RECOIL_DETAILED_TRACY_ZONE;
	state.refreshCollisionCache = false;

	const MoveDef* md = collider.moveDef;
	const float mapHeight = readMap->GetMaxHeightMapSynced()[pos.y * mapDims.mapx + pos.x];
	collider.pos.y = std::max(mapHeight, -collider.moveDef->waterline);

	const bool waterCollisions = ((mapHeight + md->height) < 0.f || mapHeight < -md->waterline);
	if (waterCollisions || waterCollisions != state.lastWaterCollisions) {
		if (mapHeight != state.lastPosY) {
			state.refreshCollisionCache = true;
			state.lastPosY = mapHeight;
		}
		state.lastWaterCollisions = waterCollisions;
	}

	bool inWater = (collider.pos.y < 0.f);
	if (state.lastInWater != inWater) {
		if (inWater)
			collider.SetPhysicalStateBit(CSolidObject::PhysicalState::PSTATE_BIT_INWATER);
		else
			collider.ClearPhysicalStateBit(CSolidObject::PhysicalState::PSTATE_BIT_INWATER);

		state.lastInWater = inWater;
	}
}

bool MoveDef::TestMoveSquareRange(
	const MoveTypes::CheckCollisionQuery& collider,
	const float3 rangeMins,
	const float3 rangeMaxs,
	const float3 testMoveDir,
	bool testTerrain,
	bool testObjects,
	bool centerOnly,
	float* minSpeedModPtr,
	int* maxBlockBitPtr,
	int thread
) const {
	RECOIL_DETAILED_TRACY_ZONE;
	assert(testTerrain || testObjects);

	const int xmid = int(rangeMins.x / SQUARE_SIZE);
	const int zmid = int(rangeMins.z / SQUARE_SIZE);

	const int xmin = xmid - xsizeh * (1 - centerOnly);
	const int zmin = zmid - zsizeh * (1 - centerOnly);
	const int xmax = xmid + xsizeh * (1 - centerOnly);
	const int zmax = zmid + zsizeh * (1 - centerOnly);

	float minSpeedMod = std::numeric_limits<float>::max();
	int   maxBlockBit = CMoveMath::BLOCK_NONE;

	bool retTestMove = true;

	if (testTerrain) {
		std::function<float(int x, int z)> getPosSpeedMod;
		if (collider.moveDef->allowDirectionalPathing) {
			getPosSpeedMod = [&](int x, int z){ return CMoveMath::GetPosSpeedMod(*this, x, z, testMoveDir); };
		} else {
			getPosSpeedMod = [&](int x, int z){ return CMoveMath::GetPosSpeedMod(*this, x, z); };
		}

		for (int z = zmin; retTestMove && z <= zmax; ++z) {
			for (int x = xmin; retTestMove && x <= xmax; ++x) {
				const float speedMod = getPosSpeedMod(x, z);

				minSpeedMod = std::min(minSpeedMod, speedMod);
				retTestMove = (speedMod > 0.0f);
			}
		}
	}

	// GetPosSpeedMod only checks *one* square of terrain
	// (heightmap/slopemap/typemap), not the blocking-map
	if (testObjects && retTestMove) {
		const CMoveMath::BlockType blockBits = CMoveMath::RangeIsBlocked(xmin, xmax, zmin, zmax, &collider, thread);

		maxBlockBit = blockBits;
		retTestMove = ((blockBits & CMoveMath::BLOCK_STRUCTURE) == 0);
	}

	// don't use std::min or |= because the ptr values might be garbage
	if (minSpeedModPtr != nullptr) *minSpeedModPtr = minSpeedMod;
	if (maxBlockBitPtr != nullptr) *maxBlockBitPtr = maxBlockBit;
	return retTestMove;
}

bool MoveDef::TestMovePositionForObjects(
	const MoveTypes::CheckCollisionQuery* collider,
	const float3 testMovePos,
	int magicNum,
	int thread
) const {
	RECOIL_DETAILED_TRACY_ZONE;
	const int xmid = int(testMovePos.x / SQUARE_SIZE);
	const int zmid = int(testMovePos.z / SQUARE_SIZE);

	const int xmin = xmid - xsizeh;
	const int zmin = zmid - zsizeh;
	const int xmax = xmid + xsizeh;
	const int zmax = zmid + zsizeh;

	const CMoveMath::BlockType blockBits = CMoveMath::RangeIsBlockedTempNum(xmin, xmax, zmin, zmax, collider, magicNum, thread);
	if (blockBits & CMoveMath::BLOCK_STRUCTURE)
		return false;

	if (!collider->inExitOnlyZone) {
		auto createHelper = [&](const MoveTypes::CheckCollisionQuery* collider) {
			if (collider->pos.y != MoveTypes::CheckCollisionQuery::POS_Y_UNAVAILABLE)
				return ObjectCollisionMapHelper(*this, collider->pos.y);
			return ObjectCollisionMapHelper(*this);
		};
		const ObjectCollisionMapHelper object = createHelper(collider);
		return !CMoveMath::RangeHasExitOnly(xmin, xmax, zmin, zmax, object);
	}

	return true;
	// return ((blockBits & CMoveMath::BLOCK_STRUCTURE) == 0);
}

bool MoveDef::IsInExitOnly(const float3 testMovePos) const {
	const int xmid = int(testMovePos.x / SQUARE_SIZE);
	const int zmid = int(testMovePos.z / SQUARE_SIZE);

	return IsInExitOnly(xmid, zmid);
}

bool MoveDef::IsInExitOnly(int xmid, int zmid) const {
	const int xmin = std::max(xmid - xsizeh, 0);
	const int zmin = std::max(zmid - zsizeh, 0);
	const int xmax = std::min(xmid + xsizeh, mapDims.mapxm1);
	const int zmax = std::min(zmid + zsizeh, mapDims.mapxm1);

	const ObjectCollisionMapHelper object;
	return CMoveMath::RangeHasExitOnly(xmin, xmax, zmin, zmax, object);
}


float MoveDef::CalcFootPrintMinExteriorRadius(float scale) const { return ((math::sqrt((xsize * xsize + zsize * zsize)) * 0.5f * SQUARE_SIZE) * scale); }
float MoveDef::CalcFootPrintMaxInteriorRadius(float scale) const { return ((std::max(xsize, zsize) * 0.5f * SQUARE_SIZE) * scale); }
float MoveDef::CalcFootPrintAxisStretchFactor() const
{
	return (std::abs(xsize - zsize) * 1.0f / (xsize + zsize));
}


float MoveDef::GetDepthMod(float height) const {
	RECOIL_DETAILED_TRACY_ZONE;
	// [DEPTHMOD_{MIN, MAX}_HEIGHT] are always >= 0,
	// so we return early for positive height values
	// only negative heights ("depths") are allowed
	if (height > -depthModParams[DEPTHMOD_MIN_HEIGHT])
		return 1.0f;
	if (height < -depthModParams[DEPTHMOD_MAX_HEIGHT])
		return 0.0f;

	const float a = depthModParams[DEPTHMOD_QUA_COEFF];
	const float b = depthModParams[DEPTHMOD_LIN_COEFF];
	const float c = depthModParams[DEPTHMOD_CON_COEFF];

	const float minScale = 0.01f;
	const float maxScale = depthModParams[DEPTHMOD_MAX_SCALE];

	const float depth = -height;
	const float scale = std::clamp((a * depth * depth + b * depth + c), minScale, maxScale);

	// NOTE:
	//   <maxScale> is guaranteed to be >= 0.01, so the
	//   depth-mod range is [1.0 / 0.01, 1.0 / +infinity]
	//
	//   if minScale <= scale <       1.0, speedup
	//   if      1.0 <  scale <= maxScale, slowdown
	return (1.0f / scale);
}

unsigned int MoveDef::CalcCheckSum() const {
	RECOIL_DETAILED_TRACY_ZONE;
	unsigned int sum = 0;

	const unsigned char* minByte = reinterpret_cast<const unsigned char*>(&speedModClass);
	const unsigned char* maxByte = reinterpret_cast<const unsigned char*>(&flowMapping) + sizeof(flowMapping);

	assert(minByte < maxByte);

	// NOTE:
	//   safe so long as MoveDef has no virtuals and we
	//   make sure we do not checksum any padding bytes
	for (const unsigned char* byte = minByte; byte != maxByte; byte++) {
		sum ^= ((((byte + 1) - minByte) << 8) * (*byte));
	}

	return sum;
}
<|MERGE_RESOLUTION|>--- conflicted
+++ resolved
@@ -330,13 +330,9 @@
 	}
 
 	height = std::max(1, moveDefTable.GetInt("height", defaultHeight));
-
-<<<<<<< HEAD
 	isSubmersible = (isSubmarine || (followGround && depth > height));
-=======
 	allowDirectionalPathing = moveDefTable.GetBool("allowDirectionalPathing", allowDirectionalPathing);
 	preferShortestPath = moveDefTable.GetBool("preferShortestPath", preferShortestPath);
->>>>>>> ab628714
 }
 
 bool MoveDef::DoRawSearch(
@@ -401,11 +397,8 @@
 		int2 walkedNearestSqr(-1,-1);
 
 		for (blkStepCtr += int2{1, 1}; (blkStepCtr.x > 0 && blkStepCtr.y > 0); blkStepCtr -= int2{1, 1}) {
-<<<<<<< HEAD
-			result = f(fwdTestBlk.x, fwdTestBlk.y, false) && f(revTestBlk.x, revTestBlk.y, true);
-=======
 			// Check forward search.
-			result = f(fwdTestBlk.x, fwdTestBlk.y);
+			result = f(fwdTestBlk.x, fwdTestBlk.y, false);
 			if (result) {
 				// Forward search has got close enough, drop out early.
 				if (float((endBlock).DistanceSq(fwdTestBlk)*Square(SQUARE_SIZE)) < goalRadiusSq) {
@@ -415,7 +408,7 @@
 				}
 
 				// Now check reverse search.
-				result = f(revTestBlk.x, revTestBlk.y);
+				result = f(revTestBlk.x, revTestBlk.y, true);
 
 				// Keep record of the current reverse test block to correctly report it as the nearest node.
 				int2 curRevTestBlk = revTestBlk;
@@ -434,7 +427,6 @@
 					result = ( float((endBlock).DistanceSq(revTestBlk)*Square(SQUARE_SIZE)) < goalRadiusSq );
 				}
 			}
->>>>>>> ab628714
 			if (!result) { break; }
 
 			// NOTE: for odd-length paths, center square is tested twice
@@ -476,14 +468,8 @@
 		getPosSpeedMod = [&](int x, int z){ return CMoveMath::GetPosSpeedMod(*this, x, z); };
 	}
 
-<<<<<<< HEAD
-	if (testTerrain) {
-		auto test = [this, &minSpeedMod, speedModThreshold](int x, int z, bool rev) -> bool {
-			if (x >= mapDims.mapx || x < 0 || z >= mapDims.mapy || z < 0) { return true; }
-=======
 	auto terrainTest = [this, &minSpeedMod, speedModThreshold, &getPosSpeedMod](int x, int z) -> bool {
 		if (x >= mapDims.mapx || x < 0 || z >= mapDims.mapy || z < 0) { return true; }
->>>>>>> ab628714
 
 		const float speedMod = getPosSpeedMod(x, z);
 		minSpeedMod = std::min(minSpeedMod, speedMod);
@@ -493,32 +479,6 @@
 
 	// GetPosSpeedMod only checks *one* square of terrain
 	// (heightmap/slopemap/typemap), not the blocking-map
-<<<<<<< HEAD
-	if (testObjects & retTestMove) {
-		int tempNum = gs->GetMtTempNum(thread);
-
-		MoveDef *md = collider->moveDef;
-
-		MoveTypes::CheckCollisionQuery virtualObject(collider);
-		MoveDefs::CollisionQueryStateTrack queryState;
-		const bool isSubmersible = md->isSubmersible;
-		if (!isSubmersible)
-			virtualObject.DisableHeightChecks();
-
-		auto test = [this, &maxBlockBit, collider, thread, centerOnly, &tempNum, md, isSubmersible, &virtualObject, &queryState](int x, int z, bool rev) -> bool {
-			const int xmin = std::max(x - xsizeh * (1 - centerOnly), 0);
-			const int zmin = std::max(z - zsizeh * (1 - centerOnly), 0);
-			const int xmax = std::min(x + xsizeh * (1 - centerOnly), mapDims.mapxm1);
-			const int zmax = std::min(z + zsizeh * (1 - centerOnly), mapDims.mapym1);
-
-			// Height affects whether units in water collide or not, so the new y positions need
-			// to be considered or else we will get incorrect results.
-			if (isSubmersible){
-				UpdateCheckCollisionQuery(virtualObject, queryState, {x, z});
-				if (queryState.refreshCollisionCache)
-					tempNum = gs->GetMtTempNum(thread);
-			}
-=======
 	int tempNum = gs->GetMtTempNum(thread);
 
 	MoveTypes::CheckCollisionQuery virtualObject = (collider != nullptr)
@@ -527,6 +487,7 @@
 	MoveDefs::CollisionQueryStateTrack queryState;
 	md->UpdateCheckCollisionQuery(virtualObject, queryState, startBlock);
 	const bool isSubmersible = md->IsComplexSubmersible();
+
 
 	if (!isSubmersible)
 		virtualObject.DisableHeightChecks();
@@ -545,31 +506,29 @@
 			if (queryState.refreshCollisionCache)
 				tempNum = gs->GetMtTempNum(thread);
 		}
->>>>>>> ab628714
 
 		const CMoveMath::BlockType blockBits = CMoveMath::RangeIsBlockedHashedMt(xmin, xmax, zmin, zmax, &virtualObject, tempNum, thread);
 		maxBlockBit = blockBits;
 		return ((blockBits & CMoveMath::BLOCK_STRUCTURE) == 0);
 	};
-
-	auto test = [this, testTerrain, testObjects, &terrainTest, &objectsTest](int x, int z) {
-		return (!testTerrain || terrainTest(x, z)) && (!testObjects || objectsTest(x, z));
+	
+	// Keep track of the exit only status on the path. A unit starting in exit only is allowed to leave, but it is not
+	// permitted to enter an exit only square if the path has left an exit-only zone or never started in exit-only.
+	bool curExitOnlyState[2] = {true, true};
+	auto exitOnlytest = [this, &curExitOnlyState](int x, int z, bool rev) -> bool {
+		bool canProceed = true;
+		bool nextExitOnlyState = IsInExitOnly(x, z);
+		if (!curExitOnlyState[rev])
+			canProceed = !nextExitOnlyState;
+
+		curExitOnlyState[rev] = nextExitOnlyState;
+		return (canProceed);
+	};
+
+	auto test = [this, testTerrain, testObjects, &terrainTest, &objectsTest, &exitOnlytest](int x, int z, bool rev) {
+		return (!testTerrain || terrainTest(x, z)) && (!testObjects || objectsTest(x, z)) && exitOnlytest(x, z, rev);
 	};
 	const bool retTestMove = walkPath(test);
-
-	if (retTestMove) {
-		bool curExitOnlyState[2] = {true, true};
-		auto test = [this, &curExitOnlyState](int x, int z, bool rev) -> bool {
-			bool canProceed = true;
-			bool nextExitOnlyState = IsInExitOnly(x, z);
-			if (!curExitOnlyState[rev])
-				canProceed = !nextExitOnlyState;
-
-			curExitOnlyState[rev] = nextExitOnlyState;
-			return (canProceed);
-		};
-		retTestMove = walkPath(test);
-	}
 
 	// don't use std::min or |= because the ptr values might be garbage
 	if (minSpeedModPtr != nullptr) *minSpeedModPtr = minSpeedMod;
