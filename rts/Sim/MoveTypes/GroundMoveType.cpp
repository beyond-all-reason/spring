--- conflicted
+++ resolved
@@ -756,25 +756,17 @@
 		
 			// if (DEBUG_DRAWING_ENABLED) {
 			// 	if (selectedUnitsHandler.selectedUnits.find(owner->id) != selectedUnitsHandler.selectedUnits.end()){
-<<<<<<< HEAD
 			// 		LOG("%s opos (%f,%f,%f)", __func__
-=======
-			// 		LOG("%s unit origin (%f,%f,%f)", __func__
->>>>>>> dbf19856
 			// 			, static_cast<float>(opos.x)
 			// 			, static_cast<float>(opos.y)
 			// 			, static_cast<float>(opos.z));
 
-<<<<<<< HEAD
 			// 		LOG("%s cwp (%f,%f,%f)", __func__
 			// 			, static_cast<float>(cwp.x)
 			// 			, static_cast<float>(cwp.y)
 			// 			, static_cast<float>(cwp.z));
 
 			// 		LOG("%s goalpos (%f,%f,%f)", __func__
-=======
-			// 		LOG("%s unit origin (%f,%f,%f)", __func__
->>>>>>> dbf19856
 			// 			, static_cast<float>(goalPos.x)
 			// 			, static_cast<float>(goalPos.y)
 			// 			, static_cast<float>(goalPos.z));
@@ -841,8 +833,6 @@
 
 		// if (DEBUG_DRAWING_ENABLED) {
 		// 	if (selectedUnitsHandler.selectedUnits.find(owner->id) != selectedUnitsHandler.selectedUnits.end()){
-<<<<<<< HEAD
-
 		// 		LOG("%s waypointVec (%f,%f,%f)", __func__
 		// 			, static_cast<float>(waypointVec.x)
 		// 			, static_cast<float>(waypointVec.y)
@@ -866,9 +856,6 @@
 		// 		LOG("%s change heading (%f, %f) [%d]", __func__
 		// 				, modWantedDir.x, modWantedDir.z
 		// 				, GetHeadingFromVector(modWantedDir.x, modWantedDir.z));
-=======
-		// 		LOG("%s change heading (%f, %f)", __func__, modWantedDir.x, modWantedDir.z);
->>>>>>> dbf19856
 		// 		LOG("%s change speed (%f, %d?)", __func__, maxWantedSpeed, (int)wantReverse);
 		// 	}
 		// }
@@ -1660,15 +1647,12 @@
 
 	if (requestScope > currentScope)
 		wantRepath = requestType;
-<<<<<<< HEAD
 
 	// if (DEBUG_DRAWING_ENABLED) {
 	// 	if (selectedUnitsHandler.selectedUnits.find(owner->id) != selectedUnitsHandler.selectedUnits.end()){
 	// 		LOG("%s fin: want <- request (%d <- %d)", __func__, wantRepath, requestType);
 	// 	}
 	// }
-=======
->>>>>>> dbf19856
 }
 
 void CGroundMoveType::DoReRequestPath() {
@@ -1901,10 +1885,6 @@
 	// 		LOG("%s requesting new path", __func__);
 	// 	}
 	// }
-<<<<<<< HEAD
-=======
-	//LOG("%s requesting new path", __func__);
->>>>>>> dbf19856
 }
 
 
