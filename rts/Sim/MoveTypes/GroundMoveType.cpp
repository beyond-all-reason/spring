/* This file is part of the Spring engine (GPL v2 or later), see LICENSE.html */

// #undef NDEBUG

#include "GroundMoveType.h"
#include "MoveDefHandler.h"
#include "Components/MoveTypesComponents.h"
#include "ExternalAI/EngineOutHandler.h"
#include "Game/Camera.h"
#include "Game/GameHelper.h"
#include "Game/GlobalUnsynced.h"
#include "Game/SelectedUnitsHandler.h"
#include "Game/Players/Player.h"
#include "Map/Ground.h"
#include "Map/MapInfo.h"
#include "Map/ReadMap.h"
#include "MoveMath/MoveMath.h"
#include "Sim/Ecs/Registry.h"
#include "Sim/Features/Feature.h"
#include "Sim/Features/FeatureHandler.h"
#include "Sim/Misc/GeometricObjects.h"
#include "Sim/Misc/ModInfo.h"
#include "Sim/Misc/QuadField.h"
#include "Sim/Misc/TeamHandler.h"
#include "Sim/Path/IPathManager.h"
#include "Sim/Units/Scripts/CobInstance.h"
#include "Sim/Units/CommandAI/CommandAI.h"
#include "Sim/Units/CommandAI/MobileCAI.h"
#include "Sim/Units/UnitDef.h"
#include "Sim/Units/UnitDefHandler.h"
#include "Sim/Units/UnitHandler.h"
#include "Sim/Weapons/WeaponDefHandler.h"
#include "Sim/Weapons/Weapon.h"
#include "System/creg/STL_Tuple.h"
#include "System/EventHandler.h"
#include "System/Log/ILog.h"
#include "System/FastMath.h"
#include "System/SpringMath.h"
#include "System/TimeProfiler.h"
#include "System/type2.h"
#include "System/Sound/ISoundChannels.h"
#include "System/SpringHash.h"

#include "System/Misc/TracyDefs.h"

// #define PATHING_DEBUG

#ifdef PATHING_DEBUG
#include <sim/Path/HAPFS/PathGlobal.h>
#include "System/Threading/ThreadPool.h"
#endif

#if 1
#include "Rendering/IPathDrawer.h"
#define DEBUG_DRAWING_ENABLED ((gs->cheatEnabled || gu->spectatingFullView) && pathDrawer->IsEnabled())
spring::spinlock geometryLock;
#else
#define DEBUG_DRAWING_ENABLED false
#endif

using namespace MoveTypes;

#define LOG_SECTION_GMT "GroundMoveType"
LOG_REGISTER_SECTION_GLOBAL(LOG_SECTION_GMT)

// use the specific section for all LOG*() calls in this source file
#ifdef LOG_SECTION_CURRENT
	#undef LOG_SECTION_CURRENT
#endif
#define LOG_SECTION_CURRENT LOG_SECTION_GMT


// speeds near (MAX_UNIT_SPEED * 1e1) elmos / frame can be caused by explosion impulses
// CUnitHandler removes units with speeds > MAX_UNIT_SPEED as soon as they exit the map,
// so the assertion can be less strict
#define ASSERT_SANE_OWNER_SPEED(v) assert(v.SqLength() < (MAX_UNIT_SPEED * MAX_UNIT_SPEED * 1e2));

// magic number to reduce damage taken from collisions
// between a very heavy and a very light CSolidObject
#define COLLISION_DAMAGE_MULT    0.02f

#define MAX_IDLING_SLOWUPDATES     16
#define IGNORE_OBSTACLES            0
#define WAIT_FOR_PATH               0
#define MODEL_TURN_INERTIA          1

#define UNIT_EVENTS_RESERVE			8

#define UNIT_CMD_QUE_SIZE(u) (u->commandAI->commandQue.size())
// Not using IsMoveCommand on purpose, as the following is changing the effective goalRadius
#define UNIT_HAS_MOVE_CMD(u) (u->commandAI->commandQue.empty() || u->commandAI->commandQue[0].GetID() == CMD_MOVE || u->commandAI->commandQue[0].GetID() == CMD_FIGHT)

#define WAYPOINT_RADIUS (1.25f * SQUARE_SIZE)

#define MAXREVERSESPEED_MEMBER_IDX 7

#define MEMBER_CHARPTR_HASH(memberName) spring::LiteHash(memberName, strlen(memberName),     0)
#define MEMBER_LITERAL_HASH(memberName) spring::LiteHash(memberName, sizeof(memberName) - 1, 0)

CR_BIND_DERIVED(CGroundMoveType, AMoveType, (nullptr))
CR_REG_METADATA(CGroundMoveType, (
	CR_IGNORED(pathController),

	CR_MEMBER(currWayPoint),
	CR_MEMBER(nextWayPoint),

	CR_MEMBER(earlyCurrWayPoint),
	CR_MEMBER(earlyNextWayPoint),

	CR_MEMBER(waypointDir),
	CR_MEMBER(flatFrontDir),
	CR_MEMBER(lastAvoidanceDir),
	CR_MEMBER(mainHeadingPos),
	CR_MEMBER(skidRotVector),

	CR_MEMBER(turnRate),
	CR_MEMBER(turnSpeed),
	CR_MEMBER(turnAccel),
	CR_MEMBER(accRate),
	CR_MEMBER(decRate),
	CR_MEMBER(myGravity),

	CR_MEMBER(maxReverseDist),
	CR_MEMBER(minReverseAngle),
	CR_MEMBER(maxReverseSpeed),
	CR_MEMBER(sqSkidSpeedMult),

	CR_MEMBER(wantedSpeed),
	CR_MEMBER(currentSpeed),
	CR_MEMBER(deltaSpeed),

	CR_MEMBER(currWayPointDist),
	CR_MEMBER(prevWayPointDist),
	CR_MEMBER(goalRadius),
	CR_MEMBER(ownerRadius),
	CR_MEMBER(extraRadius),

	CR_MEMBER(skidRotSpeed),
	CR_MEMBER(skidRotAccel),

	CR_MEMBER(resultantForces),
	CR_MEMBER(forceFromMovingCollidees),
	CR_MEMBER(forceFromStaticCollidees),

	CR_MEMBER(pathID),

	CR_MEMBER(numIdlingUpdates),
	CR_MEMBER(numIdlingSlowUpdates),

	CR_MEMBER(wantedHeading),
	CR_MEMBER(minScriptChangeHeading),

	CR_MEMBER(atGoal),
	CR_MEMBER(atEndOfPath),
	CR_MEMBER(wantRepath),
	CR_MEMBER(moveFailed),

	CR_MEMBER(reversing),
	CR_MEMBER(idling),
	CR_MEMBER(pushResistant),
	CR_MEMBER(canReverse),
	CR_MEMBER(useMainHeading),
	CR_MEMBER(useRawMovement),
	CR_MEMBER(pathingFailed),
	CR_MEMBER(pathingArrived),
	CR_MEMBER(positionStuck),
	CR_MEMBER(forceStaticObjectCheck),
	CR_MEMBER(avoidingUnits),
	CR_MEMBER(setHeading),
	CR_MEMBER(setHeadingDir),

	CR_POSTLOAD(PostLoad),
	CR_PREALLOC(GetPreallocContainer)
))



static CGroundMoveType::MemberData gmtMemberData = {
	{{
		std::pair<unsigned int,  bool*>{MEMBER_LITERAL_HASH(       "atGoal"), nullptr},
		std::pair<unsigned int,  bool*>{MEMBER_LITERAL_HASH(  "atEndOfPath"), nullptr},
		std::pair<unsigned int,  bool*>{MEMBER_LITERAL_HASH("pushResistant"), nullptr},
	}},
	{{
		std::pair<unsigned int, short*>{MEMBER_LITERAL_HASH("minScriptChangeHeading"), nullptr},
	}},
	{{
		std::pair<unsigned int, float*>{MEMBER_LITERAL_HASH(       "turnRate"), nullptr},
		std::pair<unsigned int, float*>{MEMBER_LITERAL_HASH(      "turnAccel"), nullptr},
		std::pair<unsigned int, float*>{MEMBER_LITERAL_HASH(        "accRate"), nullptr},
		std::pair<unsigned int, float*>{MEMBER_LITERAL_HASH(        "decRate"), nullptr},
		std::pair<unsigned int, float*>{MEMBER_LITERAL_HASH(      "myGravity"), nullptr},
		std::pair<unsigned int, float*>{MEMBER_LITERAL_HASH( "maxReverseDist"), nullptr},
		std::pair<unsigned int, float*>{MEMBER_LITERAL_HASH("minReverseAngle"), nullptr},
		std::pair<unsigned int, float*>{MEMBER_LITERAL_HASH("maxReverseSpeed"), nullptr},
		std::pair<unsigned int, float*>{MEMBER_LITERAL_HASH("sqSkidSpeedMult"), nullptr},
	}},
};




namespace SAT {
	static float CalcSeparatingDist(
		const float3& axis,
		const float3& zdir,
		const float3& xdir,
		const float3& sepv,
		const float2& size
	) {
		const float axisDist = math::fabs(axis.dot(sepv)         );
		const float xdirDist = math::fabs(axis.dot(xdir) * size.x);
		const float zdirDist = math::fabs(axis.dot(zdir) * size.y);

		return (axisDist - zdirDist - xdirDist);
	}

	static bool HaveSeparatingAxis(
		const CSolidObject* collider,
		const CSolidObject* collidee,
		const MoveDef* colliderMD,
		const MoveDef* collideeMD,
		const float3& separationVec
	) {
		// const float2 colliderSize = (colliderMD != nullptr)? colliderMD->GetFootPrint(0.5f * SQUARE_SIZE): collider->GetFootPrint(0.5f * SQUARE_SIZE);
		const float2 colliderSize =                          colliderMD->GetFootPrint(0.5f * SQUARE_SIZE)                                            ;
		const float2 collideeSize = (collideeMD != nullptr)? collideeMD->GetFootPrint(0.5f * SQUARE_SIZE): collidee->GetFootPrint(0.5f * SQUARE_SIZE);

		// true if no overlap on at least one axis
		bool haveAxis = false;

		haveAxis = haveAxis || (CalcSeparatingDist(collider->frontdir,  collidee->frontdir, collidee->rightdir,  separationVec, collideeSize) > colliderSize.y);
		haveAxis = haveAxis || (CalcSeparatingDist(collider->rightdir,  collidee->frontdir, collidee->rightdir,  separationVec, collideeSize) > colliderSize.x);
		haveAxis = haveAxis || (CalcSeparatingDist(collidee->frontdir,  collider->frontdir, collider->rightdir,  separationVec, colliderSize) > collideeSize.y);
		haveAxis = haveAxis || (CalcSeparatingDist(collidee->rightdir,  collider->frontdir, collider->rightdir,  separationVec, colliderSize) > collideeSize.x);
		return haveAxis;
	}
};


static bool CheckCollisionExclSAT(
	const float4& separationVec,
	const CSolidObject* collider = nullptr,
	const CSolidObject* collidee = nullptr,
	const MoveDef* colliderMD = nullptr,
	const MoveDef* collideeMD = nullptr
) {
	return ((separationVec.SqLength() - separationVec.w) <= 0.01f);
}

static bool CheckCollisionInclSAT(
	const float4& separationVec,
	const CSolidObject* collider = nullptr,
	const CSolidObject* collidee = nullptr,
	const MoveDef* colliderMD = nullptr,
	const MoveDef* collideeMD = nullptr
) {
	assert(collider   != nullptr);
	assert(collidee   != nullptr);
	assert(colliderMD != nullptr);

	return (CheckCollisionExclSAT(separationVec) && !SAT::HaveSeparatingAxis(collider, collidee, colliderMD, collideeMD, separationVec));
}



static void HandleUnitCollisionsAux(
	const CUnit* collider,
	const CUnit* collidee,
	CGroundMoveType* gmtCollider,
	CGroundMoveType* gmtCollidee
) {
	RECOIL_DETAILED_TRACY_ZONE;
	if (!collider->IsMoving() || gmtCollider->progressState != AMoveType::Active)
		return;

	// if collidee shares our goal position and is no longer
	// moving along its path, trigger Arrived() to kill long
	// pushing contests
	//
	// check the progress-states so collisions with units which
	// failed to reach goalPos for whatever reason do not count
	// (or those that still have orders)
	//
	// CFactory applies random jitter to otherwise equal goal
	// positions of at most TWOPI elmos, use half as threshold
	// (simply bail if distance between collider and collidee
	// goal-positions exceeds PI)
	// if (!gmtCollider->IsAtGoalPos(gmtCollidee->goalPos, math::PI))
	// 	return;

	switch (gmtCollidee->progressState) {
		case AMoveType::Done: {
			if (collidee->IsMoving() || UNIT_CMD_QUE_SIZE(collidee) != 0)
				return;

			float separationDist = std::max(collider->unitDef->separationDistance, collidee->unitDef->separationDistance);
			const bool triggerArrived = gmtCollider->IsAtGoalPos(collidee->pos, gmtCollidee->GetOwnerRadius() + separationDist);
			if (triggerArrived) {
				gmtCollider->TriggerCallArrived();
			} else {
				// if the collidee is touching the waypoint, then also switch to the next waypoint.
				const float3& currWaypoint = gmtCollider->GetCurrWayPoint();
				const float collideeToCurrDistSq = currWaypoint.SqDistance2D(collidee->pos);
				const float collideeGoalRadius = gmtCollidee->GetOwnerRadius();

				if (collideeToCurrDistSq <= Square(collideeGoalRadius+separationDist)) {
					gmtCollider->TriggerSkipWayPoint();
					return;
				}
			}
		} break;

		case AMoveType::Active: {
			// collider and collidee are both actively moving and share the same goal position
			// (i.e. a traffic jam) so ignore current waypoint and go directly to the next one
			// or just make collider give up if already within footprint radius.
			if (gmtCollidee->GetCurrWayPoint() == gmtCollider->GetNextWayPoint()) {
				// const float3& currWaypoint = gmtCollider->GetCurrWayPoint();
				// const float3& nextWaypoint = gmtCollider->GetNextWayPoint();

				// const float unitToNextDistSq = nextWaypoint.SqDistance2D(collider->pos);
				// const float currToNextDistSq = nextWaypoint.SqDistance2D(currWaypoint);

				// // Switch waypoints if the current waypoint is effectively sending us in the
				// // wrong direction. This can happen as units push each other around. This check
				// // is important to prevent units in a long line back-propagating the next
				// // waypoint, which could cause units to try and cut corners, which could cause
				// // them to be unable to path around obstacles.
				// if (unitToNextDistSq <= currToNextDistSq) {
					gmtCollider->TriggerSkipWayPoint();
					return;
				// }
			}

			float separationDist = std::max(collider->unitDef->separationDistance, collidee->unitDef->separationDistance);
			const bool triggerArrived = (gmtCollider->IsAtGoalPos(collider->pos, gmtCollider->GetOwnerRadius() + separationDist)
										|| gmtCollider->IsAtGoalPos(collidee->pos, gmtCollidee->GetOwnerRadius() + separationDist));
			if (triggerArrived) {
				gmtCollider->TriggerCallArrived();
			} else {
				// if the collidee is touching the waypoint, then also switch to the next
				// waypoint.
				const float3& currWaypoint = gmtCollider->GetCurrWayPoint();
				const float collideeToCurrDistSq = currWaypoint.SqDistance2D(collidee->pos);
				const float collideeGoalRadius = gmtCollidee->GetOwnerRadius();

				if (collideeToCurrDistSq <= Square(collideeGoalRadius+separationDist)) {
					gmtCollider->TriggerSkipWayPoint();
					return;
				}
			}

			// if (!gmtCollider->IsAtGoalPos(collider->pos, gmtCollider->GetOwnerRadius()))
			// 	return;

			// gmtCollider->TriggerCallArrived();
		} break;

		default: {
		} break;
	}
}



static float3 CalcSpeedVectorInclGravity(const CUnit* owner, const CGroundMoveType* mt, float hAcc, float vAcc) {
	RECOIL_DETAILED_TRACY_ZONE;
	float3 newSpeedVector;

	// NOTE:
	//   the drag terms ensure speed-vector always decays if
	//   wantedSpeed and deltaSpeed are 0 (needed because we
	//   do not call GetDragAccelerationVect while a unit is
	//   moving under its own power)
	const float dragCoeff = mix(0.99f, 0.9999f, owner->IsInAir());
	const float slipCoeff = mix(0.95f, 0.9999f, owner->IsInAir());

	const float3& ownerPos = owner->pos;
	const float3& ownerSpd = owner->speed;

	// use terrain-tangent vector because it does not
	// depend on UnitDef::upright (unlike o->frontdir)
	const float3& gndNormVec = mt->GetGroundNormal(ownerPos);
	const float3  gndTangVec = gndNormVec.cross(owner->rightdir);
	const float3& flatFrontDir = mt->GetFlatFrontDir();

	const int dirSign = Sign(flatFrontDir.dot(ownerSpd));
	const int revSign = Sign(int(!mt->IsReversing()));

	const float3 horSpeed = ownerSpd * XZVector * dirSign * revSign;
	const float3 verSpeed = UpVector * ownerSpd.y;

	if (!modInfo.allowHoverUnitStrafing || owner->moveDef->speedModClass != MoveDef::Hover) {
		const float3 accelVec = (gndTangVec * hAcc) + (UpVector * vAcc);
		const float3 speedVec = (horSpeed + verSpeed) + accelVec;

		newSpeedVector += (flatFrontDir * speedVec.dot(flatFrontDir)) * dragCoeff;
		newSpeedVector += (    UpVector * speedVec.dot(    UpVector));
	} else {
		// TODO: also apply to non-hovercraft on low-gravity maps?
		newSpeedVector += (              gndTangVec * (  std::max(0.0f,   ownerSpd.dot(gndTangVec) + hAcc * 1.0f))) * dragCoeff;
		newSpeedVector += (   horSpeed - gndTangVec * (/*std::max(0.0f,*/ ownerSpd.dot(gndTangVec) - hAcc * 0.0f )) * slipCoeff;
		newSpeedVector += (UpVector * UpVector.dot(ownerSpd + UpVector * vAcc));
	}

	// never drop below terrain while following tangent
	// (SPEED must be adjusted so that it does not keep
	// building up when the unit is on the ground or is
	// within one frame of hitting it)
	const float oldGroundHeight = mt->GetGroundHeight(ownerPos                 );
	const float newGroundHeight = mt->GetGroundHeight(ownerPos + newSpeedVector);

	if ((ownerPos.y + newSpeedVector.y) <= newGroundHeight)
		newSpeedVector.y = std::min(newGroundHeight - ownerPos.y, math::fabs(newGroundHeight - oldGroundHeight));

	return newSpeedVector;
}

static float3 CalcSpeedVectorExclGravity(const CUnit* owner, const CGroundMoveType* mt, float hAcc, float vAcc) {
	RECOIL_DETAILED_TRACY_ZONE;
	// LuaSyncedCtrl::SetUnitVelocity directly assigns
	// to owner->speed which gets overridden below, so
	// need to calculate hSpeedScale from it (not from
	// currentSpeed) directly

	if (mt->GetWantedSpeed() == 0.f && math::fabs(owner->speed.w) - hAcc <= 0.01f)
		return ZeroVector;
	else {
		float vel = owner->speed.w;
		float maxSpeed = owner->moveType->GetMaxSpeed();
		if (vel > maxSpeed) {
			// Once a unit is travelling faster than their maximum speed, their engine power is no longer sufficient to counteract
			// the drag from air and rolling resistance. So reduce their velocity by these forces until a return to maximum speed.
			float rollingResistanceCoeff = owner->unitDef->rollingResistanceCoefficient;
			vel = std::max(maxSpeed,
				(owner->speed +
				owner->GetDragAccelerationVec(
					mapInfo->atmosphere.fluidDensity,
					mapInfo->water.fluidDensity,
					owner->unitDef->atmosphericDragCoefficient,
					rollingResistanceCoeff
				)).Length()
			);
		}
		return (owner->frontdir * (vel * Sign(int(!mt->IsReversing())) + hAcc));
	}
}



static constexpr decltype(&CheckCollisionInclSAT) checkCollisionFuncs[] = {
	CheckCollisionExclSAT,
	CheckCollisionInclSAT,
};

static constexpr decltype(&CalcSpeedVectorInclGravity) calcSpeedVectorFuncs[] = {
	CalcSpeedVectorExclGravity,
	CalcSpeedVectorInclGravity,
};




CGroundMoveType::CGroundMoveType(CUnit* owner):
	AMoveType(owner),
	pathController(owner),

	currWayPoint(ZeroVector),
	nextWayPoint(ZeroVector),

	flatFrontDir(FwdVector),
	lastAvoidanceDir(ZeroVector),
	mainHeadingPos(ZeroVector),
	skidRotVector(UpVector),

	wantedHeading(0),
	minScriptChangeHeading((SPRING_CIRCLE_DIVS - 1) >> 1),

	pushResistant((owner != nullptr) && owner->unitDef->pushResistant),
	canReverse((owner != nullptr) && (owner->unitDef->rSpeed > 0.0f))
{
	// creg
	if (owner == nullptr)
		return;

	const UnitDef* ud = owner->unitDef;
	const MoveDef* md = owner->moveDef;

	assert(ud != nullptr);
	assert(md != nullptr);

	// maxSpeed is set in AMoveType's ctor
	maxReverseSpeed = ud->rSpeed / GAME_SPEED;

	// SPRING_CIRCLE_DIVS is 65536, but turnRate can be at most
	// 32767 since it is converted to (signed) shorts in places
	turnRate = std::clamp(ud->turnRate, 1.0f, SPRING_CIRCLE_DIVS * 0.5f - 1.0f);
	turnAccel = turnRate * mix(0.333f, 0.033f, md->speedModClass == MoveDef::Ship);

	accRate = std::max(0.01f, ud->maxAcc);
	decRate = std::max(0.01f, ud->maxDec);

	// unit-gravity must always be negative
	myGravity = mix(-math::fabs(ud->myGravity), mapInfo->map.gravity, ud->myGravity == 0.0f);

	ownerRadius = md->CalcFootPrintMinExteriorRadius();

	forceStaticObjectCheck = true;

	flatFrontDir = (owner->frontdir * XZVector).Normalize();

	Connect();
}

CGroundMoveType::~CGroundMoveType()
{
	Disconnect();

	if (nextPathId != 0) {
		pathManager->DeletePath(nextPathId, true);
	}

	if (pathID != 0) {
		pathManager->DeletePath(pathID, true);
	}
}

void CGroundMoveType::PostLoad()
{
	RECOIL_DETAILED_TRACY_ZONE;
	pathController = GMTDefaultPathController(owner);

	Connect();

	// HACK: re-initialize path after load
	if (pathID == 0)
		return;

	// There isn't a path to clear (we've just loaded a saved game), so we must now clear pathID
	// before requesting our new path; otherwise, a valid path for another unit could be deleted.
	pathID = 0;
	pathID = pathManager->RequestPath(owner, owner->moveDef, owner->pos, goalPos, goalRadius + extraRadius, true);
}

bool CGroundMoveType::OwnerMoved(const short oldHeading, const float3& posDif, const float3& cmpEps) {
	RECOIL_DETAILED_TRACY_ZONE;
	if (posDif.equals(ZeroVector, cmpEps)) {
		// note: the float3::== test is not exact, so even if this
		// evaluates to true the unit might still have an epsilon
		// speed vector --> nullify it to prevent apparent visual
		// micro-stuttering (speed is used to extrapolate drawPos)
		owner->SetVelocityAndSpeed(ZeroVector);

		// negative y-coordinates indicate temporary waypoints that
		// only exist while we are still waiting for the pathfinder
		// (so we want to avoid being considered "idle", since that
		// will cause our path to be re-requested and again give us
		// a temporary waypoint, etc.)
		// NOTE: this is only relevant for QTPFS (at present)
		// if the unit is just turning in-place over several frames
		// (eg. to maneuver around an obstacle), do not consider it
		// as "idling"
		idling = true;
		idling &= !atGoal;
		idling &= (std::abs(owner->heading - oldHeading) < turnRate);

		return false;
	}

	// note: HandleObjectCollisions() may have negated the position set
	// by UpdateOwnerPos() (so that owner->pos is again equal to oldPos)
	// note: the idling-check can only succeed if we are oriented in the
	// direction of our waypoint, which compensates for the fact distance
	// decreases much less quickly when moving orthogonal to <waypointDir>
	oldPos = owner->pos;

	const float3 ffd = flatFrontDir * posDif.SqLength() * 0.5f;
	const float3 wpd = waypointDir * ((int(!reversing) * 2) - 1);

	// too many false negatives: speed is unreliable if stuck behind an obstacle
	//   idling = (Square(owner->speed.w) < (accRate * accRate));
	//   idling &= (Square(currWayPointDist - prevWayPointDist) <= (accRate * accRate));
	// too many false positives: waypoint-distance delta and speed vary too much
	//   idling = (Square(currWayPointDist - prevWayPointDist) < Square(owner->speed.w));
	// too many false positives: many slow units cannot even manage 1 elmo/frame
	//   idling = (Square(currWayPointDist - prevWayPointDist) < 1.0f);
	idling = true;
	idling &= (math::fabs(posDif.y) < math::fabs(cmpEps.y * owner->pos.y));
	idling &= (Square(currWayPointDist - prevWayPointDist) < ffd.dot(wpd));
	idling &= (posDif.SqLength() < Square(owner->speed.w * 0.5f));

	return true;
}

void CGroundMoveType::UpdatePreCollisions()
{
	RECOIL_DETAILED_TRACY_ZONE;
 	ASSERT_SYNCED(owner->pos);
	ASSERT_SYNCED(owner->heading);
 	ASSERT_SYNCED(currWayPoint);
 	ASSERT_SYNCED(nextWayPoint);

	if (resultantForces.SqLength() > 0.f)
		owner->Move(resultantForces, true);

	SyncWaypoints();

	// The mt section may have noticed the new path was ready and switched over to it. If so then
	// delete the old path, which has to be done in an ST section.
	if (deletePathId != 0) {
		pathManager->DeletePath(deletePathId);
		deletePathId = 0;
	}

	if (pathingArrived) {
		Arrived(false);
		pathingArrived = false;
	}

 	if (pathingFailed) {
 		Fail(false);
 		pathingFailed = false;
 	}

	pathManager->UpdatePath(owner, pathID);

	if (owner->GetTransporter() != nullptr) return;

	owner->UpdatePhysicalStateBit(CSolidObject::PSTATE_BIT_SKIDDING, owner->IsSkidding() || OnSlope(1.0f));

	if (owner->IsSkidding()) {
		UpdateSkid();
		return;
	}

	// set drop height when we start to drop
	if (owner->IsFalling()) {
		UpdateControlledDrop();
		return;
	}

	reversing = UpdateOwnerSpeed(math::fabs(oldSpeed), math::fabs(newSpeed), newSpeed);
	oldSpeed = newSpeed = 0.f;
}

void CGroundMoveType::UpdateUnitPosition() {
	resultantForces = ZeroVector;

	if (owner->IsSkidding()) return;

 	switch (setHeading) {
 		case HEADING_CHANGED_MOVE:
 			// ChangeHeading(setHeadingDir);
			ChangeSpeed(maxWantedSpeed, WantReverse(waypointDir, flatFrontDir));
 			setHeading = HEADING_CHANGED_NONE;
 			break;
		case HEADING_CHANGED_STOP:
	// 		SetMainHeading();
			ChangeSpeed(0.0f, false);
			setHeading = HEADING_CHANGED_NONE;
			break;
		case HEADING_CHANGED_STUN:
			ChangeSpeed(0.0f, false);
			setHeading = HEADING_CHANGED_NONE;
			break;
	}

	if (owner->GetTransporter() != nullptr) return;

 	if (owner->UnderFirstPersonControl())
 		UpdateDirectControl();

	UpdateOwnerPos(owner->speed, calcSpeedVectorFuncs[modInfo.allowGroundUnitGravity](owner, this, deltaSpeed, myGravity));
}

void CGroundMoveType::UpdateCollisionDetections() {
<<<<<<< HEAD
=======
	RECOIL_DETAILED_TRACY_ZONE;
	earlyCurrWayPoint = currWayPoint;
	earlyNextWayPoint = nextWayPoint;

>>>>>>> b58eef4b
	if (owner->GetTransporter() != nullptr) return;
	if (owner->IsSkidding()) return;
	if (owner->IsFalling()) return;

	HandleObjectCollisions();
}

<<<<<<< HEAD
=======
void CGroundMoveType::ProcessCollisionEvents() {
	RECOIL_DETAILED_TRACY_ZONE;
	SyncWaypoints();

	const float3 crushImpulse = owner->speed * owner->mass * Sign(int(!reversing));
	for (auto collidee: killUnits)
		collidee->Kill(owner, crushImpulse, true);
	killUnits.clear();

	for (auto collidee: killFeatures)
		collidee->Kill(owner, crushImpulse, true);
	killFeatures.clear();

	for (const auto collidee: collidedUnits)
		eventHandler.UnitUnitCollision(owner, collidee);
	collidedUnits.clear();

	for (const auto collidee: collidedFeatures)
		eventHandler.UnitFeatureCollision(owner, collidee);
	collidedFeatures.clear();
}

>>>>>>> b58eef4b
bool CGroundMoveType::Update()
{
	RECOIL_DETAILED_TRACY_ZONE;
	if (owner->requestRemoveUnloadTransportId) {
		owner->unloadingTransportId = -1;
		owner->requestRemoveUnloadTransportId = false;
	}

	// do nothing at all if we are inside a transport
	if (owner->GetTransporter() != nullptr) return false;
	if (owner->IsSkidding()) return false;
	if (owner->IsFalling()) return false;

	if (resultantForces.SqLength() > 0.f)
		owner->Move(resultantForces, true);

	AdjustPosToWaterLine();

	ASSERT_SANE_OWNER_SPEED(owner->speed);

	// <dif> is normally equal to owner->speed (if no collisions)
	// we need more precision (less tolerance) in the y-dimension
	// for all-terrain units that are slowed down a lot on cliffs
	return (OwnerMoved(owner->heading, owner->pos - oldPos, float3(float3::cmp_eps(), float3::cmp_eps() * 1e-2f, float3::cmp_eps())));
}

void CGroundMoveType::UpdateOwnerAccelAndHeading()
{
	RECOIL_DETAILED_TRACY_ZONE;
	if (owner->IsStunned() || owner->beingBuilt) {
<<<<<<< HEAD
		// ChangeSpeed(0.0f, false);
		setHeading = HEADING_CHANGED_STUN;
=======
		setHeading = 3;
>>>>>>> b58eef4b
		return;
	}

	if (owner->UnderFirstPersonControl()) return;

	// either follow user control input or pathfinder
	// waypoints; change speed and heading as required
	// if (owner->UnderFirstPersonControl()) {
	// 	UpdateDirectControl();
	// } else {
		FollowPath(ThreadPool::GetThreadNum());
	// }
}

void CGroundMoveType::SlowUpdate()
{
	RECOIL_DETAILED_TRACY_ZONE;

	// bool printMoveInfo = (selectedUnitsHandler.selectedUnits.size() == 1)
	// 	&& (selectedUnitsHandler.selectedUnits.find(owner->id) != selectedUnitsHandler.selectedUnits.end());
	// if (printMoveInfo) {
	// 	LOG("%s: unit selected=%d pathType=%d atEndOfPath=%d atGoal=%d currWayPoint=(%f,%f,%f) nextWayPoint=(%f,%f,%f) goal=(%f,%f,%f) pos=(%f,%f,%f)"
	// 			, __func__
	// 			, owner->id, owner->moveDef->pathType, int(atEndOfPath), int(atGoal)
	// 			, float(currWayPoint.x), float(currWayPoint.y), float(currWayPoint.z)
	// 			, float(nextWayPoint.x), float(nextWayPoint.y), float(nextWayPoint.z)
	// 			, goalPos.x, goalPos.y, goalPos.z
	// 			, owner->pos.x, owner->pos.y, owner->pos.z);
	// }

	if (owner->GetTransporter() != nullptr) {
		if (progressState == Active)
			StopEngine(false);

	} else {
		if (progressState == Active) {
			if (pathID != 0) {
				if (idling) {
					numIdlingSlowUpdates = std::min(MAX_IDLING_SLOWUPDATES, int(numIdlingSlowUpdates + 1));
				} else {
					numIdlingSlowUpdates = std::max(0, int(numIdlingSlowUpdates - 1));
				}

				if (numIdlingUpdates > (SPRING_MAX_HEADING / turnRate)) {
					// case A: we have a path but are not moving
					LOG_L(L_DEBUG, "[%s] unit %i has pathID %i but %i ETA failures", __func__, owner->id, pathID, numIdlingUpdates);

					if (numIdlingSlowUpdates < MAX_IDLING_SLOWUPDATES) {
						// avoid spamming rerequest paths if the unit is making progress.
						if (idling) {
							// Unit may have got stuck in
							// 1) a wreck that has spawned
							// 2) a push-resistant unit that stopped moving
							// 3) an amphibious unit has just emerged from water right underneath a structure.
							// 4) a push-resistant unit/building was spawned or teleported on top of us via lua
							// 5) a stopped unit we were inside of was newly made push-resistant via lua
							// 6) our movedef changed into one of a different size / crushStrength via lua
							forceStaticObjectCheck = true;
							ReRequestPath(true);
						}
					} else {
						// unit probably ended up on a non-traversable
						// square, or got stuck in a non-moving crowd
						Fail(false);
						// bool printMoveInfo = (selectedUnitsHandler.selectedUnits.size() == 1)
						// 	&& (selectedUnitsHandler.selectedUnits.find(owner->id) != selectedUnitsHandler.selectedUnits.end());
						// if (printMoveInfo) {
						// 	LOG("%s: failed by idling too long.", __func__);
						// }
					}
				}
			} else {
				// case B: we want to be moving but don't have a path
				LOG_L(L_DEBUG, "[%s] unit %i has no path", __func__, owner->id);
				ReRequestPath(true);
			}

			if (wantRepath) {
				// When repaths are requested, they are pre-emptive and are made without
				// confirmation that it is really necessary. Give the unit a chance to
				// make progress: for example, when it got pushed against a building, but
				// is otherwise moving on. Pathing is expensive so we really want to keep
				// repathing to a minimum.
				// Resolution distance checks kept to 1/10th of an Elmo to reduce the
				// amount of time a unit can spend making insignificant progress, every
				// SlowUpdate.
				float curDist = math::floorf(currWayPoint.distance2D(owner->pos) * 10.f) / 10.f;
				if (curDist < bestLastWaypointDist) {
					bestLastWaypointDist = curDist;
					wantRepathFrame = gs->frameNum;
				}

				// lastWaypoint typically retries a repath and most likely won;t get closer, so
				// in this case, don't wait around making the unit try to run inot an obstacle for
				// longer than absolutely necessary.
				bool timeForRepath = gs->frameNum >= wantRepathFrame + modInfo.pfRepathDelayInFrames
									&& (gs->frameNum >= lastRepathFrame + modInfo.pfRepathMaxRateInFrames || lastWaypoint);

				// can't request a new path while the unit is stuck in terrain/static objects
				if (timeForRepath){
					if (lastWaypoint) {
						bestLastWaypointDist *= (1.f / SQUARE_SIZE);
						if (bestLastWaypointDist < bestReattemptedLastWaypointDist) {
							// Give a bad path another try, in case we can get closer.
							lastWaypoint = false;
							bestReattemptedLastWaypointDist = bestLastWaypointDist;
						}
						else {
							bestReattemptedLastWaypointDist = std::numeric_limits<decltype(bestReattemptedLastWaypointDist)>::infinity();
						}
					}
					if (!lastWaypoint) {
						ReRequestPath(true);
					} else {
						// This is here to stop units from trying forever to reach an goal they can't reach.
						Fail(false);
						// bool printMoveInfo = (selectedUnitsHandler.selectedUnits.size() == 1)
						// 	&& (selectedUnitsHandler.selectedUnits.find(owner->id) != selectedUnitsHandler.selectedUnits.end());
						// if (printMoveInfo) {
							// LOG("%s: failed to reach final waypoint", __func__);
						// }
					}
				}
			}
		}

		// move us into the map, and update <oldPos>
		// to prevent any extreme changes in <speed>
		if (!owner->IsFlying() && !owner->pos.IsInBounds())
			owner->Move(oldPos = owner->pos.cClampInBounds(), false);
	}

	AMoveType::SlowUpdate();
}


void CGroundMoveType::StartMovingRaw(const float3 moveGoalPos, float moveGoalRadius) {
	RECOIL_DETAILED_TRACY_ZONE;
	const float deltaRadius = std::max(0.0f, ownerRadius - moveGoalRadius);

	#ifdef PATHING_DEBUG
	if (DEBUG_DRAWING_ENABLED) {
		bool printMoveInfo = (selectedUnitsHandler.selectedUnits.size() == 1)
			&& (selectedUnitsHandler.selectedUnits.find(owner->id) != selectedUnitsHandler.selectedUnits.end());
		if (printMoveInfo) {
			LOG("%s unit goal (%f,%f,%f) [%f]", __func__
				, static_cast<float>(moveGoalPos.x)
				, static_cast<float>(moveGoalPos.y)
				, static_cast<float>(moveGoalPos.z)
				, moveGoalRadius);
		}
	}
	#endif

	goalPos = moveGoalPos * XZVector;
	goalRadius = moveGoalRadius;

	MoveTypes::CheckCollisionQuery collisionQuery(owner->moveDef, moveGoalPos);
	extraRadius = deltaRadius * (1 - owner->moveDef->TestMoveSquare(collisionQuery, moveGoalPos, ZeroVector, true, true));

	currWayPoint = goalPos;
	nextWayPoint = goalPos;

	atGoal = (moveGoalPos.SqDistance2D(owner->pos) < Square(goalRadius + extraRadius));
	atEndOfPath = false;
	lastWaypoint = false;

	useMainHeading = false;
	useRawMovement = true;

	progressState = Active;

	numIdlingUpdates = 0;
	numIdlingSlowUpdates = 0;

	currWayPointDist = 0.0f;
	prevWayPointDist = 0.0f;

	pathingArrived = false;
	pathingFailed = false;
}

void CGroundMoveType::StartMoving(float3 moveGoalPos, float moveGoalRadius) {
	RECOIL_DETAILED_TRACY_ZONE;
	// add the footprint radius if moving onto goalPos would cause it to overlap impassable squares
	// (otherwise repeated coldet push-jittering can ensue if allowTerrainCollision is not disabled)
	// not needed if goalRadius actually exceeds ownerRadius, e.g. for builders
	const float deltaRadius = std::max(0.0f, ownerRadius - moveGoalRadius);

	#ifdef PATHING_DEBUG
	if (DEBUG_DRAWING_ENABLED) {
		bool printMoveInfo = (selectedUnitsHandler.selectedUnits.size() == 1)
			&& (selectedUnitsHandler.selectedUnits.find(owner->id) != selectedUnitsHandler.selectedUnits.end());
		if (printMoveInfo) {
			LOG("%s unit goal (%f,%f,%f) [%f]", __func__
				, static_cast<float>(moveGoalPos.x)
				, static_cast<float>(moveGoalPos.y)
				, static_cast<float>(moveGoalPos.z)
				, moveGoalRadius);
		}
	}
	#endif

	// set the new goal
	goalPos = moveGoalPos * XZVector;

	float mapx = mapDims.mapx * SQUARE_SIZE;
	float mapz = mapDims.mapy * SQUARE_SIZE;

	// Sanitize the move command.
	if (goalPos.x < 0.f)  { goalPos.x = 0.f; }
	if (goalPos.z < 0.f)  { goalPos.z = 0.f; }
	if (goalPos.x > mapx) { goalPos.x = mapx; }
	if (goalPos.z > mapz) { goalPos.z = mapz; }

	goalRadius = moveGoalRadius;
	MoveTypes::CheckCollisionQuery collisionQuery(owner->moveDef, moveGoalPos);
	extraRadius = deltaRadius * (1 - owner->moveDef->TestMoveSquare(collisionQuery, moveGoalPos, ZeroVector, true, true));

	atGoal = (moveGoalPos.SqDistance2D(owner->pos) < Square(goalRadius + extraRadius));
	atEndOfPath = false;
	lastWaypoint = false;

	useMainHeading = false;
	useRawMovement = false;

	progressState = Active;

	numIdlingUpdates = 0;
	numIdlingSlowUpdates = 0;

	currWayPointDist = 0.0f;
	prevWayPointDist = 0.0f;

	pathingArrived = false;
	pathingFailed = false;

	LOG_L(L_DEBUG, "[%s] starting engine for unit %i", __func__, owner->id);

	if (atGoal)
		return;

	// silently free previous path if unit already had one
	//
	// units passing intermediate waypoints will TYPICALLY not cause any
	// script->{Start,Stop}Moving calls now (even when turnInPlace=true)
	// unless they come to a full stop first
	ReRequestPath(true);

	bestReattemptedLastWaypointDist = std::numeric_limits<decltype(bestReattemptedLastWaypointDist)>::infinity();

	if (owner->team == gu->myTeam)
		Channels::General->PlayRandomSample(owner->unitDef->sounds.activate, owner);
}

void CGroundMoveType::StopMoving(bool callScript, bool hardStop, bool cancelRaw) {
	RECOIL_DETAILED_TRACY_ZONE;
	LOG_L(L_DEBUG, "[%s] stopping engine for unit %i", __func__, owner->id);

	if (!atGoal)
		goalPos = (currWayPoint = Here());

	// this gets called under a variety of conditions (see MobileCAI)
	// the most common case is a CMD_STOP being issued which means no
	// StartMoving-->StartEngine will follow
	StopEngine(callScript, hardStop);

	// force goal to be set to prevent obscure conditions triggering a
	// stationary unit to try moving due to obstacle collisions.
	atGoal = true;

	// force WantToStop to return true when useRawMovement is enabled
	atEndOfPath |= useRawMovement;
	// only a new StartMoving call can normally reset this
	useRawMovement &= (!cancelRaw);
	useMainHeading = false;

	progressState = Done;
}

<<<<<<< HEAD
void CGroundMoveType::UpdateTraversalPlan() {
=======
void CGroundMoveType::UpdatePreCollisionsMt() {
	RECOIL_DETAILED_TRACY_ZONE;
>>>>>>> b58eef4b
	earlyCurrWayPoint = currWayPoint;
	earlyNextWayPoint = nextWayPoint;

	// Check wether the new path is ready.
	if (nextPathId != 0) {
		float3 tempWaypoint = pathManager->NextWayPoint(owner, nextPathId, 0,   owner->pos, std::max(WAYPOINT_RADIUS, currentSpeed * 1.05f), true);

		// a non-temp answer tells us that the new path is ready to be used.
		if (tempWaypoint.y != (-1.f)) {
			// if the unit has switched to a raw move since the new path was requested then don't
			// try to redirect onto the new path.
			if (!useRawMovement) {
				// switch straight over to the new path
				earlyCurrWayPoint = tempWaypoint;
				earlyNextWayPoint = pathManager->NextWayPoint(owner, nextPathId, 0, earlyCurrWayPoint, std::max(WAYPOINT_RADIUS, currentSpeed * 1.05f), true);
				lastWaypoint = false;
				wantRepath = false;
				atEndOfPath = false;
			}

			// can't delete the path in an MT section
			deletePathId = pathID;
			pathID = nextPathId;
			nextPathId = 0;
		}
	}

	if (owner->GetTransporter() != nullptr) return;
	if (owner->IsSkidding()) return;
	if (owner->IsFalling()) return;

	UpdateObstacleAvoidance();
	UpdateOwnerAccelAndHeading();
}

void CGroundMoveType::UpdateObstacleAvoidance() {
	if (owner->IsStunned() || owner->beingBuilt)
		return;

	if (owner->UnderFirstPersonControl())
		return;

	const float3&  ffd = flatFrontDir;
	auto wantReverse = WantReverse(waypointDir, ffd);
	const float3  rawWantedDir = waypointDir * Sign(int(!wantReverse));

	GetObstacleAvoidanceDir(mix(ffd, rawWantedDir, !atGoal));
}

bool CGroundMoveType::FollowPath(int thread)
{
	RECOIL_DETAILED_TRACY_ZONE;
	bool wantReverse = false;

	if (WantToStop()) {
		earlyCurrWayPoint.y = -1.0f;
		earlyNextWayPoint.y = -1.0f;
<<<<<<< HEAD

		setHeading = HEADING_CHANGED_STOP;
		auto& event = Sim::registry.get<ChangeMainHeadingEvent>(owner->entityReference);
		event.changed = true;
=======
		setHeading = 2;
>>>>>>> b58eef4b
	} else {
		#ifdef PATHING_DEBUG
		if (DEBUG_DRAWING_ENABLED) {
			bool printMoveInfo = (selectedUnitsHandler.selectedUnits.size() == 1)
				&& (selectedUnitsHandler.selectedUnits.find(owner->id) != selectedUnitsHandler.selectedUnits.end());
			if (printMoveInfo) {
				LOG("%s unit origin (%f,%f,%f)", __func__
					, static_cast<float>(owner->pos.x)
					, static_cast<float>(owner->pos.y)
					, static_cast<float>(owner->pos.z));

				LOG("%s currWayPoint (%f,%f,%f)", __func__
					, static_cast<float>(currWayPoint.x)
					, static_cast<float>(currWayPoint.y)
					, static_cast<float>(currWayPoint.z));

				LOG("%s nextWayPoint (%f,%f,%f)", __func__
					, static_cast<float>(nextWayPoint.x)
					, static_cast<float>(nextWayPoint.y)
					, static_cast<float>(nextWayPoint.z));
			}
		}
		#endif

		const float3& opos = owner->pos;
		const float3& ovel = owner->speed;
		const float3&  ffd = flatFrontDir;
		const float3&  cwp = earlyCurrWayPoint;

		prevWayPointDist = currWayPointDist;
		currWayPointDist = earlyCurrWayPoint.distance2D(opos);

		{
			// NOTE:
			//   uses owner->pos instead of currWayPoint (ie. not the same as atEndOfPath)
			//
			//   if our first command is a build-order, then goal-radius is set to our build-range
			//   and we cannot increase tolerance safely (otherwise the unit might stop when still
			//   outside its range and fail to start construction)
			//
			//   units moving faster than <minGoalDist> elmos per frame might overshoot their goal
			//   the last two atGoal conditions will just cause flatFrontDir to be selected as the
			//   "wanted" direction when this happens
			const float curGoalDistSq = (opos - goalPos).SqLength2D();
			const float minGoalDistSq = (UNIT_HAS_MOVE_CMD(owner))?
				Square((goalRadius + extraRadius) * (numIdlingSlowUpdates + 1)):
				Square((goalRadius + extraRadius)                             );
			const float spdGoalDistSq = Square(currentSpeed * 1.05f);

			atGoal |= (curGoalDistSq <= minGoalDistSq);
			atGoal |= ((curGoalDistSq <= spdGoalDistSq) && !reversing && (ffd.dot(goalPos - opos) > 0.0f && ffd.dot(goalPos - (opos + ovel)) <= 0.0f));
			atGoal |= ((curGoalDistSq <= spdGoalDistSq) &&  reversing && (ffd.dot(goalPos - opos) < 0.0f && ffd.dot(goalPos - (opos + ovel)) >= 0.0f));

			atEndOfPath |= atGoal;

			#ifdef PATHING_DEBUG
			if (DEBUG_DRAWING_ENABLED) {
				bool printMoveInfo = (selectedUnitsHandler.selectedUnits.size() == 1)
					&& (selectedUnitsHandler.selectedUnits.find(owner->id) != selectedUnitsHandler.selectedUnits.end());
				if (printMoveInfo) {
					LOG("%s opos (%f,%f,%f)", __func__
						, static_cast<float>(opos.x)
						, static_cast<float>(opos.y)
						, static_cast<float>(opos.z));

					LOG("%s cwp (%f,%f,%f)", __func__
						, static_cast<float>(cwp.x)
						, static_cast<float>(cwp.y)
						, static_cast<float>(cwp.z));

					LOG("%s goalpos (%f,%f,%f)", __func__
						, static_cast<float>(goalPos.x)
						, static_cast<float>(goalPos.y)
						, static_cast<float>(goalPos.z));

					LOG("%s curGoalDistSq(%f) <= minGoalDistSq(%f)", __func__, curGoalDistSq, minGoalDistSq);
					LOG("%s (ffd.dot(goalPos - opos)(%f) ffd.dot(goalPos - (opos + ovel))(%f)", __func__, ffd.dot(goalPos - opos), ffd.dot(goalPos - (opos + ovel)));
					LOG("%s atGoal(%d?) reversing(%d?)", __func__, (int)atGoal, (int)reversing);
				}
			}
			#endif
		}

		if (!atGoal) {
			numIdlingUpdates -= ((numIdlingUpdates >                  0) * (1 - idling));
			numIdlingUpdates += ((numIdlingUpdates < SPRING_MAX_HEADING) *      idling );
		}

		// An updated path must be re-evaluated.
		if (atEndOfPath && !atGoal)
			atEndOfPath = !pathManager->PathUpdated(pathID);

		// atEndOfPath never becomes true when useRawMovement, except via StopMoving
		if (!atEndOfPath && !useRawMovement) {
			SetNextWayPoint(thread);
		} else {
			if (atGoal){
				#ifdef PATHING_DEBUG
				if (DEBUG_DRAWING_ENABLED) {
					bool printMoveInfo = (selectedUnitsHandler.selectedUnits.size() == 1)
						&& (selectedUnitsHandler.selectedUnits.find(owner->id) != selectedUnitsHandler.selectedUnits.end());
					if (printMoveInfo) {
						LOG("%s arrival signaled", __func__);
					}
				}
				#endif
				pathingArrived = true;
			}
		}

		// set direction to waypoint AFTER requesting it; should not be a null-vector
		// do not compare y-components since these usually differ and only x&z matter
		SetWaypointDir(cwp, opos);

		//ASSERT_SYNCED(waypointVec);
		//ASSERT_SYNCED(waypointDir);

		wantReverse = WantReverse(waypointDir, ffd);

		// apply obstacle avoidance (steering), prevent unit from chasing its own tail if already at goal
		// const float3  rawWantedDir = waypointDir * Sign(int(!wantReverse));
		// const float3& modWantedDir = GetObstacleAvoidanceDir(mix(ffd, rawWantedDir, !atGoal));

		// const float3& modWantedDir = GetObstacleAvoidanceDir(mix(ffd, rawWantedDir, (!atGoal) && (wpProjDists.x > wpProjDists.y || wpProjDists.z < 0.995f)));

		const float3& modWantedDir = lastAvoidanceDir;

<<<<<<< HEAD
		// ChangeHeading(GetHeadingFromVector(modWantedDir.x, modWantedDir.z));
		// ChangeSpeed(maxWantedSpeed, wantReverse);
		setHeading = HEADING_CHANGED_MOVE;
		auto& event = Sim::registry.get<ChangeHeadingEvent>(owner->entityReference);
		event.deltaHeading = GetHeadingFromVector(modWantedDir.x, modWantedDir.z);
		event.changed = true;
		// setHeadingDir = GetHeadingFromVector(modWantedDir.x, modWantedDir.z);
=======
		setHeading = 1;
		setHeadingDir = GetHeadingFromVector(modWantedDir.x, modWantedDir.z);
>>>>>>> b58eef4b


		#ifdef PATHING_DEBUG
		if (DEBUG_DRAWING_ENABLED) {
			bool printMoveInfo = (selectedUnitsHandler.selectedUnits.size() == 1)
				&& (selectedUnitsHandler.selectedUnits.find(owner->id) != selectedUnitsHandler.selectedUnits.end());
			if (printMoveInfo) {
				LOG("%s waypointDir (%f,%f,%f)", __func__
					, static_cast<float>(waypointDir.x)
					, static_cast<float>(waypointDir.y)
					, static_cast<float>(waypointDir.z));

				LOG("%s ffd (%f,%f,%f)", __func__
					, static_cast<float>(ffd.x)
					, static_cast<float>(ffd.y)
					, static_cast<float>(ffd.z));

				LOG("%s change heading (%f, %f) [%d]", __func__
						, modWantedDir.x, modWantedDir.z
						, GetHeadingFromVector(modWantedDir.x, modWantedDir.z));
				LOG("%s change speed (%f, %d?)", __func__, maxWantedSpeed, (int)wantReverse);
			}
		}
		#endif
	}

	//pathManager->UpdatePath(owner, pathID);
	return wantReverse;
}

void CGroundMoveType::SetWaypointDir(const float3& cwp, const float3 &opos) {
	RECOIL_DETAILED_TRACY_ZONE;
	if (!epscmp(cwp.x, opos.x, float3::cmp_eps()) || !epscmp(cwp.z, opos.z, float3::cmp_eps())) {
		float3 waypointVec = (cwp - opos) * XZVector;
		waypointDir = waypointVec / waypointVec.Length();
		// wpProjDists = {math::fabs(waypointVec.dot(ffd)), 1.0f, math::fabs(waypointDir.dot(ffd))};
	}
}

void CGroundMoveType::ChangeSpeed(float newWantedSpeed, bool wantReverse, bool fpsMode)
{
	RECOIL_DETAILED_TRACY_ZONE;
	// shortcut to specify acceleration to bring to a stop.
	if ((wantedSpeed = newWantedSpeed) <= 0.0f && currentSpeed < 0.01f) {
		deltaSpeed = -currentSpeed;
		return;
	}

	// first calculate the "unrestricted" speed and acceleration
	float targetSpeed = mix(maxSpeed, maxReverseSpeed, wantReverse);

	#if (WAIT_FOR_PATH == 1)
	// don't move until we have an actual path, trying to hide queuing
	// lag is too dangerous since units can blindly drive into objects,
	// cliffs, etc. (requires the QTPFS idle-check in Update)
	if (currWayPoint.y == -1.0f && nextWayPoint.y == -1.0f) {
		targetSpeed = 0.0f;
	} else
	#endif
	{
		if (wantedSpeed > 0.0f) {
			const UnitDef* ud = owner->unitDef;
			const MoveDef* md = owner->moveDef;

			// the pathfinders do NOT check the entire footprint to determine
			// passability wrt. terrain (only wrt. structures), so we look at
			// the center square ONLY for our current speedmod
			float groundSpeedMod = CMoveMath::GetPosSpeedMod(*md, owner->pos, flatFrontDir);

			// the pathfinders don't check the speedmod of the square our unit is currently on
			// so if we got stuck on a nonpassable square and can't move try to see if we're
			// trying to release ourselves towards a passable square
			if (groundSpeedMod == 0.0f)
				groundSpeedMod = CMoveMath::GetPosSpeedMod(*md, owner->pos + flatFrontDir * SQUARE_SIZE, flatFrontDir);

			const float curGoalDistSq = (owner->pos - goalPos).SqLength2D();
			const float minGoalDistSq = Square(BrakingDistance(currentSpeed, decRate));

			const float3& waypointDifFwd = waypointDir;
			const float3  waypointDifRev = -waypointDifFwd;

			const float3& waypointDif = mix(waypointDifFwd, waypointDifRev, reversing);
			const short turnDeltaHeading = owner->heading - GetHeadingFromVector(waypointDif.x, waypointDif.z);

			const bool startBraking = (UNIT_CMD_QUE_SIZE(owner) <= 1 && curGoalDistSq <= minGoalDistSq && !fpsMode);

			float maxSpeedToMakeTurn = std::numeric_limits<float>::infinity();

			if (!fpsMode && turnDeltaHeading != 0) {
				// only auto-adjust speed for turns when not in FPS mode
				const float reqTurnAngle = math::fabs(180.0f * short(owner->heading - wantedHeading) / SPRING_MAX_HEADING);
				const float maxTurnAngle = (turnRate / SPRING_CIRCLE_DIVS) * 360.0f;

				const float turnMaxSpeed = mix(maxSpeed, maxReverseSpeed, reversing);
				      float turnModSpeed = turnMaxSpeed;

				if (reqTurnAngle != 0.0f)
					turnModSpeed *= std::clamp(maxTurnAngle / reqTurnAngle, 0.1f, 1.0f);

				if (waypointDir.SqLength() > 0.1f) {
					if (!ud->turnInPlace) {
						// never let speed drop below TIPSL, but limit TIPSL itself to turnMaxSpeed
						targetSpeed = std::clamp(turnModSpeed, std::min(ud->turnInPlaceSpeedLimit, turnMaxSpeed), turnMaxSpeed);
					} else {
						targetSpeed = mix(targetSpeed, turnModSpeed, reqTurnAngle > ud->turnInPlaceAngleLimit);
					}
				}

				if (atEndOfPath) {
					// at this point, Update() will no longer call SetNextWayPoint()
					// and we must slow down to prevent entering an infinite circle
					// base ftt on maximum turning speed
					const float absTurnSpeed = turnRate;
					const float framesToTurn = SPRING_CIRCLE_DIVS / absTurnSpeed;

					targetSpeed = std::min(targetSpeed, (currWayPointDist * math::PI) / framesToTurn);
				}
			}

			// When a waypoint is moved, it is because of a collision with a building. This can
			// result in the unit having to loop back around, but we need to make sure it doesn't
			// go too fast looping back around that it crashes right back into the same building
			// and trigger a looping behaviour.
			if (limitSpeedForTurning > 0) {
				const int dirSign = Sign(int(!reversing));
				short idealHeading = GetHeadingFromVector(waypointDir.x, waypointDir.z);
				short offset = idealHeading - owner->heading;

				const float absTurnSpeed = std::max(0.0001f, math::fabs(turnRate));
				const float framesToTurn = std::max(0.0001f, math::fabs(offset / absTurnSpeed));

				maxSpeedToMakeTurn = std::max(0.01f, (currWayPointDist / framesToTurn) * (.95f));

				// bool printMoveInfo = (selectedUnitsHandler.selectedUnits.size() == 1)
				// 	&& (selectedUnitsHandler.selectedUnits.find(owner->id) != selectedUnitsHandler.selectedUnits.end());
				// if (printMoveInfo) {
				// 	LOG("%s: dirSign %d, waypointDir=(%f,%f,%f), idealHeading=%d, offset=%d, absTurnSpeed=%f, framesToTurn=%f, maxSpeedToMakeTurn=%f"
				// 			, __func__
				// 			, dirSign, waypointDir.x, waypointDir.y, waypointDir.z, idealHeading, offset
				// 			, absTurnSpeed, framesToTurn, maxSpeedToMakeTurn);
				// }
			}

			// now apply the terrain and command restrictions
			// NOTE:
			//   if wantedSpeed > targetSpeed, the unit will
			//   not accelerate to speed > targetSpeed unless
			//   its actual max{Reverse}Speed is also changed
			//
			//   raise wantedSpeed iff the terrain-modifier is
			//   larger than 1 (so units still get their speed
			//   bonus correctly), otherwise leave it untouched
			//
			//   disallow changing speed (except to zero) without
			//   a path if not in FPS mode (FIXME: legacy PFS can
			//   return path when none should exist, mantis3720)
			wantedSpeed *= std::max(groundSpeedMod, 1.0f);
			targetSpeed *= groundSpeedMod;
			targetSpeed *= (1 - startBraking);
			targetSpeed *= ((1 - WantToStop()) || fpsMode);
			targetSpeed = std::min(targetSpeed, wantedSpeed);
			targetSpeed = std::min(targetSpeed, maxSpeedToMakeTurn);
		} else {
			targetSpeed = 0.0f;
		}
	}

	deltaSpeed = pathController.GetDeltaSpeed(
		pathID,
		targetSpeed,
		currentSpeed,
		accRate,
		decRate,
		wantReverse,
		reversing
	);
}

/*
 * Changes the heading of the owner.
 * Also updates world position of aim points, and orientation if walking over terrain slopes.
 * FIXME near-duplicate of HoverAirMoveType::UpdateHeading
 */
void CGroundMoveType::ChangeHeading(short newHeading) {
	RECOIL_DETAILED_TRACY_ZONE;
	if (owner->IsFlying())
		return;
	if (owner->GetTransporter() != nullptr)
		return;

	wantedHeading = newHeading;
	if (owner->heading == wantedHeading)
		return;

	#if (MODEL_TURN_INERTIA == 0)
	const short rawDeltaHeading = pathController.GetDeltaHeading(pathID, wantedHeading, owner->heading, turnRate);
	#else
	// model rotational inertia (more realistic for ships)
	const short rawDeltaHeading = pathController.GetDeltaHeading(pathID, wantedHeading, owner->heading, turnRate, turnAccel, BrakingDistance(turnSpeed, turnAccel), &turnSpeed);
	#endif
	const short absDeltaHeading = rawDeltaHeading * Sign(rawDeltaHeading);

	if (absDeltaHeading >= minScriptChangeHeading)
		owner->script->ChangeHeading(rawDeltaHeading);

	owner->AddHeading(rawDeltaHeading, !owner->upright && owner->IsOnGround(), owner->IsInAir(), owner->unitDef->upDirSmoothing);

	flatFrontDir = (owner->frontdir * XZVector).Normalize();
}


bool CGroundMoveType::CanApplyImpulse(const float3& impulse)
{
	RECOIL_DETAILED_TRACY_ZONE;
	// NOTE: ships must be able to receive impulse too (for collision handling)
	if (owner->beingBuilt)
		return false;
	// will be applied to transporter instead
	if (owner->GetTransporter() != nullptr)
		return false;
	if (impulse.SqLength() <= 0.01f)
		return false;

	UseHeading(false);

	skidRotSpeed = 0.0f;
	skidRotAccel = 0.0f;

	float3 newSpeed = owner->speed + impulse;
	float3 skidDir = mix(float3(owner->frontdir), owner->frontdir * -1, reversing);

	// NOTE:
	//   we no longer delay the skidding-state until owner has "accumulated" an
	//   arbitrary hardcoded amount of impulse (possibly across several frames),
	//   but enter it on any vector that causes speed to become misaligned with
	//   frontdir
	// TODO
	//   there should probably be a configurable minimum-impulse below which the
	//   unit does not react at all but also does NOT "store" the impulse like a
	//   small-charge capacitor, or a more physically-based approach (|N*m*g*cf|
	//   > |impulse/dt|) could be used
	//
	const bool startSkidding = StartSkidding(newSpeed, skidDir);
	const bool startFlying = StartFlying(newSpeed, CGround::GetNormal(owner->pos.x, owner->pos.z));

	if (startSkidding)
		owner->script->StartSkidding(newSpeed);

	if (newSpeed.SqLength2D() >= 0.01f)
		skidDir = newSpeed.Normalize2D();

	skidRotVector = skidDir.cross(UpVector) * startSkidding;
	skidRotAccel = ((gsRNG.NextFloat() - 0.5f) * 0.04f) * startFlying;

	owner->SetPhysicalStateBit(CSolidObject::PSTATE_BIT_SKIDDING * (startSkidding | startFlying));
	owner->SetPhysicalStateBit(CSolidObject::PSTATE_BIT_FLYING * startFlying);

	// indicate we want to react to the impulse
	return true;
}

void CGroundMoveType::UpdateSkid()
{
	RECOIL_DETAILED_TRACY_ZONE;
	ASSERT_SYNCED(owner->midPos);

	const float3& pos = owner->pos;
	const float4& spd = owner->speed;

	const float minCollSpeed = owner->unitDef->minCollisionSpeed;
	const float groundHeight = GetGroundHeight(pos);
	const float negAltitude = groundHeight - pos.y;

	owner->SetVelocity(
		spd +
		owner->GetDragAccelerationVec(
			mapInfo->atmosphere.fluidDensity,
			mapInfo->water.fluidDensity,
			owner->unitDef->atmosphericDragCoefficient,
			owner->unitDef->groundFrictionCoefficient
		)
	);

	if (owner->IsFlying()) {
		const float collImpactSpeed = pos.IsInBounds()?
			-spd.dot(CGround::GetNormal(pos.x, pos.z)):
			-spd.dot(UpVector);
		const float impactDamageMul = collImpactSpeed * owner->mass * COLLISION_DAMAGE_MULT;

		if (negAltitude > 0.0f) {
			// ground impact, stop flying
			owner->ClearPhysicalStateBit(CSolidObject::PSTATE_BIT_FLYING);
			owner->Move(UpVector * negAltitude, true);

			// deal ground impact damage
			// TODO:
			//   bouncing behaves too much like a rubber-ball,
			//   most impact energy needs to go into the ground
			if (modInfo.allowUnitCollisionDamage && collImpactSpeed > minCollSpeed && minCollSpeed >= 0.0f)
				owner->DoDamage(DamageArray(impactDamageMul), ZeroVector, nullptr, -CSolidObject::DAMAGE_COLLISION_GROUND, -1);

			skidRotSpeed = 0.0f;
			// skidRotAccel = 0.0f;
		} else {
			owner->SetVelocity(spd + (UpVector * mapInfo->map.gravity));
		}
	} else {
		// *assume* this means the unit is still on the ground
		// (Lua gadgetry can interfere with our "physics" logic)
		float skidRotSpd = 0.0f;

		const bool onSlope = OnSlope(0.0f);
		const bool stopSkid = StopSkidding(spd, owner->frontdir);

		if (!onSlope && stopSkid) {
			skidRotSpd = math::floor(skidRotSpeed + skidRotAccel + 0.5f);
			skidRotAccel = (skidRotSpd - skidRotSpeed) * 0.5f;
			skidRotAccel *= math::DEG_TO_RAD;

			owner->ClearPhysicalStateBit(CSolidObject::PSTATE_BIT_SKIDDING);
			owner->script->StopSkidding();

			UseHeading(true);
			// update wanted-heading after coming to a stop
			ChangeHeading(owner->heading);
		} else {
			constexpr float speedReduction = 0.35f;

			// number of frames until rotational speed would drop to 0
			const float speedScale = owner->SetSpeed(spd);
			const float rotRemTime = std::max(1.0f, speedScale / speedReduction);

			if (onSlope) {
				const float3& normalVector = CGround::GetNormal(pos.x, pos.z);
				const float3 normalForce = normalVector * normalVector.dot(UpVector * mapInfo->map.gravity);
				const float3 newForce = UpVector * mapInfo->map.gravity - normalForce;

				owner->SetVelocity(spd + newForce);
				owner->SetVelocity(spd * (1.0f - (0.1f * normalVector.y)));
			} else {
				// RHS is clamped to 0..1
				owner->SetVelocity(spd * (1.0f - std::min(1.0f, speedReduction / speedScale)));
			}

			skidRotSpd = math::floor(skidRotSpeed + skidRotAccel * (rotRemTime - 1.0f) + 0.5f);
			skidRotAccel = (skidRotSpd - skidRotSpeed) / rotRemTime;
			skidRotAccel *= math::DEG_TO_RAD;

			if (math::floor(skidRotSpeed) != math::floor(skidRotSpeed + skidRotAccel)) {
				skidRotSpeed = 0.0f;
				skidRotAccel = 0.0f;
			}
		}

		if (negAltitude < (spd.y + mapInfo->map.gravity)) {
			owner->SetVelocity(spd + (UpVector * mapInfo->map.gravity));

			// flying requires skidding and relies on CalcSkidRot
			owner->SetPhysicalStateBit(CSolidObject::PSTATE_BIT_FLYING);
			owner->SetPhysicalStateBit(CSolidObject::PSTATE_BIT_SKIDDING);

			UseHeading(false);
		} else if (negAltitude > spd.y) {
			// LHS is always negative, so this becomes true when the
			// unit is falling back down and will impact the ground
			// in one frame
			const float3& gndNormal = (pos.IsInBounds())? CGround::GetNormal(pos.x, pos.z): UpVector;
			const float projSpeed = spd.dot(gndNormal);

			if (projSpeed > 0.0f) {
				// not possible without lateral movement
				owner->SetVelocity(spd * 0.95f);
			} else {
				owner->SetVelocity(spd + (gndNormal * (math::fabs(projSpeed) + 0.1f)));
				owner->SetVelocity(spd * 0.8f);
			}
		}
	}

	// finally update speed.w
	owner->SetSpeed(spd);
	// translate before rotate, match terrain normal if not in air
	owner->Move(spd, true);
	owner->UpdateDirVectors(!owner->upright && owner->IsOnGround(), owner->IsInAir(), owner->unitDef->upDirSmoothing);

	if (owner->IsSkidding()) {
		CalcSkidRot();
		CheckCollisionSkid();
	} else {
		// do this here since ::Update returns early if it calls us
		// HandleObjectCollisions(); // No longer the case
	}

	AdjustPosToWaterLine();

	// always update <oldPos> here so that <speed> does not make
	// extreme jumps when the unit transitions from skidding back
	// to non-skidding
	oldPos = owner->pos;

	ASSERT_SANE_OWNER_SPEED(spd);
	ASSERT_SYNCED(owner->midPos);
}

void CGroundMoveType::UpdateControlledDrop()
{
	RECOIL_DETAILED_TRACY_ZONE;
	const float3& pos = owner->pos;
	const float4& spd = owner->speed;
	const float3  acc = UpVector * std::min(mapInfo->map.gravity * owner->fallSpeed, 0.0f);
	const float   alt = GetGroundHeight(pos) - pos.y;

	owner->SetVelocity(spd + acc);
	owner->SetVelocity(
		spd +
		owner->GetDragAccelerationVec(
			mapInfo->atmosphere.fluidDensity,
			mapInfo->water.fluidDensity,
			owner->unitDef->atmosphericDragCoefficient,
			owner->unitDef->groundFrictionCoefficient * 10
		)
	);
	owner->SetSpeed(spd);
	owner->Move(spd, true);

	if (alt <= 0.0f)
		return;

	// ground impact, stop parachute animation
	owner->Move(UpVector * alt, true);
	owner->ClearPhysicalStateBit(CSolidObject::PSTATE_BIT_FALLING);
	owner->script->Landed();
}

void CGroundMoveType::CheckCollisionSkid()
{
	RECOIL_DETAILED_TRACY_ZONE;
	CUnit* collider = owner;

	// NOTE:
	//   the QuadField::Get* functions check o->midPos,
	//   but the quad(s) that objects are stored in are
	//   derived from o->pos (!)
	const float3& pos = collider->pos;

	const float colliderMinCollSpeed = collider->unitDef->minCollisionSpeed;
	      float collideeMinCollSpeed = 0.0f;

	// copy on purpose, since the below can call Lua
	QuadFieldQuery qfQuery;
	quadField.GetUnitsExact(qfQuery, pos, collider->radius);
	quadField.GetFeaturesExact(qfQuery, pos, collider->radius);

	for (CUnit* collidee: *qfQuery.units) {
		if (!collidee->HasCollidableStateBit(CSolidObject::CSTATE_BIT_SOLIDOBJECTS))
			continue;

		const UnitDef* collideeUD = collidee->unitDef;

		const float sqDist = (pos - collidee->pos).SqLength();
		const float totRad = collider->radius + collidee->radius;

		if ((sqDist >= totRad * totRad) || (sqDist <= 0.01f))
			continue;

		const float3 collSeparationDir = (pos - collidee->pos).SafeNormalize();

		if (collideeUD->IsImmobileUnit()) {
			const float collImpactSpeed = -collider->speed.dot(collSeparationDir);
			const float impactDamageMul = std::min(collImpactSpeed * collider->mass * COLLISION_DAMAGE_MULT, MAX_UNIT_SPEED);

			if (collImpactSpeed <= 0.0f)
				continue;

			// damage the collider, no added impulse
			if (modInfo.allowUnitCollisionDamage && collImpactSpeed > colliderMinCollSpeed && colliderMinCollSpeed >= 0.0f)
				collider->DoDamage(DamageArray(impactDamageMul), ZeroVector, collidee, -CSolidObject::DAMAGE_COLLISION_OBJECT, -1);

			// damage the (static) collidee based on collider's mass, no added impulse
			if (modInfo.allowUnitCollisionDamage && collImpactSpeed > (collideeMinCollSpeed = collideeUD->minCollisionSpeed) && collideeMinCollSpeed >= 0.0f)
				collidee->DoDamage(DamageArray(impactDamageMul), ZeroVector, collider, -CSolidObject::DAMAGE_COLLISION_OBJECT, -1);

			collider->Move(collSeparationDir * collImpactSpeed, true);
			collider->SetVelocity(collider->speed + ((collSeparationDir * collImpactSpeed) * 1.8f));
		} else {
			assert(collider->mass > 0.0f && collidee->mass > 0.0f);

			// don't conserve momentum (impact speed is halved, so impulses are too)
			// --> collisions are neither truly elastic nor truly inelastic to prevent
			// the simulation from blowing up from impulses applied to tight groups of
			// units
			const float collImpactSpeed = (collidee->speed - collider->speed).dot(collSeparationDir) * 0.5f;
			const float colliderRelMass = (collider->mass / (collider->mass + collidee->mass));
			const float colliderRelImpactSpeed = collImpactSpeed * (1.0f - colliderRelMass);
			const float collideeRelImpactSpeed = collImpactSpeed * (       colliderRelMass);

			const float  colliderImpactDmgMult = std::min(colliderRelImpactSpeed * collider->mass * COLLISION_DAMAGE_MULT, MAX_UNIT_SPEED);
			const float  collideeImpactDmgMult = std::min(collideeRelImpactSpeed * collider->mass * COLLISION_DAMAGE_MULT, MAX_UNIT_SPEED);
			const float3 colliderImpactImpulse = collSeparationDir * colliderRelImpactSpeed;
			const float3 collideeImpactImpulse = collSeparationDir * collideeRelImpactSpeed;

			if (collImpactSpeed <= 0.0f)
				continue;

			// damage the collider
			if (modInfo.allowUnitCollisionDamage && collImpactSpeed > colliderMinCollSpeed && colliderMinCollSpeed >= 0.0f)
				collider->DoDamage(DamageArray(colliderImpactDmgMult), collSeparationDir * colliderImpactDmgMult, collidee, -CSolidObject::DAMAGE_COLLISION_OBJECT, -1);

			// damage the collidee
			if (modInfo.allowUnitCollisionDamage && collImpactSpeed > (collideeMinCollSpeed = collideeUD->minCollisionSpeed) && collideeMinCollSpeed >= 0.0f)
				collidee->DoDamage(DamageArray(collideeImpactDmgMult), collSeparationDir * -collideeImpactDmgMult, collider, -CSolidObject::DAMAGE_COLLISION_OBJECT, -1);

			collider->Move( colliderImpactImpulse, true);
			collidee->Move(-collideeImpactImpulse, true);
			collider->SetVelocity        (collider->speed + colliderImpactImpulse);
			collidee->SetVelocityAndSpeed(collidee->speed - collideeImpactImpulse);
		}
	}

	for (CFeature* collidee: *qfQuery.features) {
		if (!collidee->HasCollidableStateBit(CSolidObject::CSTATE_BIT_SOLIDOBJECTS))
			continue;

		const float sqDist = (pos - collidee->pos).SqLength();
		const float totRad = collider->radius + collidee->radius;

		if ((sqDist >= totRad * totRad) || (sqDist <= 0.01f))
			continue;

		const float3 collSeparationDir = (pos - collidee->pos).SafeNormalize();
		const float collImpactSpeed = -collider->speed.dot(collSeparationDir);
		const float impactDamageMul = std::min(collImpactSpeed * collider->mass * COLLISION_DAMAGE_MULT, MAX_UNIT_SPEED);
		const float3 impactImpulse = collSeparationDir * collImpactSpeed;

		if (collImpactSpeed <= 0.0f)
			continue;

		// damage the collider, no added impulse (!)
		// the collidee feature can not be passed along to the collider as attacker
		// yet, keep symmetry and do not pass collider along to the collidee either
		if (modInfo.allowUnitCollisionDamage && collImpactSpeed > colliderMinCollSpeed && colliderMinCollSpeed >= 0.0f)
			collider->DoDamage(DamageArray(impactDamageMul), ZeroVector, nullptr, -CSolidObject::DAMAGE_COLLISION_OBJECT, -1);

		// damage the collidee feature based on collider's mass
		collidee->DoDamage(DamageArray(impactDamageMul), -impactImpulse, nullptr, -CSolidObject::DAMAGE_COLLISION_OBJECT, -1);

		collider->Move(impactImpulse, true);
		collider->SetVelocity(collider->speed + (impactImpulse * 1.8f));
	}

	// finally update speed.w
	collider->SetSpeed(collider->speed);

	ASSERT_SANE_OWNER_SPEED(collider->speed);
}

void CGroundMoveType::CalcSkidRot()
{
	RECOIL_DETAILED_TRACY_ZONE;
	skidRotSpeed += skidRotAccel;
	skidRotSpeed *= 0.999f;
	skidRotAccel *= 0.95f;

	const float angle = (skidRotSpeed / GAME_SPEED) * math::TWOPI;
	const float cosp = math::cos(angle);
	const float sinp = math::sin(angle);

	float3 f1 = skidRotVector * skidRotVector.dot(owner->frontdir);
	float3 f2 = owner->frontdir - f1;

	float3 r1 = skidRotVector * skidRotVector.dot(owner->rightdir);
	float3 r2 = owner->rightdir - r1;

	float3 u1 = skidRotVector * skidRotVector.dot(owner->updir);
	float3 u2 = owner->updir - u1;

	f2 = f2 * cosp + f2.cross(skidRotVector) * sinp;
	r2 = r2 * cosp + r2.cross(skidRotVector) * sinp;
	u2 = u2 * cosp + u2.cross(skidRotVector) * sinp;

	owner->frontdir = f1 + f2;
	owner->rightdir = r1 + r2;
	owner->updir    = u1 + u2;

	owner->UpdateMidAndAimPos();
}




/*
 * Dynamic obstacle avoidance, helps the unit to
 * follow the path even when it's not perfect.
 */
float3 CGroundMoveType::GetObstacleAvoidanceDir(const float3& desiredDir) {
	#if (IGNORE_OBSTACLES == 1)
	return desiredDir;
	#endif

	// obstacle-avoidance only needs to run if the unit wants to move
	if (WantToStop())
		return lastAvoidanceDir = flatFrontDir;

	// Speed-optimizer. Reduces the times this system is run.
	if ((gs->frameNum + owner->id) % modInfo.groundUnitCollisionAvoidanceUpdateRate) {
		if (!avoidingUnits)
			lastAvoidanceDir = desiredDir;

		return lastAvoidanceDir;
	}

	float3 avoidanceVec = ZeroVector;
	float3 avoidanceDir = desiredDir;

	if (avoidingUnits)
		avoidingUnits = false;

	lastAvoidanceDir = desiredDir;

	CUnit* avoider = owner;

	// const UnitDef* avoiderUD = avoider->unitDef;
	const MoveDef* avoiderMD = avoider->moveDef;

	// degenerate case: if facing anti-parallel to desired direction,
	// do not actively avoid obstacles since that can interfere with
	// normal waypoint steering (if the final avoidanceDir demands a
	// turn in the opposite direction of desiredDir)
	if (avoider->frontdir.dot(desiredDir) < 0.0f)
		return lastAvoidanceDir;

	static constexpr float AVOIDER_DIR_WEIGHT = 1.0f;
	static constexpr float DESIRED_DIR_WEIGHT = 0.5f;
	static constexpr float LAST_DIR_MIX_ALPHA = 0.7f;
	static const     float MAX_AVOIDEE_COSINE = math::cosf(120.0f * math::DEG_TO_RAD);

	// now we do the obstacle avoidance proper
	// avoider always uses its never-rotated MoveDef footprint
	// note: should increase radius for smaller turnAccel values
	const float avoidanceRadius = std::max(currentSpeed, 1.0f) * (avoider->radius * 2.0f);
	const float avoiderRadius = avoiderMD->CalcFootPrintMinExteriorRadius();

	MoveTypes::CheckCollisionQuery avoiderInfo(avoider);

	QuadFieldQuery qfQuery;
	qfQuery.threadOwner = ThreadPool::GetThreadNum();
	quadField.GetSolidsExact(qfQuery, avoider->pos, avoidanceRadius, 0xFFFFFFFF, CSolidObject::CSTATE_BIT_SOLIDOBJECTS);

	for (const CSolidObject* avoidee: *qfQuery.solids) {
		const MoveDef* avoideeMD = avoidee->moveDef;
		const UnitDef* avoideeUD = dynamic_cast<const UnitDef*>(avoidee->GetDef());

		// cases in which there is no need to avoid this obstacle
		if (avoidee == owner)
			continue;
		// do not avoid statics (it interferes too much with PFS)
		if (avoideeMD == nullptr)
			continue;
		// ignore aircraft (or flying ground units)
		if (avoidee->IsInAir() || avoidee->IsFlying())
			continue;
		if (CMoveMath::IsNonBlocking(avoidee, &avoiderInfo))
			continue;
		if (!CMoveMath::CrushResistant(*avoiderMD, avoidee))
			continue;

		const bool avoideeMobile  = (avoideeMD != nullptr);
		const bool avoideeMovable = (avoideeUD != nullptr && !static_cast<const CUnit*>(avoidee)->moveType->IsPushResistant());

		const float3 avoideeVector = (avoider->pos + avoider->speed) - (avoidee->pos + avoidee->speed);

		// use the avoidee's MoveDef footprint as radius if it is mobile
		// use the avoidee's Unit (not UnitDef) footprint as radius otherwise
		const float avoideeRadius = avoideeMobile?
			avoideeMD->CalcFootPrintMinExteriorRadius():
			avoidee->CalcFootPrintMinExteriorRadius();
		const float avoidanceRadiusSum = avoiderRadius + avoideeRadius;
		const float avoidanceMassSum = avoider->mass + avoidee->mass;
		const float avoideeMassScale = avoideeMobile? (avoidee->mass / avoidanceMassSum): 1.0f;
		const float avoideeDistSq = avoideeVector.SqLength();
		const float avoideeDist   = math::sqrt(avoideeDistSq) + 0.01f;

		// do not bother steering around idling MOBILE objects
		// (since collision handling will just push them aside)
		if (avoideeMobile && avoideeMovable) {
			if (!avoiderMD->avoidMobilesOnPath || (!avoidee->IsMoving() && avoidee->allyteam == avoider->allyteam))
				continue;
		}

		// ignore objects that are more than this many degrees off-center from us
		// NOTE:
		//   if MAX_AVOIDEE_COSINE is too small, then this condition can be true
		//   one frame and false the next (after avoider has turned) causing the
		//   avoidance vector to oscillate --> units with turnInPlace = true will
		//   slow to a crawl as a result
		if (avoider->frontdir.dot(-(avoideeVector / avoideeDist)) < MAX_AVOIDEE_COSINE)
			continue;

		if (avoideeDistSq >= Square(std::max(currentSpeed, 1.0f) * GAME_SPEED + avoidanceRadiusSum))
			continue;
		if (avoideeDistSq >= avoider->pos.SqDistance2D(goalPos))
			continue;

		// if object and unit in relative motion are closing in on one another
		// (or not yet fully apart), then the object is on the path of the unit
		// and they are not collided
		if (DEBUG_DRAWING_ENABLED) {
			if (selectedUnitsHandler.selectedUnits.find(owner->id) != selectedUnitsHandler.selectedUnits.end()){
				geometryLock.lock();
				geometricObjects->AddLine(avoider->pos + (UpVector * 20.0f), avoidee->pos + (UpVector * 20.0f), 3, 1, 4);
				geometryLock.unlock();
			}
		}

		float avoiderTurnSign = -Sign(avoidee->pos.dot(avoider->rightdir) - avoider->pos.dot(avoider->rightdir));
		float avoideeTurnSign = -Sign(avoider->pos.dot(avoidee->rightdir) - avoidee->pos.dot(avoidee->rightdir));

		// for mobile units, avoidance-response is modulated by angle
		// between avoidee's and avoider's frontdir such that maximal
		// avoidance occurs when they are anti-parallel
		const float avoidanceCosAngle = std::clamp(avoider->frontdir.dot(avoidee->frontdir), -1.0f, 1.0f);
		const float avoidanceResponse = (1.0f - avoidanceCosAngle * int(avoideeMobile)) + 0.1f;
		const float avoidanceFallOff  = (1.0f - std::min(1.0f, avoideeDist / (5.0f * avoidanceRadiusSum)));

		// if parties are anti-parallel, it is always more efficient for
		// both to turn in the same local-space direction (either R/R or
		// L/L depending on relative object positions) but there exists
		// a range of orientations for which the signs are not equal
		//
		// (this is also true for the parallel situation, but there the
		// degeneracy only occurs when one of the parties is behind the
		// other and can be ignored)
		if (avoidanceCosAngle < 0.0f)
			avoiderTurnSign = std::max(avoiderTurnSign, avoideeTurnSign);

		avoidanceDir = avoider->rightdir * AVOIDER_DIR_WEIGHT * avoiderTurnSign;
		avoidanceVec += (avoidanceDir * avoidanceResponse * avoidanceFallOff * avoideeMassScale);

		if (!avoidingUnits)
			avoidingUnits = true;
	}

	// use a weighted combination of the desired- and the avoidance-directions
	// also linearly smooth it using the vector calculated the previous frame
	avoidanceDir = (mix(desiredDir, avoidanceVec, DESIRED_DIR_WEIGHT)).SafeNormalize();
	avoidanceDir = (mix(avoidanceDir, lastAvoidanceDir, LAST_DIR_MIX_ALPHA)).SafeNormalize();

	if (DEBUG_DRAWING_ENABLED) {
		if (selectedUnitsHandler.selectedUnits.find(owner->id) != selectedUnitsHandler.selectedUnits.end()) {
			const float3 p0 = owner->pos + (    UpVector * 20.0f);
			const float3 p1 =         p0 + (avoidanceVec * 40.0f);
			const float3 p2 =         p0 + (avoidanceDir * 40.0f);

			geometryLock.lock();
			const int avFigGroupID = geometricObjects->AddLine(p0, p1, 8.0f, 1, 4);
			const int adFigGroupID = geometricObjects->AddLine(p0, p2, 8.0f, 1, 4);

			geometricObjects->SetColor(avFigGroupID, 1, 0.3f, 0.3f, 0.6f);
			geometricObjects->SetColor(adFigGroupID, 1, 0.3f, 0.3f, 0.6f);
			geometryLock.unlock();
		}
	}

	return (lastAvoidanceDir = avoidanceDir);
}



#if 0
// Calculates an aproximation of the physical 2D-distance between given two objects.
// Old, no longer used since all separation tests are based on FOOTPRINT_RADIUS now.
float CGroundMoveType::Distance2D(CSolidObject* object1, CSolidObject* object2, float marginal)
{
	// calculate the distance in (x,z) depending
	// on the shape of the object footprints
	float dist2D = 0.0f;

	const float xs = ((object1->xsize + object2->xsize) * (SQUARE_SIZE >> 1));
	const float zs = ((object1->zsize + object2->zsize) * (SQUARE_SIZE >> 1));

	if (object1->xsize == object1->zsize || object2->xsize == object2->zsize) {
		// use xsize as a cylindrical radius.
		const float3 distVec = object1->midPos - object2->midPos;

		dist2D = distVec.Length2D() - xs + 2.0f * marginal;
	} else {
		// Pytagorean sum of the x and z distance.
		float3 distVec;

		const float xdiff = math::fabs(object1->midPos.x - object2->midPos.x);
		const float zdiff = math::fabs(object1->midPos.z - object2->midPos.z);

		distVec.x = xdiff - xs + 2.0f * marginal;
		distVec.z = zdiff - zs + 2.0f * marginal;

		if (distVec.x > 0.0f && distVec.z > 0.0f) {
			dist2D = distVec.Length2D();
		} else if (distVec.x < 0.0f && distVec.z < 0.0f) {
			dist2D = -distVec.Length2D();
		} else if (distVec.x > 0.0f) {
			dist2D = distVec.x;
		} else {
			dist2D = distVec.z;
		}
	}

	return dist2D;
}
#endif

// Creates a path to the goal.
unsigned int CGroundMoveType::GetNewPath()
{
	RECOIL_DETAILED_TRACY_ZONE;
	assert(!ThreadPool::inMultiThreadedSection);
	unsigned int newPathID = 0;

	#ifdef PATHING_DEBUG
	if (DEBUG_DRAWING_ENABLED) {
		bool printMoveInfo = (selectedUnitsHandler.selectedUnits.size() == 1)
			&& (selectedUnitsHandler.selectedUnits.find(owner->id) != selectedUnitsHandler.selectedUnits.end());
		if (printMoveInfo) {
			LOG("%s useRawMovement (%d)", __func__, useRawMovement);
		}
	}
	#endif

	if (useRawMovement)
		return newPathID;

	#ifdef PATHING_DEBUG
	if (DEBUG_DRAWING_ENABLED) {
		bool printMoveInfo = (selectedUnitsHandler.selectedUnits.size() == 1)
			&& (selectedUnitsHandler.selectedUnits.find(owner->id) != selectedUnitsHandler.selectedUnits.end());
		if (printMoveInfo) {
			LOG("%s Dist Away (%f) Goal Radius (%f)", __func__
					, (owner->pos - goalPos).SqLength2D()
					, Square(goalRadius + extraRadius));
		}
	}
	#endif

	// avoid frivolous requests if called from outside StartMoving*()
	if ((owner->pos - goalPos).SqLength2D() <= Square(goalRadius + extraRadius))
		return newPathID;

	if ((newPathID = pathManager->RequestPath(owner, owner->moveDef, owner->pos, goalPos, goalRadius + extraRadius, true)) != 0) {
		atGoal = false;
		atEndOfPath = false;
		lastWaypoint = false;

		currWayPoint = pathManager->NextWayPoint(owner, newPathID, 0,   owner->pos, std::max(WAYPOINT_RADIUS, currentSpeed * 1.05f), true);
		nextWayPoint = pathManager->NextWayPoint(owner, newPathID, 0, currWayPoint, std::max(WAYPOINT_RADIUS, currentSpeed * 1.05f), true);

		pathController.SetRealGoalPosition(newPathID, goalPos);
		pathController.SetTempGoalPosition(newPathID, currWayPoint);
	} else {
		// moveFailed = true;
		Fail(false);
	}

	return newPathID;
}

void CGroundMoveType::ReRequestPath(bool forceRequest) {
	RECOIL_DETAILED_TRACY_ZONE;
	if (forceRequest) {
		assert(!ThreadPool::inMultiThreadedSection);
		// StopEngine(false);
		StartEngine(false);
		wantRepath = false;
		lastRepathFrame = gs->frameNum;
		return;
	}

	if (!wantRepath) {
		wantRepath = true;
		wantRepathFrame = gs->frameNum;
		bestLastWaypointDist = std::numeric_limits<float>::infinity();
	}
}

bool CGroundMoveType::CanSetNextWayPoint(int thread) {
	ZoneScoped;

	if (pathID == 0)
		return false;
	if (!pathController.AllowSetTempGoalPosition(pathID, nextWayPoint))
		return false;
	if (atEndOfPath)
		return false;

	const float3& pos = owner->pos;
		  float3& cwp = earlyCurrWayPoint;
		  float3& nwp = earlyNextWayPoint;

	// QTPFS ONLY PATH
	if (pathManager->PathUpdated(pathID)) {
		// path changed while we were following it (eg. due
		// to terrain deformation) in between two waypoints
		// but still has the same ID; in this case (which is
		// specific to QTPFS) we don't go through GetNewPath
		//
		cwp = pathManager->NextWayPoint(owner, pathID, 0, pos, std::max(WAYPOINT_RADIUS, currentSpeed * 1.05f), true);
		nwp = pathManager->NextWayPoint(owner, pathID, 0, cwp, std::max(WAYPOINT_RADIUS, currentSpeed * 1.05f), true);

		currWayPointDist = cwp.distance2D(pos);
		SetWaypointDir(cwp, pos);
		wantRepath = false;
	
		pathManager->ClearPathUpdated(pathID);
	}

	if (earlyCurrWayPoint.y == -1.0f || earlyNextWayPoint.y == -1.0f)
		return true;

	if (DEBUG_DRAWING_ENABLED) {
		if (selectedUnitsHandler.selectedUnits.find(owner->id) != selectedUnitsHandler.selectedUnits.end()) {
			// plot the vectors to {curr, next}WayPoint

			geometryLock.lock();
			const int cwpFigGroupID = geometricObjects->AddLine(pos + (UpVector * 20.0f), cwp + (UpVector * (pos.y + 20.0f)), 8.0f, 1, 4);
			const int nwpFigGroupID = geometricObjects->AddLine(pos + (UpVector * 20.0f), nwp + (UpVector * (pos.y + 20.0f)), 8.0f, 1, 4);

			geometricObjects->SetColor(cwpFigGroupID, 1, 0.3f, 0.3f, 0.6f);
			geometricObjects->SetColor(nwpFigGroupID, 1, 0.3f, 0.3f, 0.6f);
			geometryLock.unlock();
		}
	}

	float cwpDistSq = cwp.SqDistance2D(pos);
	// -1 to avoid units checking for corners to rotate slightly and fail to escape when at max
	// distance for allowSkip. The slide/corner checks are done upto 8 elmos.
	const bool allowSkip = (cwpDistSq < Square(SQUARE_SIZE - 1));
	if (!allowSkip) {
		const bool skipRequested = (earlyCurrWayPoint.y == -2.0f || earlyNextWayPoint.y == -2.0f);
		if (!skipRequested) {
			// perform a turn-radius check: if the waypoint lies outside
			// our turning circle, do not skip since we can steer toward
			// this waypoint and pass it without slowing down
			// note that the DIAMETER of the turning circle is calculated
			// to prevent sine-like "snaking" trajectories; units capable
			// of instant turns *and* high speeds also need special care
			const int dirSign = Sign(int(!reversing));

			const float absTurnSpeed = turnRate;
			const float framesToTurn = SPRING_CIRCLE_DIVS / absTurnSpeed;

			const float turnRadius = std::max((currentSpeed * framesToTurn) * math::INVPI2, currentSpeed * 1.05f) * 2.f;
			const float waypointDot = std::clamp(waypointDir.dot(flatFrontDir * dirSign), -1.0f, 1.0f);

			#if 1

			// #ifdef PATHING_DEBUG
			// if (DEBUG_DRAWING_ENABLED)
			// {
			// 	bool printMoveInfo = (selectedUnitsHandler.selectedUnits.size() == 1)
			// 		&& (selectedUnitsHandler.selectedUnits.find(owner->id) != selectedUnitsHandler.selectedUnits.end());
			// 	if (printMoveInfo) {
			// 		LOG("%s absTurnSpeed %f, cwpDistSq=%f, skip=%d", __func__, absTurnSpeed, cwpDistSq, int(allowSkip));
			// 		LOG("%s turnradius %f = max(%f*%f*%f=%f, %f)", __func__
			// 				, turnRadius, currentSpeed, framesToTurn, math::INVPI2
			// 				, (currentSpeed * framesToTurn) * math::INVPI2
			// 				, currentSpeed * 1.05f);
			// 		LOG("%s currWayPointDist %f, turn radius = %f", __func__, currWayPointDist, turnRadius);
			// 	}
			// }
			// #endif

			// wp outside turning circle
			if (currWayPointDist > turnRadius)
				return false;

			// #ifdef PATHING_DEBUG
			// if (DEBUG_DRAWING_ENABLED)
			// {
			// 	bool printMoveInfo = (selectedUnitsHandler.selectedUnits.size() == 1)
			// 		&& (selectedUnitsHandler.selectedUnits.find(owner->id) != selectedUnitsHandler.selectedUnits.end());
			// 	if (printMoveInfo) {
			// 		LOG("%s currWayPointDist %f, max=%f, wayDot=%f", __func__
			// 				, currWayPointDist
			// 				, std::max(SQUARE_SIZE * 1.0f, currentSpeed * 1.05f)
			// 				, waypointDot);
			// 	}
			// }
			// #endif

			// wp inside but ~straight ahead and not reached within one tick
			if (currWayPointDist > std::max(SQUARE_SIZE * 1.0f, currentSpeed * 1.05f) && waypointDot >= 0.995f)
				return false;

			#else

			if ((currWayPointDist > std::max(turnRadius * 2.0f, 1.0f * SQUARE_SIZE)) && (waypointDot >= 0.0f))
				return false;

			if ((currWayPointDist > std::max(turnRadius * 1.0f, 1.0f * SQUARE_SIZE)) && (waypointDot <  0.0f))
				return false;

			if (math::acosf(waypointDot) < ((turnRate / SPRING_CIRCLE_DIVS) * math::TWOPI))
				return false;
			#endif

		}

		// Check if the unit has overshot the current waypoint and on route to the next waypoint.
		// const float3& p0 = earlyCurrWayPoint, v0 = float3(p0.x - pos.x, 0.0f, p0.z - pos.z);
		// const float3& p1 = earlyNextWayPoint, v1 = float3(p1.x - pos.x, 0.0f, p1.z - pos.z);
		// bool unitIsBetweenWaypoints = (v0.dot(v1) <= -0.f);

		// The last waypoint on a bad path will never pass a range check so don't try.
		//bool doRangeCheck = !pathManager->NextWayPointIsUnreachable(pathID);
						// && !unitIsBetweenWaypoints;
		//if (doRangeCheck) {
			const float searchRadius = std::max(WAYPOINT_RADIUS, currentSpeed * 1.05f);
			const float3 targetPos = nwp;

			// check the between pos and cwp for obstacles
			// if still further than SS elmos from waypoint, disallow skipping
			const bool rangeTest = owner->moveDef->DoRawSearch(owner, owner->moveDef, pos, targetPos, 0, true, true, false, nullptr, nullptr, nullptr, thread);

			// {
			// bool printMoveInfo = (selectedUnitsHandler.selectedUnits.size() == 1)
			// 	&& (selectedUnitsHandler.selectedUnits.find(owner->id) != selectedUnitsHandler.selectedUnits.end());
			// if (printMoveInfo)
			// 	LOG("%s: test move square (%f,%f)->(%f,%f) = %f (range=%d skip=%d)", __func__
			// 			, pos.x, pos.z, targetPos.x, targetPos.z, math::sqrtf(cwpDistSq)
			// 			, int(rangeTest), int(allowSkip));
			// }

			if (!rangeTest)
				return false;
		//}
	}

	{
		const float curGoalDistSq = (earlyCurrWayPoint - goalPos).SqLength2D();
		const float minGoalDistSq = (UNIT_HAS_MOVE_CMD(owner)) ?
			Square((goalRadius + extraRadius) * (numIdlingSlowUpdates + 1)):
			Square((goalRadius + extraRadius)                             );

		// trigger Arrived on the next Update (only if we have non-temporary waypoints)
		// note:
		//   coldet can (very rarely) interfere with this, causing it to remain false
		//   a unit would then keep moving along its final waypoint-direction forever
		//   if atGoal, so we require waypointDir to always be updated in FollowPath
		//   (checking curr == next is not perfect, becomes true a waypoint too early)
		//
		// atEndOfPath |= (currWayPoint == nextWayPoint);
		atEndOfPath |= (curGoalDistSq <= minGoalDistSq);

		if (!atEndOfPath) {
			lastWaypoint |= (earlyCurrWayPoint.same(earlyNextWayPoint)
						&& pathManager->CurrentWaypointIsUnreachable(pathID)
						&& (cwpDistSq <= minGoalDistSq));
			if (lastWaypoint) {
				// incomplete path and last valid waypoint has been reached.
				pathingFailed = true;
				return false;
			}
		}
	}

	if (atEndOfPath) {
		earlyCurrWayPoint = goalPos;
		earlyNextWayPoint = goalPos;
		return false;
	}

	return true;
}

void CGroundMoveType::SetNextWayPoint(int thread)
{
	RECOIL_DETAILED_TRACY_ZONE;
	assert(!useRawMovement);

	if (CanSetNextWayPoint(thread)) {
		#ifdef PATHING_DEBUG
		if (DEBUG_DRAWING_ENABLED) {
			bool printMoveInfo = (selectedUnitsHandler.selectedUnits.size() == 1)
				&& (selectedUnitsHandler.selectedUnits.find(owner->id) != selectedUnitsHandler.selectedUnits.end());
			if (printMoveInfo) {
				LOG("%s setting next waypoint (%d:%d)", __func__, owner->id, owner->moveDef->pathType);
			}
		}
		#endif
		// Not sure this actually does anything.
		pathController.SetTempGoalPosition(pathID, earlyNextWayPoint);

		int32_t update = 1;
		while (update-- > 0) {
			earlyCurrWayPoint = earlyNextWayPoint;
			earlyNextWayPoint = pathManager->NextWayPoint(owner, pathID, 0, earlyCurrWayPoint, std::max(WAYPOINT_RADIUS, currentSpeed * 1.05f), true);
			update += (earlyCurrWayPoint.y == (-1.f) && earlyNextWayPoint.y != (-1.f));
		}

		if (limitSpeedForTurning > 0)
			--limitSpeedForTurning;

		// Prevent delay repaths because the waypoints have been updated.
		wantRepath = false;
	}

	if (earlyNextWayPoint.x == -1.0f && earlyNextWayPoint.z == -1.0f) {
		//Fail(false);
		pathingFailed = true;
		#ifdef PATHING_DEBUG
		if (DEBUG_DRAWING_ENABLED) {
			bool printMoveInfo = (selectedUnitsHandler.selectedUnits.size() == 1)
				&& (selectedUnitsHandler.selectedUnits.find(owner->id) != selectedUnitsHandler.selectedUnits.end());
			if (printMoveInfo) {
				LOG("%s path failed", __func__);
			}
		}
		#endif
		return;
	}

	MoveTypes::CheckCollisionQuery colliderInfo(owner);
	
	const auto CWP_BLOCK_MASK = CMoveMath::SquareIsBlocked(*owner->moveDef, earlyCurrWayPoint, &colliderInfo);
	const auto NWP_BLOCK_MASK = CMoveMath::SquareIsBlocked(*owner->moveDef, earlyNextWayPoint, &colliderInfo);

	if ((CWP_BLOCK_MASK & CMoveMath::BLOCK_STRUCTURE) == 0 && (NWP_BLOCK_MASK & CMoveMath::BLOCK_STRUCTURE) == 0){
		#ifdef PATHING_DEBUG
		if (DEBUG_DRAWING_ENABLED) {
			bool printMoveInfo = (selectedUnitsHandler.selectedUnits.size() == 1)
				&& (selectedUnitsHandler.selectedUnits.find(owner->id) != selectedUnitsHandler.selectedUnits.end());
			if (printMoveInfo) {
				LOG("%s path is clear", __func__);
			}
		}
		#endif
		return;
	}

	// this can happen if we crushed a non-blocking feature
	// and it spawned another feature which we cannot crush
	// (eg.) --> repath

	ReRequestPath(false);
	#ifdef PATHING_DEBUG
	if (DEBUG_DRAWING_ENABLED) {
		bool printMoveInfo = (selectedUnitsHandler.selectedUnits.size() == 1)
			&& (selectedUnitsHandler.selectedUnits.find(owner->id) != selectedUnitsHandler.selectedUnits.end());
		if (printMoveInfo) {
			LOG("%s requesting new path", __func__);
		}
	}
	#endif
}

/*
Gives the position this unit will end up at with full braking
from current velocity.
*/
float3 CGroundMoveType::Here() const
{
	RECOIL_DETAILED_TRACY_ZONE;
	const float dist = BrakingDistance(currentSpeed, decRate);
	const int   sign = Sign(int(!reversing));

	const float3 pos2D = owner->pos * XZVector;
	const float3 dir2D = flatFrontDir * dist * sign;

	return (pos2D + dir2D);
}

void CGroundMoveType::StartEngine(bool callScript) {
	RECOIL_DETAILED_TRACY_ZONE;
	if (pathID == 0)
		pathID = GetNewPath();
	else {
		if (nextPathId != 0) {
			pathManager->DeletePath(nextPathId);
		}
		nextPathId = GetNewPath();

		// This can happen if the current path has not been resolved yet and the pathing system has
		// decided to optimize by updating the existing search request.
		if (nextPathId == pathID) {
			nextPathId = 0;
		}
	}

	if (pathID != 0) {
		// pathManager->UpdatePath(owner, pathID);

		if (callScript) {
			// makes no sense to call this unless we have a new path
			owner->script->StartMoving(reversing);
		}

		// Due to how push resistant units work, they can trap units when they stop moving.
		// Have units check they are not trapped when beginning to move is any push resistant units
		// are used by the game.
		if (!forceStaticObjectCheck)
			forceStaticObjectCheck = (unitDefHandler->NumPushResistantUnitDefs() > 0);
	}
}

void CGroundMoveType::StopEngine(bool callScript, bool hardStop) {
	RECOIL_DETAILED_TRACY_ZONE;
	assert(!ThreadPool::inMultiThreadedSection);
	if (pathID != 0 || nextPathId != 0) {
		if (pathID != 0) {
			pathManager->DeletePath(pathID);
			pathID = 0;
		}
		if (nextPathId != 0) {
			pathManager->DeletePath(nextPathId);
			nextPathId = 0;
		}

		if (callScript)
			owner->script->StopMoving();
	}

	owner->SetVelocityAndSpeed(owner->speed * (1 - hardStop));

	currentSpeed *= (1 - hardStop);
	wantedSpeed = 0.0f;
	limitSpeedForTurning = 0;
	bestReattemptedLastWaypointDist = std::numeric_limits<decltype(bestReattemptedLastWaypointDist)>::infinity();
}

/* Called when the unit arrives at its goal. */
void CGroundMoveType::Arrived(bool callScript)
{
	RECOIL_DETAILED_TRACY_ZONE;
	// can only "arrive" if the engine is active
	if (progressState == Active) {
		eventHandler.UnitArrivedAtGoal(owner);

		StopEngine(callScript);

		if (owner->team == gu->myTeam)
			Channels::General->PlayRandomSample(owner->unitDef->sounds.arrived, owner);

		// and the action is done
		progressState = Done;

		owner->commandAI->SlowUpdate();

		LOG_L(L_DEBUG, "[%s] unit %i arrived", __func__, owner->id);
	}
}

/*
Makes the unit fail this action.
No more trials will be done before a new goal is given.
*/
void CGroundMoveType::Fail(bool callScript)
{
	RECOIL_DETAILED_TRACY_ZONE;
	assert(!ThreadPool::inMultiThreadedSection);
	LOG_L(L_DEBUG, "[%s] unit %i failed", __func__, owner->id);

	StopEngine(callScript);

	// failure of finding a path means that
	// this action has failed to reach its goal.
	progressState = Failed;

	eventHandler.UnitMoveFailed(owner);
	eoh->UnitMoveFailed(*owner);
}




void CGroundMoveType::HandleObjectCollisions()
{
	RECOIL_DETAILED_TRACY_ZONE;
	CUnit* collider = owner;
	auto curThread = ThreadPool::GetThreadNum();

	resultantForces = ZeroVector;

	// handle collisions for even-numbered objects on even-numbered frames and vv.
	// (temporal resolution is still high enough to not compromise accuracy much?)
	if (collider->beingBuilt)
		return;

	const UnitDef* colliderUD = collider->unitDef;
	const MoveDef* colliderMD = collider->moveDef;

<<<<<<< HEAD
	resultantForces = ZeroVector;
	forceFromMovingCollidees = ZeroVector;
	forceFromStaticCollidees = ZeroVector;
=======
	forceFromMovingCollidees *= 0.f;
	forceFromStaticCollidees *= 0.f;
>>>>>>> b58eef4b

	// NOTE:
	//   use the collider's MoveDef footprint as radius since it is
	//   always mobile (its UnitDef footprint size may be different)
	const float colliderFootPrintRadius = colliderMD->CalcFootPrintMaxInteriorRadius();
	const float colliderAxisStretchFact = colliderMD->CalcFootPrintAxisStretchFactor();

	HandleUnitCollisions(collider, {collider->speed.w, colliderFootPrintRadius, colliderAxisStretchFact}, colliderUD, colliderMD, curThread);
	HandleFeatureCollisions(collider, {collider->speed.w, colliderFootPrintRadius, colliderAxisStretchFact}, colliderUD, colliderMD, curThread);

	if (forceStaticObjectCheck) {
		MoveTypes::CheckCollisionQuery colliderInfo(collider);
		positionStuck |= !colliderMD->TestMoveSquare(colliderInfo, owner->pos, owner->speed, true, false, true, nullptr, nullptr, curThread);
		positionStuck |= !colliderMD->TestMoveSquare(colliderInfo, owner->pos, owner->speed, false, true, false, nullptr, nullptr, curThread);
		forceStaticObjectCheck = false;
	}

	// auto canAssignForce = [colliderMD, collider, curThread](const float3& force) {
	// 	if (force.same(ZeroVector))
	// 		return false;

	// 	float3 pos = collider->pos + force;
	// 	return colliderMD->TestMoveSquare(collider, pos, force, true, false, true, nullptr, nullptr, curThread)
	// 			&& colliderMD->TestMoveSquare(collider, pos, force, false, true, false, nullptr, nullptr, curThread);
	// };

	// Try to apply all collision forces, but if that will collide with static parts of the map,
	// then only apply forces from static objects/terrain. This prevent units from pushing each
	// other into buildings far enough that the pathing systems can't get them out again.
	float3 tryForce = forceFromStaticCollidees + forceFromMovingCollidees;
	float maxPushForceSq = maxSpeed*maxSpeed*modInfo.maxCollisionPushMultiplier;
	if (tryForce.SqLength() > maxPushForceSq)
		(tryForce.Normalize()) *= maxSpeed;

	UpdatePos(owner, tryForce, resultantForces, curThread);

	if (resultantForces.same(ZeroVector) && positionStuck){
		resultantForces = forceFromStaticCollidees;
		if (resultantForces.SqLength() > maxPushForceSq)
			(resultantForces.Normalize()) *= maxSpeed;
	}
}

bool CGroundMoveType::HandleStaticObjectCollision(
	CUnit* collider,
	CSolidObject* collidee,
	const MoveDef* colliderMD,
	const float colliderRadius,
	const float collideeRadius,
	const float3& separationVector,
	bool canRequestPath,
	bool checkYardMap,
	bool checkTerrain,
	int curThread
) {
	RECOIL_DETAILED_TRACY_ZONE;
	// while being built, units that overlap their factory yardmap should not be moved at all
	assert(!collider->beingBuilt);

	if (checkTerrain && (!collider->IsMoving() || collider->IsInAir()))
		return false;

	// for factories, check if collidee's position is behind us (which means we are likely exiting)
	//
	// NOTE:
	//   allow units to move _through_ idle open factories by extending the collidee's footprint such
	//   that insideYardMap is true in a larger area (otherwise pathfinder and coldet would disagree)
	//   the transition from radius- to footprint-based handling is discontinuous --> cannot mix them
	// TODO:
	//   increase cost of squares inside open factories so PFS is less likely to path through them
	//
	#if 0
	const int xext = ((collidee->xsize >> 1) + std::max(1, colliderMD->xsizeh));
	const int zext = ((collidee->zsize >> 1) + std::max(1, colliderMD->zsizeh));

	const bool insideYardMap =
		(collider->pos.x >= (collidee->pos.x - xext * SQUARE_SIZE)) &&
		(collider->pos.x <= (collidee->pos.x + xext * SQUARE_SIZE)) &&
		(collider->pos.z >= (collidee->pos.z - zext * SQUARE_SIZE)) &&
		(collider->pos.z <= (collidee->pos.z + zext * SQUARE_SIZE));
	const bool exitingYardMap =
		((collider->frontdir.dot(separationVector) > 0.0f) &&
		 (collider->   speed.dot(separationVector) > 0.0f));
	#endif

	const float3& pos = collider->pos;
	const float3& vel = collider->speed;
	const float3& rgt = collider->rightdir;

	// RHS magic constant is the radius of a square (sqrt(2*(SQUARE_SIZE>>1)*(SQUARE_SIZE>>1)))
	constexpr float squareRadius = 5.656854249492381f;

	float3 strafeVec;
	float3 bounceVec;
	float3 summedVec;

	if (checkYardMap || checkTerrain) {
		float3 sqrSumPosition; // .y is always 0
		float2 sqrPenDistance; // .x = sum, .y = count

		float intersectDistance = 0.f;
		float intersectSqrCount = 0.f;
		float3 intersectSqrSumPosition;

		const float3 rightDir2D = (rgt * XZVector).SafeNormalize();
		const float3 speedDir2D = (vel * XZVector).SafeNormalize();

		const int xmid = (pos.x + vel.x) / SQUARE_SIZE;
		const int zmid = (pos.z + vel.z) / SQUARE_SIZE;

		const int xsquare = (pos.x / SQUARE_SIZE);
		const int zsquare = (pos.z / SQUARE_SIZE);

		const int realMinX = xsquare + (-colliderMD->xsizeh);
		const int realMinZ = zsquare + (-colliderMD->zsizeh);
		const int realMaxX = xsquare +   colliderMD->xsizeh ;
		const int realMaxZ = zsquare +   colliderMD->zsizeh ;

		// mantis{3614,4217}
		//   we cannot nicely bounce off terrain when checking only the center square
		//   however, testing more squares means CD can (sometimes) disagree with PFS
		//   in narrow passages --> still possible, but have to ensure we allow only
		//   lateral (non-obstructing) bounces
		const int xsh = colliderMD->xsizeh * (checkYardMap || (checkTerrain && colliderMD->allowTerrainCollisions));
		const int zsh = colliderMD->zsizeh * (checkYardMap || (checkTerrain && colliderMD->allowTerrainCollisions));
		const int intersectSize = colliderMD->xsize;

		const int xmin = std::min(-1, -xsh), xmax = std::max(1, xsh);
		const int zmin = std::min(-1, -zsh), zmax = std::max(1, zsh);

		if (DEBUG_DRAWING_ENABLED){
			geometryLock.lock();
			geometricObjects->AddLine(pos + (UpVector * 25.0f), pos + (UpVector * 100.0f), 3, 1, 4);
			geometryLock.unlock();
		}

		MoveTypes::CheckCollisionQuery colliderInfo(owner);

		// check for blocked squares inside collider's MoveDef footprint zone
		// interpret each square as a "collidee" and sum up separation vectors
		//
		// NOTE:
		//   assumes the collider's footprint is still always axis-aligned
		// NOTE:
		//   the pathfinders only care about the CENTER square wrt terrain!
		//   this means paths can come closer to impassable terrain than is
		//   allowed by collision detection (more probable if edges between
		//   passable and impassable areas are hard instead of gradients or
		//   if a unit is not affected by slopes) --> can be solved through
		//   smoothing the cost-function, eg. blurring heightmap before PFS
		//   sees it
		//
		for (int z = zmin; z <= zmax; z++) {
			for (int x = xmin; x <= xmax; x++) {
				const int xabs = xmid + x;
				const int zabs = zmid + z;

				if ( checkTerrain &&  (CMoveMath::GetPosSpeedMod(*colliderMD, xabs, zabs) > 0.f))
					continue;
				if ( checkYardMap && ((CMoveMath::SquareIsBlocked(*colliderMD, xabs, zabs, &colliderInfo) & CMoveMath::BLOCK_STRUCTURE) == 0))
					continue;

				const float3 squarePos = float3(xabs * SQUARE_SIZE + (SQUARE_SIZE >> 1), pos.y, zabs * SQUARE_SIZE + (SQUARE_SIZE >> 1));
				const float3 squareVec = pos - squarePos;


				const float  squareColRadiusSum = colliderRadius + squareRadius;
				const float   squareSepDistance = squareVec.Length2D() + 0.1f;
				const float   squarePenDistance = std::min(squareSepDistance - squareColRadiusSum, 0.0f);
				// const float  squareColSlideSign = -Sign(squarePos.dot(rightDir2D) - pos.dot(rightDir2D));

				if (x >= realMinX && x <= realMaxX && z >= realMinZ && z <= realMaxZ){
					if (intersectSize > 1) {
						intersectDistance = std::min(intersectDistance, squarePenDistance);
						intersectSqrSumPosition += (squarePos * XZVector);
						intersectSqrCount++;
					}
					if (checkYardMap && !positionStuck)
						positionStuck = true;
				}

				// ignore squares behind us (relative to velocity vector)
				if (squareVec.dot(vel) > 0.0f)
					continue;

				// this tends to cancel out too much on average
				// strafeVec += (rightDir2D * sqColSlideSign);
				bounceVec += (rightDir2D * (rightDir2D.dot(squareVec / squareSepDistance)));

				sqrPenDistance += float2(squarePenDistance, 1.0f);
				sqrSumPosition += (squarePos * XZVector);
			}
		}

		// This pushes units directly away from static objects so they don't intersect.
		if (intersectSqrCount > 0.f) {
			intersectSqrSumPosition *= (1.0f / intersectSqrCount);
			const float pushSpeed = std::min(-intersectDistance, maxSpeed);
			const float3 pushOutVec = ((pos - intersectSqrSumPosition) * XZVector).SafeNormalize() * pushSpeed;

			forceFromStaticCollidees += pushOutVec;
		}

		// This directs units to left/right around the static object.
		if (sqrPenDistance.y > 0.0f /*&& -deepestPenDistance <= squareRadius*2*/) {
			sqrSumPosition *= (1.0f / sqrPenDistance.y);
			sqrPenDistance *= (1.0f / sqrPenDistance.y);

			const float strafeSign = -Sign(sqrSumPosition.dot(rightDir2D) - pos.dot(rightDir2D));
			const float bounceSign =  Sign(rightDir2D.dot(bounceVec));
			const float strafeScale = std::min(std::max(currentSpeed*0.0f, maxSpeedDef), std::max(0.1f, -sqrPenDistance.x * 0.5f));
			const float bounceScale = std::min(std::max(currentSpeed*0.0f, maxSpeedDef), std::max(0.1f, -sqrPenDistance.x * 0.5f));

			// in FPS mode, normalize {strafe,bounce}Scale and multiply by maxSpeedDef
			// (otherwise it would be possible to slide along map edges at above-normal
			// speeds, etc.)
			const float fpsStrafeScale = (strafeScale / (strafeScale + bounceScale)) * maxSpeedDef;
			const float fpsBounceScale = (bounceScale / (strafeScale + bounceScale)) * maxSpeedDef;

			// bounceVec always points along rightDir by construction
			strafeVec = (rightDir2D * strafeSign) * mix(strafeScale, fpsStrafeScale, owner->UnderFirstPersonControl());
			bounceVec = (rightDir2D * bounceSign) * mix(bounceScale, fpsBounceScale, owner->UnderFirstPersonControl());
			summedVec = strafeVec + bounceVec;
<<<<<<< HEAD

			// if checkTerrain is true, test only the center square
			//if (colliderMD->TestMoveSquare(collider, pos + summedVec, vel, checkTerrain, checkYardMap, checkTerrain, nullptr, nullptr, curThread)) {
				forceFromStaticCollidees += summedVec;

				// Disabled, due to excessive redirecting of waypoints away from the intended path
				// because units get stuck for multiple frames, and the offset accumalates over several
				// frames. It's better for the unit to adjust speed if neccessary for turn rate to allow
				// the unit to get back on path faster, instead of ping-ponging over the same building
				// several times.

				limitSpeedForTurning = 2;
			// } else {
			// 	// never move fully back to oldPos when dealing with yardmaps
			// 	forceFromStaticCollidees += ((oldPos - pos) + summedVec * 0.25f * checkYardMap);
			// }
=======
			forceFromStaticCollidees += summedVec;
			limitSpeedForTurning = 2;
>>>>>>> b58eef4b
		}

		// note:
		//   in many cases this does not mean we should request a new path
		//   (and it can be counter-productive to do so since we might not
		//   even *get* one)
		return (canRequestPath && (summedVec != ZeroVector));
	}

	{
		const float  colRadiusSum = colliderRadius + collideeRadius;
		const float   sepDistance = separationVector.Length() + 0.1f;
		const float   penDistance = std::min(sepDistance - colRadiusSum, 0.0f);
		const float  colSlideSign = -Sign(collidee->pos.dot(rgt) - pos.dot(rgt));

		const float strafeScale = std::min(currentSpeed, std::max(0.0f, -penDistance * 0.5f)) * (1 - checkYardMap * false);
		const float bounceScale = std::min(currentSpeed, std::max(0.0f, -penDistance       )) * (1 - checkYardMap *  true);

		strafeVec = (             rgt * colSlideSign) * strafeScale;
		bounceVec = (separationVector /  sepDistance) * bounceScale;
		summedVec = strafeVec + bounceVec;
<<<<<<< HEAD

		// if (colliderMD->TestMoveSquare(collider, pos + summedVec, vel, true, true, true, nullptr, nullptr, curThread)) {
			forceFromStaticCollidees += summedVec;

			limitSpeedForTurning = 2;

		// } else {
			// move back to previous-frame position
			// ChangeSpeed calculates speedMod without checking squares for *structure* blockage
			// (so that a unit can free itself if it ends up within the footprint of a structure)
			// this means deltaSpeed will be non-zero if stuck on an impassable square and hence
			// the new speedvector which is constructed from deltaSpeed --> we would simply keep
			// moving forward through obstacles if not counteracted by this
		// 	forceFromStaticCollidees += ((oldPos - pos) + summedVec * 0.25f * (collider->frontdir.dot(separationVector) < 0.25f));
		// }
=======
		forceFromStaticCollidees += summedVec;
		limitSpeedForTurning = 2;
>>>>>>> b58eef4b

		// same here
		return (canRequestPath && (penDistance < 0.0f));
	}
}

void CGroundMoveType::HandleUnitCollisions(
	CUnit* collider,
	const float3& colliderParams, // .x := speed, .y := radius, .z := fpstretch
	const UnitDef* colliderUD,
	const MoveDef* colliderMD,
	int curThread
) {
	RECOIL_DETAILED_TRACY_ZONE;
	// NOTE: probably too large for most units (eg. causes tree falling animations to be skipped)
	// const float3 crushImpulse = collider->speed * collider->mass * Sign(int(!reversing));

	const bool allowUCO = modInfo.allowUnitCollisionOverlap;
	const bool allowCAU = modInfo.allowCrushingAlliedUnits;
	const bool allowPEU = modInfo.allowPushingEnemyUnits;
	const bool allowSAT = modInfo.allowSepAxisCollisionTest;
	const bool forceSAT = (colliderParams.z > 0.1f);

<<<<<<< HEAD
	auto& comp = Sim::systemGlobals.GetSystemComponent<GroundMoveSystemComponent>();
	const float3 crushImpulse = owner->speed * owner->mass * Sign(int(!reversing));
=======
	// Push resistent units when stopped impacting pathing and also cannot be pushed, so it is important that such
	// units are not going to prevent other units from moving around them if they are near narrow pathways.
	const float colliderSeparationDist = (pushResistant && pushResistanceBlockActive) ? 0.f : colliderUD->separationDistance;

	// Account for units that are larger than one's self.
	const float maxCollisionRadius = colliderParams.y + moveDefHandler.GetLargestFootPrintSizeH();
	const float searchRadius = colliderParams.x + maxCollisionRadius + colliderSeparationDist;

	MoveTypes::CheckCollisionQuery colliderInfo(collider);
	if ( !colliderMD->overrideUnitWaterline )
		colliderInfo.DisableHeightChecks();
>>>>>>> b58eef4b

	// copy on purpose, since the below can call Lua
	QuadFieldQuery qfQuery;
	qfQuery.threadOwner = curThread;
	quadField.GetUnitsExact(qfQuery, collider->pos, searchRadius);

	for (CUnit* collidee: *qfQuery.units) {
		if (collidee == collider) continue;
		if (collidee->IsSkidding()) continue;
		if (collidee->IsFlying()) continue;

		const UnitDef* collideeUD = collidee->unitDef;
		const MoveDef* collideeMD = collidee->moveDef;

		const bool colliderMobile = (colliderMD != nullptr); // always true
		const bool collideeMobile = (collideeMD != nullptr); // maybe true

		const bool unloadingCollidee = (collidee->unloadingTransportId == collider->id);
		const bool unloadingCollider = (collider->unloadingTransportId == collidee->id);

		if (unloadingCollider)
			collider->requestRemoveUnloadTransportId = true;

		// don't push/crush either party if the collidee does not block the collider (or vv.)
		if (colliderMobile && CMoveMath::IsNonBlocking(collidee, &colliderInfo))
			continue;

		// disable collisions between collider and collidee
		// if collidee is currently inside any transporter,
		// or if collider is being transported by collidee
		if (collider->GetTransporter() == collidee) continue;
		if (collidee->GetTransporter() != nullptr) continue;
		// also disable collisions if either party currently
		// has an order to load units (TODO: do we want this
		// for unloading as well?)
		if (collider->loadingTransportId == collidee->id) continue;
		if (collidee->loadingTransportId == collider->id) continue;

		const float collDist = (collideeMobile) ? collideeMD->CalcFootPrintMaxInteriorRadius() : collidee->CalcFootPrintMaxInteriorRadius();
		const float2 collideeParams = {collidee->speed.w, collDist};
		const float4 separationVect = {collider->pos - collidee->pos, Square(colliderParams.y + collideeParams.y)};

		const int collisionFunc = (allowSAT && (forceSAT || (collideeMobile && collideeMD->CalcFootPrintAxisStretchFactor() > 0.1f)));
		const bool isCollision = (checkCollisionFuncs[collisionFunc](separationVect, collider, collidee, colliderMD, collideeMD));

		// check for separation
		float separationDist = 0.f;
		if (!isCollision && collideeMobile) {
			const bool useCollideeSeparationDistance = !( collidee->moveType->IsPushResistant() && collidee->moveType->IsPushResitanceBlockActive() );
			const float collideeSeparationDist = (useCollideeSeparationDistance) ? colliderUD->separationDistance : 0.f;
			separationDist = std::max(colliderSeparationDist, collideeUD->separationDistance);
			const float separation = colliderParams.y + collideeParams.y + separationDist; 
			const bool isSeparation = static_cast<float3>(separationVect).SqLength2D() <= Square(separation);
			if (!isSeparation)
				continue;
		} else if (!isCollision)
			continue;

		if (unloadingCollider) {
			collider->requestRemoveUnloadTransportId = false;
			continue;
		}

		if (unloadingCollidee)
			continue;

		// NOTE:
		//   we exclude aircraft (which have NULL moveDef's) landed
		//   on the ground, since they would just stack when pushed
		bool pushCollider = colliderMobile;
		bool pushCollidee = collideeMobile;

		const bool alliedCollision =
			teamHandler.Ally(collider->allyteam, collidee->allyteam) &&
			teamHandler.Ally(collidee->allyteam, collider->allyteam);

		if (isCollision) {
			bool crushCollidee = false;

			// const bool collideeYields = (collider->IsMoving() && !collidee->IsMoving());
			// const bool ignoreCollidee = (collideeYields && alliedCollision);

<<<<<<< HEAD
		if (crushCollidee && !CMoveMath::CrushResistant(*colliderMD, collidee)) {
			auto& events = Sim::registry.get<UnitCrushEvents>(owner->entityReference);
			events.value.emplace_back(collider, collidee, crushImpulse);
		}

		// Only trigger this event once for each colliding pair of units.
		if (collider->id < collidee->id){
			auto& events = Sim::registry.get<UnitCollisionEvents>(owner->entityReference);
			events.value.emplace_back(collider, collidee);
=======
			crushCollidee |= (!alliedCollision || allowCAU);
			crushCollidee &= ((colliderParams.x * collider->mass) > (collideeParams.x * collidee->mass));

			if (crushCollidee && !CMoveMath::CrushResistant(*colliderMD, collidee))
				killUnits.push_back(collidee);

			// Only trigger this event once for each colliding pair of units.
			if (collider->id < collidee->id)
				collidedUnits.push_back(collidee);
>>>>>>> b58eef4b
		}

		if (collideeMobile)
			HandleUnitCollisionsAux(collider, collidee, this, static_cast<CGroundMoveType*>(collidee->moveType));

		// NOTE:
		//   allowPushingEnemyUnits is (now) useless because alliances are bi-directional
		//   ie. if !alliedCollision, pushCollider and pushCollidee BOTH become false and
		//   the collision is treated normally --> not what we want here, but the desired
		//   behavior (making each party stop and block the other) has many corner-cases
		//   so instead have collider respond as though collidee is semi-static obstacle
		//   this also happens when both parties are pushResistant
		pushCollider = pushCollider && (alliedCollision || allowPEU || !collider->blockEnemyPushing);
		pushCollidee = pushCollidee && (alliedCollision || allowPEU || !collidee->blockEnemyPushing);
		pushCollider = pushCollider && (!collider->beingBuilt && !collider->UsingScriptMoveType() && !collider->moveType->IsPushResistant());
		pushCollidee = pushCollidee && (!collidee->beingBuilt && !collidee->UsingScriptMoveType() && !collidee->moveType->IsPushResistant());

		const bool isStatic = (!collideeMobile && !collideeUD->IsAirUnit()) || (!pushCollider && !pushCollidee);
		if (isCollision && isStatic) {
			// building (always axis-aligned, possibly has a yardmap)
			// or semi-static collidee that should be handled as such
			//
			// since all push-resistant units use the BLOCK_STRUCTURE
			// mask when stopped, avoid the yardmap || terrain branch
			// of HSOC which is not well suited to both parties moving
			// and can leave them inside stuck each other's footprints
			const bool allowNewPath = (!atEndOfPath && !atGoal);
			const bool checkYardMap = ((pushCollider || pushCollidee) || collideeUD->IsFactoryUnit());

			if (HandleStaticObjectCollision(collider, collidee, colliderMD,  colliderParams.y, collideeParams.y,  separationVect, allowNewPath, checkYardMap, false, curThread)) {
				ReRequestPath(false);
			}

			continue;
		}

		const bool moveCollider = ((pushCollider || !pushCollidee) && colliderMobile);
		if (moveCollider) {
			if (isCollision)
				forceFromMovingCollidees += CalculatePushVector(colliderParams, collideeParams, allowUCO, separationVect, collider, collidee);
			else {
				// push units away from each other though they are not colliding.
				const float3 colliderParams2 = {colliderParams.x, colliderParams.y + separationDist * 0.5f, colliderParams.z};
				const float2 collideeParams2 = {collidee->speed.w, collDist + separationDist * 0.5f};
				const float4 separationVect2 = {static_cast<float3>(separationVect), Square(colliderParams.y + collideeParams.y)};
				forceFromMovingCollidees += CalculatePushVector(colliderParams2, collideeParams2, allowUCO, separationVect2, collider, collidee);
			}
		}
	}
}

float3 CGroundMoveType::CalculatePushVector(const float3 &colliderParams, const float2 &collideeParams, const bool allowUCO, const float4 &separationVect, CUnit *collider, CUnit *collidee)
{
    const float colliderRelRadius = colliderParams.y / (colliderParams.y + collideeParams.y);
    const float collideeRelRadius = collideeParams.y / (colliderParams.y + collideeParams.y);
    const float collisionRadiusSum = allowUCO ? (colliderParams.y * colliderRelRadius + collideeParams.y * collideeRelRadius) : (colliderParams.y + collideeParams.y);

    const float sepDistance = separationVect.Length() + 0.1f;
    const float penDistance = std::max(collisionRadiusSum - sepDistance, 1.0f);
    const float sepResponse = std::min(SQUARE_SIZE * 2.0f, penDistance * 0.5f);

    const float3 sepDirection = separationVect / sepDistance;
    const float3 colResponseVec = sepDirection * XZVector * sepResponse;

    const float
        m1 = collider->mass,
        m2 = collidee->mass,
        v1 = std::max(1.0f, colliderParams.x),
        v2 = std::max(1.0f, collideeParams.x),
        c1 = 1.0f + (1.0f - math::fabs(collider->frontdir.dot(-sepDirection))) * 5.0f,
        c2 = 1.0f + (1.0f - math::fabs(collidee->frontdir.dot(sepDirection))) * 5.0f,
        // weighted momenta
        s1 = m1 * v1 * c1,
        s2 = m2 * v2 * c2,
        // relative momenta
        r1 = s1 / (s1 + s2 + 1.0f),
        r2 = s2 / (s1 + s2 + 1.0f);

    // far from a realistic treatment, but works
    const float colliderMassScale = std::clamp(1.0f - r1, 0.01f, 0.99f) * (allowUCO ? (1.0f / colliderRelRadius) : 1.0f);
    // const float collideeMassScale = std::clamp(1.0f - r2, 0.01f, 0.99f) * (allowUCO? (1.0f / collideeRelRadius): 1.0f);

    // try to prevent both parties from being pushed onto non-traversable
    // squares (without resetting their position which stops them dead in
    // their tracks and undoes previous legitimate pushes made this frame)
    //
    // if pushCollider and pushCollidee are both false (eg. if each party
    // is pushResistant), treat the collision as regular and push both to
    // avoid deadlocks
    const float colliderSlideSign = Sign(separationVect.dot(collider->rightdir));

    const float3 colliderPushVec = colResponseVec * colliderMassScale; // * int(!ignoreCollidee);
    const float3 colliderSlideVec = collider->rightdir * colliderSlideSign * (1.0f / penDistance) * r2;
    const float3 colliderMoveVec = colliderPushVec + colliderSlideVec;

    return colliderMoveVec;
}

void CGroundMoveType::HandleFeatureCollisions(
	CUnit* collider,
	const float3& colliderParams,
	const UnitDef* colliderUD,
	const MoveDef* colliderMD,
	int curThread
) {
	RECOIL_DETAILED_TRACY_ZONE;
	const bool allowSAT = modInfo.allowSepAxisCollisionTest;
	const bool forceSAT = (colliderParams.z > 0.1f);

<<<<<<< HEAD
	auto& comp = Sim::systemGlobals.GetSystemComponent<GroundMoveSystemComponent>();
	const float3 crushImpulse = owner->speed * owner->mass * Sign(int(!reversing));
=======
	MoveTypes::CheckCollisionQuery colliderInfo(collider);
>>>>>>> b58eef4b

	// copy on purpose, since DoDamage below can call Lua
	QuadFieldQuery qfQuery;
	qfQuery.threadOwner = curThread;
	quadField.GetFeaturesExact(qfQuery, collider->pos, colliderParams.x + (colliderParams.y * 2.0f));

	for (CFeature* collidee: *qfQuery.features) {
		// const FeatureDef* collideeFD = collidee->def;

		// use the collidee's Feature (not FeatureDef) footprint as radius
		const float2 collideeParams = {0.0f, collidee->CalcFootPrintMaxInteriorRadius()};
		const float4 separationVect = {collider->pos - collidee->pos, Square(colliderParams.y + collideeParams.y)};

		if (!checkCollisionFuncs[allowSAT && (forceSAT || (collidee->CalcFootPrintAxisStretchFactor() > 0.1f))](separationVect, collider, collidee, colliderMD, nullptr))
			continue;


		if (CMoveMath::IsNonBlocking(collidee, &colliderInfo))
			continue;

		if (!CMoveMath::CrushResistant(*colliderMD, collidee)){
			auto& events = Sim::registry.get<FeatureCrushEvents>(owner->entityReference);
			events.value.emplace_back(collider, collidee, crushImpulse);
		}
		#if 0
		if (pathController.IgnoreCollision(collider, collidee))
			continue;
		#endif

		{
			auto& events = Sim::registry.get<FeatureCollisionEvents>(owner->entityReference);
			events.value.emplace_back(collider, collidee);
		}

		if (!collidee->IsMoving()) {
			if (HandleStaticObjectCollision(collider, collidee, colliderMD,  colliderParams.y, collideeParams.y,  separationVect, (!atEndOfPath && !atGoal), true, false, curThread)) {
				ReRequestPath(false);
			}

			continue;
		}

		const float  sepDistance    = separationVect.Length() + 0.1f;
		const float  penDistance    = std::max((colliderParams.y + collideeParams.y) - sepDistance, 1.0f);
		const float  sepResponse    = std::min(SQUARE_SIZE * 2.0f, penDistance * 0.5f);

		const float3 sepDirection   = separationVect / sepDistance;
		const float3 colResponseVec = sepDirection * XZVector * sepResponse;

		// multiply the collidee's mass by a large constant (so that heavy
		// features do not bounce light units away like jittering pinballs;
		// collideeMassScale ~= 0.01 suppresses large responses)
		const float
			m1 = collider->mass,
			m2 = collidee->mass * 10000.0f,
			v1 = std::max(1.0f, colliderParams.x),
			v2 = 1.0f,
			c1 = (1.0f - math::fabs( collider->frontdir.dot(-sepDirection))) * 5.0f,
			c2 = (1.0f - math::fabs(-collider->frontdir.dot( sepDirection))) * 5.0f,
			s1 = m1 * v1 * c1,
			s2 = m2 * v2 * c2,
 			r1 = s1 / (s1 + s2 + 1.0f),
 			r2 = s2 / (s1 + s2 + 1.0f);

		const float colliderMassScale = std::clamp(1.0f - r1, 0.01f, 0.99f);
		const float collideeMassScale = std::clamp(1.0f - r2, 0.01f, 0.99f);

		forceFromMovingCollidees += colResponseVec * colliderMassScale;

		{
			auto& events = Sim::registry.get<FeatureMoveEvents>(owner->entityReference);
			events.value.emplace_back(collider, collidee, -colResponseVec * collideeMassScale);
		}
	}
}



void CGroundMoveType::LeaveTransport()
{
	RECOIL_DETAILED_TRACY_ZONE;
	oldPos = owner->pos + UpVector * 0.001f;
}

void CGroundMoveType::Connect() {
	RECOIL_DETAILED_TRACY_ZONE;
	Sim::registry.emplace_or_replace<GroundMoveType>(owner->entityReference, owner->id);
	Sim::registry.emplace_or_replace<FeatureCollisionEvents>(owner->entityReference);
	Sim::registry.emplace_or_replace<UnitCollisionEvents>(owner->entityReference);
	Sim::registry.emplace_or_replace<FeatureCrushEvents>(owner->entityReference);
	Sim::registry.emplace_or_replace<UnitCrushEvents>(owner->entityReference);
	Sim::registry.emplace_or_replace<FeatureMoveEvents>(owner->entityReference);
	Sim::registry.emplace_or_replace<UnitMovedEvent>(owner->entityReference);
	Sim::registry.emplace_or_replace<ChangeHeadingEvent>(owner->entityReference, owner->id);
	Sim::registry.emplace_or_replace<ChangeMainHeadingEvent>(owner->entityReference, owner->id);
	// LOG("%s: loading %s as %d", __func__, owner->unitDef->name.c_str(), entt::to_integral(owner->entityReference));
}

void CGroundMoveType::Disconnect() {
	RECOIL_DETAILED_TRACY_ZONE;
	Sim::registry.remove<GroundMoveType>(owner->entityReference);
	Sim::registry.remove<FeatureCollisionEvents>(owner->entityReference);
	Sim::registry.remove<UnitCollisionEvents>(owner->entityReference);
	Sim::registry.remove<FeatureCrushEvents>(owner->entityReference);
	Sim::registry.remove<UnitCrushEvents>(owner->entityReference);
	Sim::registry.remove<FeatureMoveEvents>(owner->entityReference);
	Sim::registry.remove<UnitMovedEvent>(owner->entityReference);
	Sim::registry.remove<ChangeHeadingEvent>(owner->entityReference);
	Sim::registry.remove<ChangeMainHeadingEvent>(owner->entityReference);
}

void CGroundMoveType::KeepPointingTo(CUnit* unit, float distance, bool aggressive) { KeepPointingTo(unit->pos, distance, aggressive); }
void CGroundMoveType::KeepPointingTo(float3 pos, float distance, bool aggressive) {
	mainHeadingPos = pos;
	useMainHeading = aggressive;

	if (!useMainHeading)
		return;
	if (owner->weapons.empty())
		return;

	const CWeapon* frontWeapon = owner->weapons.front();

	if (!frontWeapon->weaponDef->waterweapon)
		mainHeadingPos.y = std::max(mainHeadingPos.y, 0.0f);

	float3 dir1 = frontWeapon->mainDir;
	float3 dir2 = mainHeadingPos - owner->pos;

	// in this case aligning is impossible
	if (dir1 == UpVector)
		return;

	dir1 = (dir1 * XZVector).SafeNormalize();
	dir2 = (dir2 * XZVector).SafeNormalize();

	if (dir2 == ZeroVector)
		return;

	const short heading =
		GetHeadingFromVector(dir2.x, dir2.z) -
		GetHeadingFromVector(dir1.x, dir1.z);

	if (owner->heading == heading)
		return;

	// NOTE:
	//   by changing the progress-state here (which seems redundant),
	//   SlowUpdate can suddenly request a new path for us even after
	//   StopMoving (which clears pathID; CAI often calls StopMoving
	//   before unit is at goalPos!)
	//   for this reason StopMoving always updates goalPos so internal
	//   GetNewPath's are no-ops (while CAI does not call StartMoving)
	if (frontWeapon->TestRange(mainHeadingPos, SWeaponTarget(mainHeadingPos, true)))
		return;

	progressState = Active;
}


/**
* @brief Orients owner so that weapon[0]'s arc includes mainHeadingPos
*/
void CGroundMoveType::SetMainHeading() {
	if (!useMainHeading || owner->weapons.empty()) {
		ChangeHeading(owner->heading);
		return;
	}

	const CWeapon* frontWeapon = owner->weapons.front();

	const float3 dir1 = ((       frontWeapon->mainDir) * XZVector).SafeNormalize();
	const float3 dir2 = ((mainHeadingPos - owner->pos) * XZVector).SafeNormalize();

	// ASSERT_SYNCED(dir1);
	// ASSERT_SYNCED(dir2);

	if (dir2 == ZeroVector)
		return;

	short newHeading =
		GetHeadingFromVector(dir2.x, dir2.z) -
		GetHeadingFromVector(dir1.x, dir1.z);

	// ASSERT_SYNCED(newHeading);

	if (progressState == Active) {
		if (owner->heading != newHeading) {
			// start or continue turning
			ChangeHeading(newHeading);
		} else {
			// stop turning
			progressState = Done;
		}

		return;
	}

	if (owner->heading == newHeading)
		return;

	if (frontWeapon->TestRange(mainHeadingPos, SWeaponTarget(mainHeadingPos, true)))
		return;

	progressState = Active;
}

bool CGroundMoveType::OnSlope(float minSlideTolerance) {
	RECOIL_DETAILED_TRACY_ZONE;
	const UnitDef* ud = owner->unitDef;
	const MoveDef* md = owner->moveDef;
	const float3& pos = owner->pos;

	if (ud->slideTolerance < minSlideTolerance)
		return false;
	if (owner->FloatOnWater() && owner->IsInWater())
		return false;
	if (!pos.IsInBounds())
		return false;

	// if minSlideTolerance is LEQ 0, do not multiply maxSlope by ud->slideTolerance
	// (otherwise the unit could stop on an invalid path location, and be teleported
	// back)
	const float slopeMul = mix(ud->slideTolerance, 1.0f, (minSlideTolerance <= 0.0f));
	const float curSlope = CGround::GetSlope(pos.x, pos.z);
	const float maxSlope = md->maxSlope * slopeMul;

	return (curSlope > maxSlope);
}



const float3& CGroundMoveType::GetGroundNormal(const float3& p) const
{
	RECOIL_DETAILED_TRACY_ZONE;
	// ship or hovercraft; return (CGround::GetNormalAboveWater(p));
	if (owner->IsInWater() && !owner->IsOnGround())
		return UpVector;

	return (CGround::GetNormal(p.x, p.z));
}

float CGroundMoveType::GetGroundHeight(const float3& p) const
{
	RECOIL_DETAILED_TRACY_ZONE;
	MoveDef *md = owner->moveDef;

	// in [minHeight, maxHeight]
	const float gh = CGround::GetHeightReal(p.x, p.z);
	
	// in [-waterline, maxHeight], note that waterline
	// can be much deeper than ground in shallow water
	if (owner->FloatOnWater()) {
		MoveDef *md = owner->moveDef;
		const float wh = ((md->overrideUnitWaterline) ? -md->waterline : -owner->unitDef->waterline) * (gh <= 0.0f);

		return (std::max(gh, wh));
	}

	return gh;
}

void CGroundMoveType::AdjustPosToWaterLine()
{
	RECOIL_DETAILED_TRACY_ZONE;
	if (owner->IsFalling())
		return;
	if (owner->IsFlying())
		return;

	if (modInfo.allowGroundUnitGravity) {
		if (owner->FloatOnWater()) {
			MoveDef *md = owner->moveDef;
			owner->Move(UpVector * (std::max(CGround::GetHeightReal(owner->pos.x, owner->pos.z), -md->waterline) - owner->pos.y), true);
		} else {
			owner->Move(UpVector * (std::max(CGround::GetHeightReal(owner->pos.x, owner->pos.z), owner->pos.y) - owner->pos.y), true);
		}
	} else {
		owner->Move(UpVector * (GetGroundHeight(owner->pos) - owner->pos.y), true);
	}
}

bool CGroundMoveType::UpdateDirectControl()
{
	RECOIL_DETAILED_TRACY_ZONE;
	const CPlayer* myPlayer = gu->GetMyPlayer();
	const FPSUnitController& selfCon = myPlayer->fpsController;
	const FPSUnitController& unitCon = owner->fpsControlPlayer->fpsController;
	const bool wantReverse = (unitCon.back && !unitCon.forward);

	float turnSign = 0.0f;

	currWayPoint = owner->frontdir * XZVector * mix(100.0f, -100.0f, wantReverse);
	currWayPoint = (owner->pos + currWayPoint).cClampInBounds();

	if (unitCon.forward || unitCon.back) {
		ChangeSpeed((maxSpeed * unitCon.forward) + (maxReverseSpeed * unitCon.back), wantReverse, true);
	} else {
		// not moving forward or backward, stop
		ChangeSpeed(0.0f, false, true);
	}

	if (unitCon.left ) { ChangeHeading(owner->heading + turnRate); turnSign =  1.0f; }
	if (unitCon.right) { ChangeHeading(owner->heading - turnRate); turnSign = -1.0f; }

	// local client is controlling us
	if (selfCon.GetControllee() == owner)
		camera->SetRotY(camera->GetRot().y + turnRate * turnSign * TAANG2RAD);

	return wantReverse;
}


void CGroundMoveType::UpdatePos(const CUnit* unit, const float3& moveDir, float3& resultantMove, int thread) const {
	RECOIL_DETAILED_TRACY_ZONE;
	const float3 prevPos = unit->pos;
	const float3 newPos = unit->pos + moveDir;
	resultantMove = moveDir;

	// The series of tests done here will benefit from using the same cached results.
	MoveDef* md = unit->moveDef;
	int tempNum = gs->GetMtTempNum(thread);

	MoveTypes::CheckCollisionQuery virtualObject(unit);
	MoveDefs::CollisionQueryStateTrack queryState;
	const bool isSubmersible = md->IsComplexSubmersible();
	if (!isSubmersible)
		virtualObject.DisableHeightChecks();

	auto toMapSquare = [](float3 pos) {
		return int2({int(pos.x / SQUARE_SIZE), int(pos.z / SQUARE_SIZE)});
	};

	auto toSquareId = [](int2 square) {
		return (square.y * mapDims.mapx) + square.x;
	};

	auto isSquareOpen = [this, md, unit, &tempNum, thread, &toMapSquare, &virtualObject, &queryState, &isSubmersible](float3 pos) {
		int2 checkSquare = toMapSquare(pos);
		if ( checkSquare.x < 0
			|| checkSquare.y < 0
			|| checkSquare.x >= mapDims.mapx
			|| checkSquare.y >= mapDims.mapy) {
				return false;
			}
		
		if (isSubmersible){
			md->UpdateCheckCollisionQuery(virtualObject, queryState, checkSquare);
			if (queryState.refreshCollisionCache)
				tempNum = gs->GetMtTempNum(thread);
		}

		// separate calls because terrain is only checked for in the centre square, while
		// static objects are checked for in the whole footprint.
		bool result = ( pathController.IgnoreTerrain(*md, pos) ||
				 unit->moveDef->TestMoveSquare(virtualObject, pos, (pos - unit->pos), true, false, true, nullptr, nullptr, thread)
			   )
				&& unit->moveDef->TestMovePositionForObjects(&virtualObject, pos, tempNum, thread);

		return result;
	};

	auto toPosition = [](int2 square) {
		return float3({float(square.x * SQUARE_SIZE + 1), 0.f, float(square.y * SQUARE_SIZE + 1)});
	};

	const int2 prevSquare = toMapSquare(prevPos);
	const int2 newSquare = toMapSquare(newPos);
	const int newPosStartSquare = toSquareId(newSquare);
	if (!positionStuck && toSquareId(prevSquare) == newPosStartSquare) { return; }

	bool isSquareBlocked = !isSquareOpen(newPos);
	if (!isSquareBlocked) {
		const int2 fullDiffSquare = newSquare - prevSquare;
		if (fullDiffSquare.x != 0 && fullDiffSquare.y != 0) {

			const int2 diffSquare{1 - (2 * (fullDiffSquare.x < 0)), 1 - (2 * (fullDiffSquare.y < 0))};

			// We have a diagonal move. Make sure the unit cannot press through a corner.
			const int2 checkSqrX({newSquare.x - diffSquare.x, newSquare.y});
			const int2 checkSqrY({newSquare.x, newSquare.y - diffSquare.y});

			isSquareBlocked = !isSquareOpen(toPosition(checkSqrX)) && !isSquareOpen(toPosition(checkSqrY));
			if (isSquareBlocked)
				resultantMove = ZeroVector;
		}
	}
	else {
	// NOTE:
	//   does not check for structure blockage, coldet handles that
	//   entering of impassable terrain is *also* handled by coldet
	//
	//   the loop below tries to evade "corner" squares that would
	//   block us from initiating motion and is needed for when we
	//   are not *currently* moving but want to get underway to our
	//   first waypoint (HSOC coldet won't help then)
	//
	//   allowing movement through blocked squares when pathID != 0
	//   relies on assumption that PFS will not search if start-sqr
	//   is blocked, so too fragile
	//
	// TODO: look to move as much of this to MT to improve perf.

		bool updatePos = false;
		const float speed = moveDir.Length2D();

		auto tryToMove =
				[this, &isSquareOpen, &prevPos, &newPosStartSquare, &resultantMove]
				(const float3& newPos, float3 posOffset, float maxDisplacement = 0.f)
			{
			// units are moved in relation to their previous position.
			float3 offsetFromPrev = (newPos + posOffset) - prevPos;
			if ((maxDisplacement > 0.f) && offsetFromPrev.SqLength2D() > (maxDisplacement*maxDisplacement)) {
				offsetFromPrev.SafeNormalize2D() *= maxDisplacement;
			}
			float3 posToTest = prevPos + offsetFromPrev;
			int curSquare = int(posToTest.z / SQUARE_SIZE)*mapDims.mapx + int(posToTest.x / SQUARE_SIZE);
			if (curSquare != newPosStartSquare) {
				bool updatePos = isSquareOpen(posToTest);
				if (updatePos) {
					resultantMove = offsetFromPrev;
					return true;
				}
			}
			return false;
		};

		for (int n = 1; n <= SQUARE_SIZE; n++) {
			updatePos = tryToMove(newPos, unit->rightdir * n);
			if (updatePos) { break; }
			updatePos = tryToMove(newPos, unit->rightdir * -n);
			if (updatePos) { break; }
		}

		if (!updatePos)
			resultantMove = ZeroVector;
		else {
			const float3 openPos = prevPos + resultantMove;
			const int2 openSquare = toMapSquare(openPos);
			const int2 fullDiffSquare = openSquare - prevSquare;
			if (fullDiffSquare.x != 0 && fullDiffSquare.y != 0) {
				// axis-aligned slide to avoid clipping around corners and potentially into traps.
				const unsigned int facing = GetFacingFromHeading(unit->heading);
				constexpr float3 vecs[2] =
					{ { 0.f, 0.f, 1.f}
					, { 1.f, 0.f, 0.f}
				};
				const float3 aaSlideAxis = vecs[(facing - 1) % 2];

				const float displacement = (facing % 2 == 0) ? resultantMove.x : resultantMove.z;
				const float side = 1.f - (2.f * (displacement < 0.f));
				const float3 offset = aaSlideAxis * std::min(displacement*side, speed) * side;
				const float3 posToTest = prevPos + offset;

				updatePos = isSquareOpen(posToTest);

			// 	{bool printMoveInfo = (selectedUnitsHandler.selectedUnits.size() == 1)
			// 		&& (selectedUnitsHandler.selectedUnits.find(owner->id) != selectedUnitsHandler.selectedUnits.end());
			// {	bool printMoveInfo = (unit->id == 19432);
			// 	if (printMoveInfo) {
			// 		LOG("%s: unit %d: facing(%f,%f,%f) [%d:%d] right(%f,%f,%f) disp=%f"
			// 				, __func__, owner->id
			// 				, float(unit->frontdir.x), float(unit->frontdir.y), float(unit->frontdir.z), int(unit->heading), facing
			// 				, aaSlideAxis.x, aaSlideAxis.y, aaSlideAxis.z
			// 				, displacement);
			// 		LOG("%s: unit %d: resultantVec=(%f,%f,%f) prevPos=(%f,%f,%f) offset=(%f,%f,%f) posToTest=(%f,%f,%f) result=%d"
			// 				, __func__, owner->id
			// 				, resultantMove.x, resultantMove.y, resultantMove.z
			// 				, prevPos.x, prevPos.y, prevPos.z
			// 				, offset.x, offset.y, offset.z
			// 				, posToTest.x, posToTest.y, posToTest.z
			// 				, int(updatePos));
			// 	}}

				if (updatePos) {
					resultantMove = offset;
				} else {
					resultantMove = ZeroVector;
				}
			} else if (resultantMove.SqLength2D() > speed*speed) {
				updatePos = tryToMove(prevPos, resultantMove, speed);
				if (!updatePos)
					resultantMove = ZeroVector;
			}
		}
	}
}


void CGroundMoveType::UpdateOwnerPos(const float3& oldSpeedVector, const float3& newSpeedVector) {
<<<<<<< HEAD
	/*const float*/ oldSpeed = oldSpeedVector.dot(flatFrontDir);
	/*const float*/ newSpeed = newSpeedVector.dot(flatFrontDir);
=======
	RECOIL_DETAILED_TRACY_ZONE;
	const float oldSpeed = oldSpeedVector.dot(flatFrontDir);
	const float newSpeed = newSpeedVector.dot(flatFrontDir);
>>>>>>> b58eef4b
	const float3 moveRequest = newSpeedVector;

	// if being built, the nanoframe might not be exactly on
	// the ground and would jitter from gravity acting on it
	// --> nanoframes can not move anyway, just return early
	// (units that become reverse-built will continue moving)
	if (owner->beingBuilt)
		return;

	if (!oldSpeedVector.same(newSpeedVector)) {
		owner->SetVelocityAndSpeed(newSpeedVector);
	}

	if (!moveRequest.same(ZeroVector)) {
		float3 resultantVel;
		bool limitDisplacment = true;
		float maxDisplacementSq = -1.f;

		UpdatePos(owner, moveRequest, resultantVel, ThreadPool::GetThreadNum());

		bool isMoveColliding = !resultantVel.same(moveRequest);
		if (isMoveColliding) {
			// Sometimes now regular collisions won't happen due to this code preventing that.
			// so units need to be able to get themselves out of stuck situations. So adding
			// a rerequest path check here.
			ReRequestPath(false);
		}

		bool isThereAnOpenSquare = !resultantVel.same(ZeroVector);
		if (isThereAnOpenSquare){
			resultantForces = resultantVel;
			// owner->Move(resultantVel, true);
			if (positionStuck) {
				positionStuck = false;
			}
		} else if (positionStuck) {
			// Unit is stuck an the an open square could not be found. Just allow the unit to move
			// so that it gets unstuck eventually. Hopefully this won't look silly in practice, but
			// it is better than a unit being permanently stuck on something.
			resultantForces = moveRequest;
			// owner->Move(moveRequest, true);
		}

		// NOTE:
		//   this can fail when gravity is allowed (a unit catching air
		//   can easily end up on an impassable square, especially when
		//   terrain contains micro-bumps) --> more likely at lower g's
		// assert(owner->moveDef->TestMoveSquare(owner, owner->pos, owner->speed, true, false, true));
	}

	// reversing = UpdateOwnerSpeed(math::fabs(oldSpeed), math::fabs(newSpeed), newSpeed);
}

bool CGroundMoveType::UpdateOwnerSpeed(float oldSpeedAbs, float newSpeedAbs, float newSpeedRaw)
{
	RECOIL_DETAILED_TRACY_ZONE;
	const bool oldSpeedAbsGTZ = (oldSpeedAbs > 0.01f);
	const bool newSpeedAbsGTZ = (newSpeedAbs > 0.01f);
	const bool newSpeedRawLTZ = (newSpeedRaw < 0.0f );

	owner->UpdatePhysicalStateBit(CSolidObject::PSTATE_BIT_MOVING, newSpeedAbsGTZ);

	if (!oldSpeedAbsGTZ &&  newSpeedAbsGTZ)
		owner->script->StartMoving(newSpeedRawLTZ);
	if ( oldSpeedAbsGTZ && !newSpeedAbsGTZ)
		owner->script->StopMoving();

	// Push resistant units need special handling, when they start/stop.
	// Not much point while they are on the move because their squares get recognised as moving,
	// not structure, and are ignored by collision and pathing.
	bool changeInMotion = IsPushResistant() && oldSpeedAbsGTZ != newSpeedAbsGTZ;
	if (changeInMotion){
		if (newSpeedAbsGTZ) {
			owner->UnBlock();
			pushResistanceBlockActive = false;
		} else {
			owner->Block();
			pushResistanceBlockActive = true;
		}

		// this has to be done manually because units don't trigger it with block commands
		const int bx = owner->mapPos.x, sx = owner->xsize;
		const int bz = owner->mapPos.y, sz = owner->zsize;
		const int xminSqr = bx, xmaxSqr = bx + sx;
		const int zminSqr = bz, zmaxSqr = bz + sz;

		pathManager->TerrainChange(xminSqr, zminSqr, xmaxSqr, zmaxSqr, TERRAINCHANGE_OBJECT_INSERTED);
	}

	currentSpeed = newSpeedAbs;
	deltaSpeed   = 0.0f;

	return newSpeedRawLTZ;
}


bool CGroundMoveType::WantReverse(const float3& wpDir, const float3& ffDir) const
{
	RECOIL_DETAILED_TRACY_ZONE;
	if (!canReverse)
		return false;

	// these values are normally non-0, but LuaMoveCtrl
	// can override them and we do not want any div0's
	if (maxReverseSpeed <= 0.0f)
		return false;
	if (maxSpeed <= 0.0f)
		return true;

	if (accRate <= 0.0f)
		return false;
	if (decRate <= 0.0f)
		return false;
	if (turnRate <= 0.0f)
		return false;

	if (wpDir.dot(ffDir) >= 0.0f)
		return false;

	const float goalDist   = (goalPos - owner->pos).Length2D();                  // use *final* WP for ETA calcs; in elmos
	const float goalFwdETA = (goalDist / maxSpeed);                              // in frames (simplistic)
	const float goalRevETA = (goalDist / maxReverseSpeed);                       // in frames (simplistic)

	const float waypointAngle = std::clamp(wpDir.dot(owner->frontdir), -1.0f, 0.0f);  // clamp to prevent NaN's; [-1, 0]
	const float turnAngleDeg  = math::acosf(waypointAngle) * math::RAD_TO_DEG;   // in degrees; [90.0, 180.0]
	const float fwdTurnAngle  = (turnAngleDeg / 360.0f) * SPRING_CIRCLE_DIVS;    // in "headings"
	const float revTurnAngle  = SPRING_MAX_HEADING - fwdTurnAngle;               // 180 deg - angle

	// values <= 0 preserve default behavior
	if (maxReverseDist > 0.0f && minReverseAngle > 0.0f)
		return (currWayPointDist <= maxReverseDist && turnAngleDeg >= minReverseAngle);

	// units start accelerating before finishing the turn, so subtract something
	const float turnTimeMod      = 5.0f;
	const float fwdTurnAngleTime = std::max(0.0f, (fwdTurnAngle / turnRate) - turnTimeMod); // in frames
	const float revTurnAngleTime = std::max(0.0f, (revTurnAngle / turnRate) - turnTimeMod);

	const float apxFwdSpdAfterTurn = std::max(0.0f, currentSpeed - 0.125f * (fwdTurnAngleTime * decRate));
	const float apxRevSpdAfterTurn = std::max(0.0f, currentSpeed - 0.125f * (revTurnAngleTime * decRate));

	const float fwdDecTime = ( reversing * apxFwdSpdAfterTurn) / decRate;
	const float revDecTime = (!reversing * apxRevSpdAfterTurn) / decRate;
	const float fwdAccTime = (maxSpeed        - !reversing * apxFwdSpdAfterTurn) / accRate;
	const float revAccTime = (maxReverseSpeed -  reversing * apxRevSpdAfterTurn) / accRate;

	const float fwdETA = goalFwdETA + fwdTurnAngleTime + fwdAccTime + fwdDecTime;
	const float revETA = goalRevETA + revTurnAngleTime + revDecTime + revAccTime;

	return (fwdETA > revETA);
}



void CGroundMoveType::InitMemberPtrs(MemberData* memberData)
{
	RECOIL_DETAILED_TRACY_ZONE;
	memberData->bools[0].second = &atGoal;
	memberData->bools[1].second = &atEndOfPath;
	memberData->bools[2].second = &pushResistant;

	memberData->shorts[0].second = &minScriptChangeHeading;

	memberData->floats[0].second = &turnRate;
	memberData->floats[1].second = &turnAccel;
	memberData->floats[2].second = &accRate;
	memberData->floats[3].second = &decRate;
	memberData->floats[4].second = &myGravity;
	memberData->floats[5].second = &maxReverseDist,
	memberData->floats[6].second = &minReverseAngle;
	memberData->floats[7].second = &maxReverseSpeed;
	memberData->floats[8].second = &sqSkidSpeedMult;
}

bool CGroundMoveType::SetMemberValue(unsigned int memberHash, void* memberValue)
{
	RECOIL_DETAILED_TRACY_ZONE;
	// try the generic members first
	if (AMoveType::SetMemberValue(memberHash, memberValue))
		return true;

	// set pointers for this GMT instance
	InitMemberPtrs(&gmtMemberData);

	// special cases
	if (memberHash == gmtMemberData.floats[MAXREVERSESPEED_MEMBER_IDX].first) {
		*(gmtMemberData.floats[MAXREVERSESPEED_MEMBER_IDX].second) = *(reinterpret_cast<float*>(memberValue)) / GAME_SPEED;
		return true;
	}

	// note: <memberHash> should be calculated via HsiehHash
	// todo: use template lambdas in C++14
	{
		const auto pred = [memberHash](const std::pair<unsigned int, bool*>& p) { return (memberHash == p.first); };
		const auto iter = std::find_if(gmtMemberData.bools.begin(), gmtMemberData.bools.end(), pred);
		if (iter != gmtMemberData.bools.end()) {
			*(iter->second) = *(reinterpret_cast<bool*>(memberValue));
			return true;
		}
	}
	{
		const auto pred = [memberHash](const std::pair<unsigned int, short*>& p) { return (memberHash == p.first); };
		const auto iter = std::find_if(gmtMemberData.shorts.begin(), gmtMemberData.shorts.end(), pred);
		if (iter != gmtMemberData.shorts.end()) {
			*(iter->second) = short(*(reinterpret_cast<float*>(memberValue))); // sic (see SetMoveTypeValue)
			return true;
		}
	}
	{
		const auto pred = [memberHash](const std::pair<unsigned int, float*>& p) { return (memberHash == p.first); };
		const auto iter = std::find_if(gmtMemberData.floats.begin(), gmtMemberData.floats.end(), pred);
		if (iter != gmtMemberData.floats.end()) {
			*(iter->second) = *(reinterpret_cast<float*>(memberValue));
			return true;
		}
	}

	return false;
}
<|MERGE_RESOLUTION|>--- conflicted
+++ resolved
@@ -675,13 +675,8 @@
 }
 
 void CGroundMoveType::UpdateCollisionDetections() {
-<<<<<<< HEAD
-=======
-	RECOIL_DETAILED_TRACY_ZONE;
-	earlyCurrWayPoint = currWayPoint;
-	earlyNextWayPoint = nextWayPoint;
-
->>>>>>> b58eef4b
+	RECOIL_DETAILED_TRACY_ZONE;
+
 	if (owner->GetTransporter() != nullptr) return;
 	if (owner->IsSkidding()) return;
 	if (owner->IsFalling()) return;
@@ -689,31 +684,6 @@
 	HandleObjectCollisions();
 }
 
-<<<<<<< HEAD
-=======
-void CGroundMoveType::ProcessCollisionEvents() {
-	RECOIL_DETAILED_TRACY_ZONE;
-	SyncWaypoints();
-
-	const float3 crushImpulse = owner->speed * owner->mass * Sign(int(!reversing));
-	for (auto collidee: killUnits)
-		collidee->Kill(owner, crushImpulse, true);
-	killUnits.clear();
-
-	for (auto collidee: killFeatures)
-		collidee->Kill(owner, crushImpulse, true);
-	killFeatures.clear();
-
-	for (const auto collidee: collidedUnits)
-		eventHandler.UnitUnitCollision(owner, collidee);
-	collidedUnits.clear();
-
-	for (const auto collidee: collidedFeatures)
-		eventHandler.UnitFeatureCollision(owner, collidee);
-	collidedFeatures.clear();
-}
-
->>>>>>> b58eef4b
 bool CGroundMoveType::Update()
 {
 	RECOIL_DETAILED_TRACY_ZONE;
@@ -744,12 +714,7 @@
 {
 	RECOIL_DETAILED_TRACY_ZONE;
 	if (owner->IsStunned() || owner->beingBuilt) {
-<<<<<<< HEAD
-		// ChangeSpeed(0.0f, false);
 		setHeading = HEADING_CHANGED_STUN;
-=======
-		setHeading = 3;
->>>>>>> b58eef4b
 		return;
 	}
 
@@ -1030,12 +995,9 @@
 	progressState = Done;
 }
 
-<<<<<<< HEAD
 void CGroundMoveType::UpdateTraversalPlan() {
-=======
-void CGroundMoveType::UpdatePreCollisionsMt() {
-	RECOIL_DETAILED_TRACY_ZONE;
->>>>>>> b58eef4b
+	RECOIL_DETAILED_TRACY_ZONE;
+
 	earlyCurrWayPoint = currWayPoint;
 	earlyNextWayPoint = nextWayPoint;
 
@@ -1093,14 +1055,10 @@
 	if (WantToStop()) {
 		earlyCurrWayPoint.y = -1.0f;
 		earlyNextWayPoint.y = -1.0f;
-<<<<<<< HEAD
 
 		setHeading = HEADING_CHANGED_STOP;
 		auto& event = Sim::registry.get<ChangeMainHeadingEvent>(owner->entityReference);
 		event.changed = true;
-=======
-		setHeading = 2;
->>>>>>> b58eef4b
 	} else {
 		#ifdef PATHING_DEBUG
 		if (DEBUG_DRAWING_ENABLED) {
@@ -1228,7 +1186,6 @@
 
 		const float3& modWantedDir = lastAvoidanceDir;
 
-<<<<<<< HEAD
 		// ChangeHeading(GetHeadingFromVector(modWantedDir.x, modWantedDir.z));
 		// ChangeSpeed(maxWantedSpeed, wantReverse);
 		setHeading = HEADING_CHANGED_MOVE;
@@ -1236,10 +1193,6 @@
 		event.deltaHeading = GetHeadingFromVector(modWantedDir.x, modWantedDir.z);
 		event.changed = true;
 		// setHeadingDir = GetHeadingFromVector(modWantedDir.x, modWantedDir.z);
-=======
-		setHeading = 1;
-		setHeadingDir = GetHeadingFromVector(modWantedDir.x, modWantedDir.z);
->>>>>>> b58eef4b
 
 
 		#ifdef PATHING_DEBUG
@@ -2528,14 +2481,9 @@
 	const UnitDef* colliderUD = collider->unitDef;
 	const MoveDef* colliderMD = collider->moveDef;
 
-<<<<<<< HEAD
 	resultantForces = ZeroVector;
 	forceFromMovingCollidees = ZeroVector;
 	forceFromStaticCollidees = ZeroVector;
-=======
-	forceFromMovingCollidees *= 0.f;
-	forceFromStaticCollidees *= 0.f;
->>>>>>> b58eef4b
 
 	// NOTE:
 	//   use the collider's MoveDef footprint as radius since it is
@@ -2759,27 +2707,8 @@
 			strafeVec = (rightDir2D * strafeSign) * mix(strafeScale, fpsStrafeScale, owner->UnderFirstPersonControl());
 			bounceVec = (rightDir2D * bounceSign) * mix(bounceScale, fpsBounceScale, owner->UnderFirstPersonControl());
 			summedVec = strafeVec + bounceVec;
-<<<<<<< HEAD
-
-			// if checkTerrain is true, test only the center square
-			//if (colliderMD->TestMoveSquare(collider, pos + summedVec, vel, checkTerrain, checkYardMap, checkTerrain, nullptr, nullptr, curThread)) {
-				forceFromStaticCollidees += summedVec;
-
-				// Disabled, due to excessive redirecting of waypoints away from the intended path
-				// because units get stuck for multiple frames, and the offset accumalates over several
-				// frames. It's better for the unit to adjust speed if neccessary for turn rate to allow
-				// the unit to get back on path faster, instead of ping-ponging over the same building
-				// several times.
-
-				limitSpeedForTurning = 2;
-			// } else {
-			// 	// never move fully back to oldPos when dealing with yardmaps
-			// 	forceFromStaticCollidees += ((oldPos - pos) + summedVec * 0.25f * checkYardMap);
-			// }
-=======
 			forceFromStaticCollidees += summedVec;
 			limitSpeedForTurning = 2;
->>>>>>> b58eef4b
 		}
 
 		// note:
@@ -2801,26 +2730,8 @@
 		strafeVec = (             rgt * colSlideSign) * strafeScale;
 		bounceVec = (separationVector /  sepDistance) * bounceScale;
 		summedVec = strafeVec + bounceVec;
-<<<<<<< HEAD
-
-		// if (colliderMD->TestMoveSquare(collider, pos + summedVec, vel, true, true, true, nullptr, nullptr, curThread)) {
-			forceFromStaticCollidees += summedVec;
-
-			limitSpeedForTurning = 2;
-
-		// } else {
-			// move back to previous-frame position
-			// ChangeSpeed calculates speedMod without checking squares for *structure* blockage
-			// (so that a unit can free itself if it ends up within the footprint of a structure)
-			// this means deltaSpeed will be non-zero if stuck on an impassable square and hence
-			// the new speedvector which is constructed from deltaSpeed --> we would simply keep
-			// moving forward through obstacles if not counteracted by this
-		// 	forceFromStaticCollidees += ((oldPos - pos) + summedVec * 0.25f * (collider->frontdir.dot(separationVector) < 0.25f));
-		// }
-=======
 		forceFromStaticCollidees += summedVec;
 		limitSpeedForTurning = 2;
->>>>>>> b58eef4b
 
 		// same here
 		return (canRequestPath && (penDistance < 0.0f));
@@ -2844,10 +2755,9 @@
 	const bool allowSAT = modInfo.allowSepAxisCollisionTest;
 	const bool forceSAT = (colliderParams.z > 0.1f);
 
-<<<<<<< HEAD
 	auto& comp = Sim::systemGlobals.GetSystemComponent<GroundMoveSystemComponent>();
 	const float3 crushImpulse = owner->speed * owner->mass * Sign(int(!reversing));
-=======
+
 	// Push resistent units when stopped impacting pathing and also cannot be pushed, so it is important that such
 	// units are not going to prevent other units from moving around them if they are near narrow pathways.
 	const float colliderSeparationDist = (pushResistant && pushResistanceBlockActive) ? 0.f : colliderUD->separationDistance;
@@ -2859,7 +2769,6 @@
 	MoveTypes::CheckCollisionQuery colliderInfo(collider);
 	if ( !colliderMD->overrideUnitWaterline )
 		colliderInfo.DisableHeightChecks();
->>>>>>> b58eef4b
 
 	// copy on purpose, since the below can call Lua
 	QuadFieldQuery qfQuery;
@@ -2942,27 +2851,19 @@
 			// const bool collideeYields = (collider->IsMoving() && !collidee->IsMoving());
 			// const bool ignoreCollidee = (collideeYields && alliedCollision);
 
-<<<<<<< HEAD
-		if (crushCollidee && !CMoveMath::CrushResistant(*colliderMD, collidee)) {
-			auto& events = Sim::registry.get<UnitCrushEvents>(owner->entityReference);
-			events.value.emplace_back(collider, collidee, crushImpulse);
-		}
-
-		// Only trigger this event once for each colliding pair of units.
-		if (collider->id < collidee->id){
-			auto& events = Sim::registry.get<UnitCollisionEvents>(owner->entityReference);
-			events.value.emplace_back(collider, collidee);
-=======
 			crushCollidee |= (!alliedCollision || allowCAU);
 			crushCollidee &= ((colliderParams.x * collider->mass) > (collideeParams.x * collidee->mass));
 
-			if (crushCollidee && !CMoveMath::CrushResistant(*colliderMD, collidee))
-				killUnits.push_back(collidee);
+			if (crushCollidee && !CMoveMath::CrushResistant(*colliderMD, collidee)) {
+				auto& events = Sim::registry.get<UnitCrushEvents>(owner->entityReference);
+				events.value.emplace_back(collider, collidee, crushImpulse);
+			}
 
 			// Only trigger this event once for each colliding pair of units.
-			if (collider->id < collidee->id)
-				collidedUnits.push_back(collidee);
->>>>>>> b58eef4b
+			if (collider->id < collidee->id){
+				auto& events = Sim::registry.get<UnitCollisionEvents>(owner->entityReference);
+				events.value.emplace_back(collider, collidee);
+			}
 		}
 
 		if (collideeMobile)
@@ -3072,12 +2973,9 @@
 	const bool allowSAT = modInfo.allowSepAxisCollisionTest;
 	const bool forceSAT = (colliderParams.z > 0.1f);
 
-<<<<<<< HEAD
 	auto& comp = Sim::systemGlobals.GetSystemComponent<GroundMoveSystemComponent>();
 	const float3 crushImpulse = owner->speed * owner->mass * Sign(int(!reversing));
-=======
 	MoveTypes::CheckCollisionQuery colliderInfo(collider);
->>>>>>> b58eef4b
 
 	// copy on purpose, since DoDamage below can call Lua
 	QuadFieldQuery qfQuery;
@@ -3568,14 +3466,10 @@
 
 
 void CGroundMoveType::UpdateOwnerPos(const float3& oldSpeedVector, const float3& newSpeedVector) {
-<<<<<<< HEAD
+	RECOIL_DETAILED_TRACY_ZONE;
 	/*const float*/ oldSpeed = oldSpeedVector.dot(flatFrontDir);
 	/*const float*/ newSpeed = newSpeedVector.dot(flatFrontDir);
-=======
-	RECOIL_DETAILED_TRACY_ZONE;
-	const float oldSpeed = oldSpeedVector.dot(flatFrontDir);
-	const float newSpeed = newSpeedVector.dot(flatFrontDir);
->>>>>>> b58eef4b
+
 	const float3 moveRequest = newSpeedVector;
 
 	// if being built, the nanoframe might not be exactly on
