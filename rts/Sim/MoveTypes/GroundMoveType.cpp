--- conflicted
+++ resolved
@@ -994,7 +994,7 @@
 			pathID = nextPathId;
 			nextPathId = 0;
 			wantRepath = false;
-			
+
 		}
 	}
 
@@ -2154,24 +2154,10 @@
 			const float searchRadius = std::max(WAYPOINT_RADIUS, currentSpeed * 1.05f);
 			const float3 targetPos = nwp;
 
-<<<<<<< HEAD
-		// check the between pos and cwp for obstacles
-		// if still further than SS elmos from waypoint, disallow skipping
-		const bool rangeTest = owner->moveDef->DoRawSearch(owner, pos, targetPos, owner->speed, true, true, true, nullptr, nullptr, thread);
-
-		// {
-		// bool printMoveInfo = (selectedUnitsHandler.selectedUnits.size() == 1)
-		// 	&& (selectedUnitsHandler.selectedUnits.find(owner->id) != selectedUnitsHandler.selectedUnits.end());
-		// if (printMoveInfo)
-		// 	LOG("%s: test move square (%f,%f)->(%f,%f) = %f (range=%d skip=%d)", __func__
-		// 			, pos.x, pos.z, targetPos.x, targetPos.z, math::sqrtf(cwpDistSq)
-		// 			, int(rangeTest), int(allowSkip));
-		// }
-=======
 			// check the between pos and cwp for obstacles
 			// if still further than SS elmos from waypoint, disallow skipping
 			const bool rangeTest = owner->moveDef->DoRawSearch(owner, pos, targetPos, owner->speed, true, true, true, nullptr, nullptr, thread);
-			
+
 			// {
 			// bool printMoveInfo = (selectedUnitsHandler.selectedUnits.size() == 1)
 			// 	&& (selectedUnitsHandler.selectedUnits.find(owner->id) != selectedUnitsHandler.selectedUnits.end());
@@ -2180,7 +2166,6 @@
 			// 			, pos.x, pos.z, targetPos.x, targetPos.z, math::sqrtf(cwpDistSq)
 			// 			, int(rangeTest), int(allowSkip));
 			// }
->>>>>>> 2fa415f5
 
 			if (!rangeTest)
 				return false;
@@ -2423,29 +2408,6 @@
 	const UnitDef* colliderUD = collider->unitDef;
 	const MoveDef* colliderMD = collider->moveDef;
 
-<<<<<<< HEAD
-		// NOTE:
-		//   use the collider's MoveDef footprint as radius since it is
-		//   always mobile (its UnitDef footprint size may be different)
-		const float colliderFootPrintRadius = colliderMD->CalcFootPrintMaxInteriorRadius(); // ~= CalcFootPrintMinExteriorRadius(0.75f)
-		const float colliderAxisStretchFact = colliderMD->CalcFootPrintAxisStretchFactor();
-
-		HandleUnitCollisions(collider, {collider->speed.w, colliderFootPrintRadius, colliderAxisStretchFact}, colliderUD, colliderMD, curThread);
-		HandleFeatureCollisions(collider, {collider->speed.w, colliderFootPrintRadius, colliderAxisStretchFact}, colliderUD, colliderMD, curThread);
-
-		// blocked square collision (very performance hungry, process only every 2nd game frame)
-		// dangerous: reduces effective square-size from 8 to 4, but many ground units can move
-		// at speeds greater than half the effective square-size per frame so this risks getting
-		// stuck on impassable squares
-		const bool squareChange = (CGround::GetSquare(owner->pos + owner->speed) != CGround::GetSquare(owner->pos));
-		const bool checkAllowed = ((collider->id & 1) == (gs->frameNum & 1));
-
-		if (squareChange || checkAllowed) {
-			const bool requestPath = HandleStaticObjectCollision(owner, owner, owner->moveDef,  colliderFootPrintRadius, 0.0f,  ZeroVector, (!atEndOfPath && !atGoal), false, true, curThread);
-			if (requestPath) {
-				ReRequestPath(false);
-			}
-=======
 	resultantForces *= 0.f;
 	forceFromMovingCollidees *= 0.f;
 	forceFromStaticCollidees *= 0.f;
@@ -2465,12 +2427,11 @@
 	// stuck on impassable squares
 	const bool squareChange = (CGround::GetSquare(owner->pos + owner->speed) != CGround::GetSquare(owner->pos));
 	const bool checkAllowed = ((collider->id & 1) == (gs->frameNum & 1));
-	
+
 	if ((squareChange || checkAllowed) && owner->IsMoving()) {
 		const bool requestPath = HandleStaticObjectCollision(owner, owner, owner->moveDef,  colliderFootPrintRadius, 0.0f,  ZeroVector, (!atEndOfPath && !atGoal), false, true, curThread);
 		if (requestPath) {
 			ReRequestPath(false);
->>>>>>> 2fa415f5
 		}
 	}
 
@@ -2631,7 +2592,7 @@
 				const float3 squarePos = float3(xabs * SQUARE_SIZE + (SQUARE_SIZE >> 1), pos.y, zabs * SQUARE_SIZE + (SQUARE_SIZE >> 1));
 				const float3 squareVec = pos - squarePos;
 
-				
+
 				const float  squareColRadiusSum = colliderRadius + squareRadius;
 				const float   squareSepDistance = squareVec.Length2D() + 0.1f;
 				const float   squarePenDistance = std::min(squareSepDistance - squareColRadiusSum, 0.0f);
@@ -3238,7 +3199,7 @@
 		// separate calls because terrain is only checked for in the centre square, while
 		// static objects are checked for in the whole footprint.
 		return unit->moveDef->TestMoveSquare(unit, pos, (pos - unit->pos), true, false, true, nullptr, nullptr, thread)
-				&& unit->moveDef->TestMovePositionForObjects(unit, pos, tempNum, thread); 
+				&& unit->moveDef->TestMovePositionForObjects(unit, pos, tempNum, thread);
 				//&& unit->moveDef->TestMoveSquare(unit, pos, unit->speed, false, true, false);
 	};
 
@@ -3372,7 +3333,7 @@
 		owner->script->StartMoving(newSpeedRawLTZ);
 	if ( oldSpeedAbsGTZ && !newSpeedAbsGTZ)
 		owner->script->StopMoving();
-	
+
 	// Push resistant units need special handling, when they start/stop.
 	// Not much point while they are on the move because their squares get recognised as moving,
 	// not structure, and are ignored by collision and pathing.
@@ -3382,7 +3343,7 @@
 			owner->UnBlock();
 		else
 			owner->Block();
-			
+
 		// this has to be done manually because units don't trigger it with block commands
 		const int bx = owner->mapPos.x, sx = owner->xsize;
 		const int bz = owner->mapPos.y, sz = owner->zsize;
