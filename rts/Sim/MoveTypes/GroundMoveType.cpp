/* This file is part of the Spring engine (GPL v2 or later), see LICENSE.html */

// #undef NDEBUG

#include "GroundMoveType.h"
#include "MoveDefHandler.h"
#include "Components/MoveTypesComponents.h"
#include "ExternalAI/EngineOutHandler.h"
#include "Game/Camera.h"
#include "Game/GameHelper.h"
#include "Game/GlobalUnsynced.h"
#include "Game/SelectedUnitsHandler.h"
#include "Game/Players/Player.h"
#include "Map/Ground.h"
#include "Map/MapInfo.h"
#include "Map/ReadMap.h"
#include "MoveMath/MoveMath.h"
#include "Sim/Ecs/Registry.h"
#include "Sim/Features/Feature.h"
#include "Sim/Features/FeatureHandler.h"
#include "Sim/Misc/GeometricObjects.h"
#include "Sim/Misc/ModInfo.h"
#include "Sim/Misc/QuadField.h"
#include "Sim/Misc/TeamHandler.h"
#include "Sim/Path/IPathManager.h"
#include "Sim/Units/Scripts/CobInstance.h"
#include "Sim/Units/CommandAI/CommandAI.h"
#include "Sim/Units/CommandAI/MobileCAI.h"
#include "Sim/Units/UnitDef.h"
#include "Sim/Units/UnitDefHandler.h"
#include "Sim/Units/UnitHandler.h"
#include "Sim/Weapons/WeaponDefHandler.h"
#include "Sim/Weapons/Weapon.h"
#include "System/creg/STL_Tuple.h"
#include "System/EventHandler.h"
#include "System/Log/ILog.h"
#include "System/FastMath.h"
#include "System/SpringMath.h"
#include "System/TimeProfiler.h"
#include "System/type2.h"
#include "System/Sound/ISoundChannels.h"
#include "System/SpringHash.h"

// #define PATHING_DEBUG

#ifdef PATHING_DEBUG
#include <sim/Path/HAPFS/PathGlobal.h>
#include "System/Threading/ThreadPool.h"
#endif

#if 1
#include "Rendering/IPathDrawer.h"
#define DEBUG_DRAWING_ENABLED ((gs->cheatEnabled || gu->spectatingFullView) && pathDrawer->IsEnabled())
spring::spinlock geometryLock;
#else
#define DEBUG_DRAWING_ENABLED false
#endif

using namespace MoveTypes;

#define LOG_SECTION_GMT "GroundMoveType"
LOG_REGISTER_SECTION_GLOBAL(LOG_SECTION_GMT)

// use the specific section for all LOG*() calls in this source file
#ifdef LOG_SECTION_CURRENT
	#undef LOG_SECTION_CURRENT
#endif
#define LOG_SECTION_CURRENT LOG_SECTION_GMT


// speeds near (MAX_UNIT_SPEED * 1e1) elmos / frame can be caused by explosion impulses
// CUnitHandler removes units with speeds > MAX_UNIT_SPEED as soon as they exit the map,
// so the assertion can be less strict
#define ASSERT_SANE_OWNER_SPEED(v) assert(v.SqLength() < (MAX_UNIT_SPEED * MAX_UNIT_SPEED * 1e2));

// magic number to reduce damage taken from collisions
// between a very heavy and a very light CSolidObject
#define COLLISION_DAMAGE_MULT    0.02f

#define MAX_IDLING_SLOWUPDATES     16
#define IGNORE_OBSTACLES            0
#define WAIT_FOR_PATH               0
#define MODEL_TURN_INERTIA          1

#define UNIT_EVENTS_RESERVE			8

#define UNIT_CMD_QUE_SIZE(u) (u->commandAI->commandQue.size())
// Not using IsMoveCommand on purpose, as the following is changing the effective goalRadius
#define UNIT_HAS_MOVE_CMD(u) (u->commandAI->commandQue.empty() || u->commandAI->commandQue[0].GetID() == CMD_MOVE || u->commandAI->commandQue[0].GetID() == CMD_FIGHT)

#define WAYPOINT_RADIUS (1.25f * SQUARE_SIZE)

#define MAXREVERSESPEED_MEMBER_IDX 7

#define MEMBER_CHARPTR_HASH(memberName) spring::LiteHash(memberName, strlen(memberName),     0)
#define MEMBER_LITERAL_HASH(memberName) spring::LiteHash(memberName, sizeof(memberName) - 1, 0)

CR_BIND_DERIVED(CGroundMoveType, AMoveType, (nullptr))
CR_REG_METADATA(CGroundMoveType, (
	CR_IGNORED(pathController),

	CR_MEMBER(currWayPoint),
	CR_MEMBER(nextWayPoint),

	CR_MEMBER(earlyCurrWayPoint),
	CR_MEMBER(earlyNextWayPoint),

	CR_MEMBER(waypointDir),
	CR_MEMBER(flatFrontDir),
	CR_MEMBER(lastAvoidanceDir),
	CR_MEMBER(mainHeadingPos),
	CR_MEMBER(skidRotVector),

	CR_MEMBER(turnRate),
	CR_MEMBER(turnSpeed),
	CR_MEMBER(turnAccel),
	CR_MEMBER(accRate),
	CR_MEMBER(decRate),
	CR_MEMBER(myGravity),

	CR_MEMBER(maxReverseDist),
	CR_MEMBER(minReverseAngle),
	CR_MEMBER(maxReverseSpeed),
	CR_MEMBER(sqSkidSpeedMult),

	CR_MEMBER(wantedSpeed),
	CR_MEMBER(currentSpeed),
	CR_MEMBER(deltaSpeed),

	CR_MEMBER(currWayPointDist),
	CR_MEMBER(prevWayPointDist),
	CR_MEMBER(goalRadius),
	CR_MEMBER(ownerRadius),
	CR_MEMBER(extraRadius),

	CR_MEMBER(skidRotSpeed),
	CR_MEMBER(skidRotAccel),

	CR_MEMBER(resultantForces),
	CR_MEMBER(forceFromMovingCollidees),
	CR_MEMBER(forceFromStaticCollidees),

	CR_MEMBER(pathID),

	CR_MEMBER(numIdlingUpdates),
	CR_MEMBER(numIdlingSlowUpdates),

	CR_MEMBER(wantedHeading),
	CR_MEMBER(minScriptChangeHeading),

	CR_MEMBER(atGoal),
	CR_MEMBER(atEndOfPath),
	CR_MEMBER(wantRepath),
	CR_MEMBER(moveFailed),

	CR_MEMBER(reversing),
	CR_MEMBER(idling),
	CR_MEMBER(pushResistant),
	CR_MEMBER(canReverse),
	CR_MEMBER(useMainHeading),
	CR_MEMBER(useRawMovement),
	CR_MEMBER(pathingFailed),
	CR_MEMBER(pathingArrived),
	CR_MEMBER(positionStuck),
	CR_MEMBER(forceStaticObjectCheck),
	CR_MEMBER(avoidingUnits),
	CR_MEMBER(setHeading),
	CR_MEMBER(setHeadingDir),
	CR_MEMBER(collidedFeatures),
	CR_MEMBER(collidedUnits),
	CR_MEMBER(killFeatures),
	CR_MEMBER(killUnits),
	CR_MEMBER(moveFeatures),

	CR_POSTLOAD(PostLoad),
	CR_PREALLOC(GetPreallocContainer)
))



static CGroundMoveType::MemberData gmtMemberData = {
	{{
		std::pair<unsigned int,  bool*>{MEMBER_LITERAL_HASH(       "atGoal"), nullptr},
		std::pair<unsigned int,  bool*>{MEMBER_LITERAL_HASH(  "atEndOfPath"), nullptr},
		std::pair<unsigned int,  bool*>{MEMBER_LITERAL_HASH("pushResistant"), nullptr},
	}},
	{{
		std::pair<unsigned int, short*>{MEMBER_LITERAL_HASH("minScriptChangeHeading"), nullptr},
	}},
	{{
		std::pair<unsigned int, float*>{MEMBER_LITERAL_HASH(       "turnRate"), nullptr},
		std::pair<unsigned int, float*>{MEMBER_LITERAL_HASH(      "turnAccel"), nullptr},
		std::pair<unsigned int, float*>{MEMBER_LITERAL_HASH(        "accRate"), nullptr},
		std::pair<unsigned int, float*>{MEMBER_LITERAL_HASH(        "decRate"), nullptr},
		std::pair<unsigned int, float*>{MEMBER_LITERAL_HASH(      "myGravity"), nullptr},
		std::pair<unsigned int, float*>{MEMBER_LITERAL_HASH( "maxReverseDist"), nullptr},
		std::pair<unsigned int, float*>{MEMBER_LITERAL_HASH("minReverseAngle"), nullptr},
		std::pair<unsigned int, float*>{MEMBER_LITERAL_HASH("maxReverseSpeed"), nullptr},
		std::pair<unsigned int, float*>{MEMBER_LITERAL_HASH("sqSkidSpeedMult"), nullptr},
	}},
};




namespace SAT {
	static float CalcSeparatingDist(
		const float3& axis,
		const float3& zdir,
		const float3& xdir,
		const float3& sepv,
		const float2& size
	) {
		const float axisDist = math::fabs(axis.dot(sepv)         );
		const float xdirDist = math::fabs(axis.dot(xdir) * size.x);
		const float zdirDist = math::fabs(axis.dot(zdir) * size.y);

		return (axisDist - zdirDist - xdirDist);
	}

	static bool HaveSeparatingAxis(
		const CSolidObject* collider,
		const CSolidObject* collidee,
		const MoveDef* colliderMD,
		const MoveDef* collideeMD,
		const float3& separationVec
	) {
		// const float2 colliderSize = (colliderMD != nullptr)? colliderMD->GetFootPrint(0.5f * SQUARE_SIZE): collider->GetFootPrint(0.5f * SQUARE_SIZE);
		const float2 colliderSize =                          colliderMD->GetFootPrint(0.5f * SQUARE_SIZE)                                            ;
		const float2 collideeSize = (collideeMD != nullptr)? collideeMD->GetFootPrint(0.5f * SQUARE_SIZE): collidee->GetFootPrint(0.5f * SQUARE_SIZE);

		// true if no overlap on at least one axis
		bool haveAxis = false;

		haveAxis = haveAxis || (CalcSeparatingDist(collider->frontdir,  collidee->frontdir, collidee->rightdir,  separationVec, collideeSize) > colliderSize.y);
		haveAxis = haveAxis || (CalcSeparatingDist(collider->rightdir,  collidee->frontdir, collidee->rightdir,  separationVec, collideeSize) > colliderSize.x);
		haveAxis = haveAxis || (CalcSeparatingDist(collidee->frontdir,  collider->frontdir, collider->rightdir,  separationVec, colliderSize) > collideeSize.y);
		haveAxis = haveAxis || (CalcSeparatingDist(collidee->rightdir,  collider->frontdir, collider->rightdir,  separationVec, colliderSize) > collideeSize.x);
		return haveAxis;
	}
};


static bool CheckCollisionExclSAT(
	const float4& separationVec,
	const CSolidObject* collider = nullptr,
	const CSolidObject* collidee = nullptr,
	const MoveDef* colliderMD = nullptr,
	const MoveDef* collideeMD = nullptr
) {
	return ((separationVec.SqLength() - separationVec.w) <= 0.01f);
}

static bool CheckCollisionInclSAT(
	const float4& separationVec,
	const CSolidObject* collider = nullptr,
	const CSolidObject* collidee = nullptr,
	const MoveDef* colliderMD = nullptr,
	const MoveDef* collideeMD = nullptr
) {
	assert(collider   != nullptr);
	assert(collidee   != nullptr);
	assert(colliderMD != nullptr);

	return (CheckCollisionExclSAT(separationVec) && !SAT::HaveSeparatingAxis(collider, collidee, colliderMD, collideeMD, separationVec));
}



static void HandleUnitCollisionsAux(
	const CUnit* collider,
	const CUnit* collidee,
	CGroundMoveType* gmtCollider,
	CGroundMoveType* gmtCollidee
) {
	if (!collider->IsMoving() || gmtCollider->progressState != AMoveType::Active)
		return;

	// if collidee shares our goal position and is no longer
	// moving along its path, trigger Arrived() to kill long
	// pushing contests
	//
	// check the progress-states so collisions with units which
	// failed to reach goalPos for whatever reason do not count
	// (or those that still have orders)
	//
	// CFactory applies random jitter to otherwise equal goal
	// positions of at most TWOPI elmos, use half as threshold
	// (simply bail if distance between collider and collidee
	// goal-positions exceeds PI)
	// if (!gmtCollider->IsAtGoalPos(gmtCollidee->goalPos, math::PI))
	// 	return;

	switch (gmtCollidee->progressState) {
		case AMoveType::Done: {
			if (collidee->IsMoving() || UNIT_CMD_QUE_SIZE(collidee) != 0)
				return;

			const bool triggerArrived = gmtCollider->IsAtGoalPos(collidee->pos, gmtCollidee->GetOwnerRadius());
			if (triggerArrived) {
				gmtCollider->TriggerCallArrived();
			} else {
				// if the collidee is touching the waypoint, then also switch to the next waypoint.
				const float3& currWaypoint = gmtCollider->GetCurrWayPoint();
				const float collideeToCurrDistSq = currWaypoint.SqDistance2D(collidee->pos);
				const float collideeGoalRadius = gmtCollidee->GetOwnerRadius();

				if (collideeToCurrDistSq <= collideeGoalRadius*collideeGoalRadius) {
					gmtCollider->TriggerSkipWayPoint();
					return;
				}
			}
		} break;

		case AMoveType::Active: {
			// collider and collidee are both actively moving and share the same goal position
			// (i.e. a traffic jam) so ignore current waypoint and go directly to the next one
			// or just make collider give up if already within footprint radius.
			if (gmtCollidee->GetCurrWayPoint() == gmtCollider->GetNextWayPoint()) {
				// const float3& currWaypoint = gmtCollider->GetCurrWayPoint();
				// const float3& nextWaypoint = gmtCollider->GetNextWayPoint();

				// const float unitToNextDistSq = nextWaypoint.SqDistance2D(collider->pos);
				// const float currToNextDistSq = nextWaypoint.SqDistance2D(currWaypoint);

				// // Switch waypoints if the current waypoint is effectively sending us in the
				// // wrong direction. This can happen as units push each other around. This check
				// // is important to prevent units in a long line back-propagating the next
				// // waypoint, which could cause units to try and cut corners, which could cause
				// // them to be unable to path around obstacles.
				// if (unitToNextDistSq <= currToNextDistSq) {
					gmtCollider->TriggerSkipWayPoint();
					return;
				// }
			}

			const bool triggerArrived = (gmtCollider->IsAtGoalPos(collider->pos, gmtCollider->GetOwnerRadius())
										|| gmtCollider->IsAtGoalPos(collidee->pos, gmtCollidee->GetOwnerRadius()));
			if (triggerArrived) {
				gmtCollider->TriggerCallArrived();
			} else {
				// if the collidee is touching the waypoint, then also switch to the next
				// waypoint.
				const float3& currWaypoint = gmtCollider->GetCurrWayPoint();
				const float collideeToCurrDistSq = currWaypoint.SqDistance2D(collidee->pos);
				const float collideeGoalRadius = gmtCollidee->GetOwnerRadius();

				if (collideeToCurrDistSq <= collideeGoalRadius*collideeGoalRadius) {
					gmtCollider->TriggerSkipWayPoint();
					return;
				}
			}

			// if (!gmtCollider->IsAtGoalPos(collider->pos, gmtCollider->GetOwnerRadius()))
			// 	return;

			// gmtCollider->TriggerCallArrived();
		} break;

		default: {
		} break;
	}
}



static float3 CalcSpeedVectorInclGravity(const CUnit* owner, const CGroundMoveType* mt, float hAcc, float vAcc) {
	float3 newSpeedVector;

	// NOTE:
	//   the drag terms ensure speed-vector always decays if
	//   wantedSpeed and deltaSpeed are 0 (needed because we
	//   do not call GetDragAccelerationVect while a unit is
	//   moving under its own power)
	const float dragCoeff = mix(0.99f, 0.9999f, owner->IsInAir());
	const float slipCoeff = mix(0.95f, 0.9999f, owner->IsInAir());

	const float3& ownerPos = owner->pos;
	const float3& ownerSpd = owner->speed;

	// use terrain-tangent vector because it does not
	// depend on UnitDef::upright (unlike o->frontdir)
	const float3& gndNormVec = mt->GetGroundNormal(ownerPos);
	const float3  gndTangVec = gndNormVec.cross(owner->rightdir);
	const float3& flatFrontDir = mt->GetFlatFrontDir();

	const int dirSign = Sign(flatFrontDir.dot(ownerSpd));
	const int revSign = Sign(int(!mt->IsReversing()));

	const float3 horSpeed = ownerSpd * XZVector * dirSign * revSign;
	const float3 verSpeed = UpVector * ownerSpd.y;

	if (!modInfo.allowHoverUnitStrafing || owner->moveDef->speedModClass != MoveDef::Hover) {
		const float3 accelVec = (gndTangVec * hAcc) + (UpVector * vAcc);
		const float3 speedVec = (horSpeed + verSpeed) + accelVec;

		newSpeedVector += (flatFrontDir * speedVec.dot(flatFrontDir)) * dragCoeff;
		newSpeedVector += (    UpVector * speedVec.dot(    UpVector));
	} else {
		// TODO: also apply to non-hovercraft on low-gravity maps?
		newSpeedVector += (              gndTangVec * (  std::max(0.0f,   ownerSpd.dot(gndTangVec) + hAcc * 1.0f))) * dragCoeff;
		newSpeedVector += (   horSpeed - gndTangVec * (/*std::max(0.0f,*/ ownerSpd.dot(gndTangVec) - hAcc * 0.0f )) * slipCoeff;
		newSpeedVector += (UpVector * UpVector.dot(ownerSpd + UpVector * vAcc));
	}

	// never drop below terrain while following tangent
	// (SPEED must be adjusted so that it does not keep
	// building up when the unit is on the ground or is
	// within one frame of hitting it)
	const float oldGroundHeight = mt->GetGroundHeight(ownerPos                 );
	const float newGroundHeight = mt->GetGroundHeight(ownerPos + newSpeedVector);

	if ((ownerPos.y + newSpeedVector.y) <= newGroundHeight)
		newSpeedVector.y = std::min(newGroundHeight - ownerPos.y, math::fabs(newGroundHeight - oldGroundHeight));

	return newSpeedVector;
}

static float3 CalcSpeedVectorExclGravity(const CUnit* owner, const CGroundMoveType* mt, float hAcc, float vAcc) {
	// LuaSyncedCtrl::SetUnitVelocity directly assigns
	// to owner->speed which gets overridden below, so
	// need to calculate hSpeedScale from it (not from
	// currentSpeed) directly

	// When currentSpeed is <0.1, then delta gets dropped to 0.f, but
	// that means units will be left drifting very slowly. Catch that
	// here and force the velocity to zero. The slightly higher check
	// is because speed.w and currentSpeed are calculated differently
	// and that causes  a slight variation that we need to compensate
	// for.
	if ((hAcc == 0.f) && (math::fabs(owner->speed.w) <= 0.013f))
		return ZeroVector;
	else {
		float vel = owner->speed.w;
		float maxSpeed = owner->moveType->GetMaxSpeed();
		if (vel > maxSpeed) {
			// Once a unit is travelling faster than their maximum speed, their engine power is no longer sufficient to counteract
			// the drag from air and rolling resistance. So reduce their velocity by these forces until a return to maximum speed.
			float rollingResistanceCoeff = owner->unitDef->rollingResistanceCoefficient;
			vel = std::max(maxSpeed,
				(owner->speed +
				owner->GetDragAccelerationVec(
					mapInfo->atmosphere.fluidDensity,
					mapInfo->water.fluidDensity,
					owner->unitDef->atmosphericDragCoefficient,
					rollingResistanceCoeff
				)).Length()
			);
		}
		return (owner->frontdir * (vel * Sign(int(!mt->IsReversing())) + hAcc));
	}
}



static constexpr decltype(&CheckCollisionInclSAT) checkCollisionFuncs[] = {
	CheckCollisionExclSAT,
	CheckCollisionInclSAT,
};

static constexpr decltype(&CalcSpeedVectorInclGravity) calcSpeedVectorFuncs[] = {
	CalcSpeedVectorExclGravity,
	CalcSpeedVectorInclGravity,
};




CGroundMoveType::CGroundMoveType(CUnit* owner):
	AMoveType(owner),
	pathController(owner),

	currWayPoint(ZeroVector),
	nextWayPoint(ZeroVector),

	flatFrontDir(FwdVector),
	lastAvoidanceDir(ZeroVector),
	mainHeadingPos(ZeroVector),
	skidRotVector(UpVector),

	wantedHeading(0),
	minScriptChangeHeading((SPRING_CIRCLE_DIVS - 1) >> 1),

	pushResistant((owner != nullptr) && owner->unitDef->pushResistant),
	canReverse((owner != nullptr) && (owner->unitDef->rSpeed > 0.0f))
{
	// creg
	if (owner == nullptr)
		return;

	const UnitDef* ud = owner->unitDef;
	const MoveDef* md = owner->moveDef;

	assert(ud != nullptr);
	assert(md != nullptr);

	// maxSpeed is set in AMoveType's ctor
	maxReverseSpeed = ud->rSpeed / GAME_SPEED;

	// SPRING_CIRCLE_DIVS is 65536, but turnRate can be at most
	// 32767 since it is converted to (signed) shorts in places
	turnRate = std::clamp(ud->turnRate, 1.0f, SPRING_CIRCLE_DIVS * 0.5f - 1.0f);
	turnAccel = turnRate * mix(0.333f, 0.033f, md->speedModClass == MoveDef::Ship);

	accRate = std::max(0.01f, ud->maxAcc);
	decRate = std::max(0.01f, ud->maxDec);

	// unit-gravity must always be negative
	myGravity = mix(-math::fabs(ud->myGravity), mapInfo->map.gravity, ud->myGravity == 0.0f);

	ownerRadius = md->CalcFootPrintMinExteriorRadius();

	collidedFeatures.reserve(UNIT_EVENTS_RESERVE);
	collidedUnits.reserve(UNIT_EVENTS_RESERVE);
	killFeatures.reserve(UNIT_EVENTS_RESERVE);
	killUnits.reserve(UNIT_EVENTS_RESERVE);
	moveFeatures.reserve(UNIT_EVENTS_RESERVE);

	forceStaticObjectCheck = true;

	Connect();
}

CGroundMoveType::~CGroundMoveType()
{
	Disconnect();

	if (nextPathId != 0) {
		pathManager->DeletePath(nextPathId, true);
	}

	if (pathID != 0) {
		pathManager->DeletePath(pathID, true);
	}
}

void CGroundMoveType::PostLoad()
{
	pathController = GMTDefaultPathController(owner);

	// HACK: re-initialize path after load
	if (pathID == 0)
		return;

	// There isn't a path to clear (we've just loaded a saved game), so we must now clear pathID
	// before requesting our new path; otherwise, a valid path for another unit could be deleted.
	pathID = 0;
	pathID = pathManager->RequestPath(owner, owner->moveDef, owner->pos, goalPos, goalRadius + extraRadius, true);
}

bool CGroundMoveType::OwnerMoved(const short oldHeading, const float3& posDif, const float3& cmpEps) {
	if (posDif.equals(ZeroVector, cmpEps)) {
		// note: the float3::== test is not exact, so even if this
		// evaluates to true the unit might still have an epsilon
		// speed vector --> nullify it to prevent apparent visual
		// micro-stuttering (speed is used to extrapolate drawPos)
		owner->SetVelocityAndSpeed(ZeroVector);

		// negative y-coordinates indicate temporary waypoints that
		// only exist while we are still waiting for the pathfinder
		// (so we want to avoid being considered "idle", since that
		// will cause our path to be re-requested and again give us
		// a temporary waypoint, etc.)
		// NOTE: this is only relevant for QTPFS (at present)
		// if the unit is just turning in-place over several frames
		// (eg. to maneuver around an obstacle), do not consider it
		// as "idling"
		idling = true;
		idling &= !atGoal;
		idling &= (std::abs(owner->heading - oldHeading) < turnRate);

		return false;
	}

	// note: HandleObjectCollisions() may have negated the position set
	// by UpdateOwnerPos() (so that owner->pos is again equal to oldPos)
	// note: the idling-check can only succeed if we are oriented in the
	// direction of our waypoint, which compensates for the fact distance
	// decreases much less quickly when moving orthogonal to <waypointDir>
	oldPos = owner->pos;

	const float3 ffd = flatFrontDir * posDif.SqLength() * 0.5f;
	const float3 wpd = waypointDir * ((int(!reversing) * 2) - 1);

	// too many false negatives: speed is unreliable if stuck behind an obstacle
	//   idling = (Square(owner->speed.w) < (accRate * accRate));
	//   idling &= (Square(currWayPointDist - prevWayPointDist) <= (accRate * accRate));
	// too many false positives: waypoint-distance delta and speed vary too much
	//   idling = (Square(currWayPointDist - prevWayPointDist) < Square(owner->speed.w));
	// too many false positives: many slow units cannot even manage 1 elmo/frame
	//   idling = (Square(currWayPointDist - prevWayPointDist) < 1.0f);
	idling = true;
	idling &= (math::fabs(posDif.y) < math::fabs(cmpEps.y * owner->pos.y));
	idling &= (Square(currWayPointDist - prevWayPointDist) < ffd.dot(wpd));
	idling &= (posDif.SqLength() < Square(owner->speed.w * 0.5f));

	return true;
}

void CGroundMoveType::UpdatePreCollisions()
{
 	ASSERT_SYNCED(owner->pos);
 	ASSERT_SYNCED(currWayPoint);
 	ASSERT_SYNCED(nextWayPoint);

	SyncWaypoints();

	// The mt section may have noticed the new path was ready and switched over to it. If so then
	// delete the old path, which has to be done in an ST section.
	if (deletePathId != 0) {
		pathManager->DeletePath(deletePathId);
		deletePathId = 0;
	}

	if (pathingArrived) {
		Arrived(false);
		pathingArrived = false;
	}

 	switch (setHeading) {
 		case 1: // moving
 			ChangeHeading(setHeadingDir);
			ChangeSpeed(maxWantedSpeed, WantReverse(waypointDir, flatFrontDir));
 			setHeading = 0;
 			break;
		case 2: // stopping
			SetMainHeading();
			ChangeSpeed(0.0f, false);
			setHeading = 0;
			break;
		case 3: // stunned
			ChangeSpeed(0.0f, false);
			setHeading = 0;
			break;
	}

 	if (pathingFailed) {
 		Fail(false);
 		pathingFailed = false;
 	}

	pathManager->UpdatePath(owner, pathID);

	if (owner->GetTransporter() != nullptr) return;

	owner->UpdatePhysicalStateBit(CSolidObject::PSTATE_BIT_SKIDDING, owner->IsSkidding() || OnSlope(1.0f));

	if (owner->IsSkidding()) {
		UpdateSkid();
		return;
	}

	ASSERT_SYNCED(owner->pos);

	// set drop height when we start to drop
	if (owner->IsFalling()) {
		UpdateControlledDrop();
		return;
	}

 	if (owner->UnderFirstPersonControl())
 		UpdateDirectControl();

	UpdateOwnerPos(owner->speed, calcSpeedVectorFuncs[modInfo.allowGroundUnitGravity](owner, this, deltaSpeed, myGravity));
}

void CGroundMoveType::UpdateCollisionDetections() {
	earlyCurrWayPoint = currWayPoint;
	earlyNextWayPoint = nextWayPoint;

	if (owner->GetTransporter() != nullptr) return;
	if (owner->IsSkidding()) return;
	if (owner->IsFalling()) return;

	HandleObjectCollisions();
}

void CGroundMoveType::ProcessCollisionEvents() {
	SyncWaypoints();

	const float3 crushImpulse = owner->speed * owner->mass * Sign(int(!reversing));
	for (auto collidee: killUnits)
		collidee->Kill(owner, crushImpulse, true);
	killUnits.clear();

	for (auto collidee: killFeatures)
		collidee->Kill(owner, crushImpulse, true);
	killFeatures.clear();

	for (const auto collidee: collidedUnits)
		eventHandler.UnitUnitCollision(owner, collidee);
	collidedUnits.clear();

	for (const auto collidee: collidedFeatures)
		eventHandler.UnitFeatureCollision(owner, collidee);
	collidedFeatures.clear();
}

bool CGroundMoveType::Update()
{
	if (owner->requestRemoveUnloadTransportId) {
		owner->unloadingTransportId = -1;
		owner->requestRemoveUnloadTransportId = false;
	}

	for (const auto& [collidee, moveVec] : moveFeatures) {
		quadField.RemoveFeature(collidee);
		collidee->Move(moveVec, true);
		quadField.AddFeature(collidee);
	}
	moveFeatures.clear();

	// do nothing at all if we are inside a transport
	if (owner->GetTransporter() != nullptr) return false;
	if (owner->IsSkidding()) return false;
	if (owner->IsFalling()) return false;

	if (resultantForces.SqLength() > 0.f)
		owner->Move(resultantForces, true);

	AdjustPosToWaterLine();

	ASSERT_SANE_OWNER_SPEED(owner->speed);

	// <dif> is normally equal to owner->speed (if no collisions)
	// we need more precision (less tolerance) in the y-dimension
	// for all-terrain units that are slowed down a lot on cliffs
	return (OwnerMoved(owner->heading, owner->pos - oldPos, float3(float3::cmp_eps(), float3::cmp_eps() * 1e-2f, float3::cmp_eps())));
}

void CGroundMoveType::UpdateOwnerAccelAndHeading()
{
	if (owner->IsStunned() || owner->beingBuilt) {
		// ChangeSpeed(0.0f, false);
		setHeading = 3;
		return;
	}

	if (owner->UnderFirstPersonControl()) return;

	// either follow user control input or pathfinder
	// waypoints; change speed and heading as required
	// if (owner->UnderFirstPersonControl()) {
	// 	UpdateDirectControl();
	// } else {
		FollowPath(ThreadPool::GetThreadNum());
	// }
}

void CGroundMoveType::SlowUpdate()
{

	// bool printMoveInfo = (selectedUnitsHandler.selectedUnits.size() == 1)
	// 	&& (selectedUnitsHandler.selectedUnits.find(owner->id) != selectedUnitsHandler.selectedUnits.end());
	// if (printMoveInfo) {
	// 	LOG("%s: unit selected=%d pathType=%d atEndOfPath=%d atGoal=%d currWayPoint=(%f,%f,%f) nextWayPoint=(%f,%f,%f) goal=(%f,%f,%f) pos=(%f,%f,%f)"
	// 			, __func__
	// 			, owner->id, owner->moveDef->pathType, int(atEndOfPath), int(atGoal)
	// 			, float(currWayPoint.x), float(currWayPoint.y), float(currWayPoint.z)
	// 			, float(nextWayPoint.x), float(nextWayPoint.y), float(nextWayPoint.z)
	// 			, goalPos.x, goalPos.y, goalPos.z
	// 			, owner->pos.x, owner->pos.y, owner->pos.z);
	// }

	if (owner->GetTransporter() != nullptr) {
		if (progressState == Active)
			StopEngine(false);

	} else {
		if (progressState == Active) {
			if (pathID != 0) {
				if (idling) {
					numIdlingSlowUpdates = std::min(MAX_IDLING_SLOWUPDATES, int(numIdlingSlowUpdates + 1));
				} else {
					numIdlingSlowUpdates = std::max(0, int(numIdlingSlowUpdates - 1));
				}

				if (numIdlingUpdates > (SPRING_MAX_HEADING / turnRate)) {
					// case A: we have a path but are not moving
					LOG_L(L_DEBUG, "[%s] unit %i has pathID %i but %i ETA failures", __func__, owner->id, pathID, numIdlingUpdates);

					if (numIdlingSlowUpdates < MAX_IDLING_SLOWUPDATES) {
						// avoid spamming rerequest paths if the unit is making progress.
						if (idling) {
							// Unit may have got stuck in
							// 1) a wreck that has spawned
							// 2) a push-resistant unit that stopped moving
							// 3) an amphibious unit has just emerged from water right underneath a structure.
							// 4) a push-resistant unit/building was spawned or teleported on top of us via lua
							// 5) a stopped unit we were inside of was newly made push-resistant via lua
							// 6) our movedef changed into one of a different size / crushStrength via lua
							forceStaticObjectCheck = true;
							ReRequestPath(true);
						}
					} else {
						// unit probably ended up on a non-traversable
						// square, or got stuck in a non-moving crowd
						Fail(false);
						// bool printMoveInfo = (selectedUnitsHandler.selectedUnits.size() == 1)
						// 	&& (selectedUnitsHandler.selectedUnits.find(owner->id) != selectedUnitsHandler.selectedUnits.end());
						// if (printMoveInfo) {
						// 	LOG("%s: failed by idling too long.", __func__);
						// }
					}
				}
			} else {
				// case B: we want to be moving but don't have a path
				LOG_L(L_DEBUG, "[%s] unit %i has no path", __func__, owner->id);
				ReRequestPath(true);
			}

			if (wantRepath) {
				// When repaths are requested, they are pre-emptive and are made without
				// confirmation that it is really necessary. Give the unit a chance to
				// make progress: for example, when it got pushed against a building, but
				// is otherwise moving on. Pathing is expensive so we really want to keep
				// repathing to a minimum.
				// Resolution distance checks kept to 1/10th of an Elmo to reduce the
				// amount of time a unit can spend making insignificant progress, every
				// SlowUpdate.
				float curDist = math::floorf(currWayPoint.distance2D(owner->pos) * 10.f) / 10.f;
				if (curDist < bestLastWaypointDist) {
					bestLastWaypointDist = curDist;
					wantRepathFrame = gs->frameNum;
				}

				// lastWaypoint typically retries a repath and most likely won;t get closer, so
				// in this case, don't wait around making the unit try to run inot an obstacle for
				// longer than absolutely necessary.
				bool timeForRepath = gs->frameNum >= wantRepathFrame + modInfo.pfRepathDelayInFrames
									&& (gs->frameNum >= lastRepathFrame + modInfo.pfRepathMaxRateInFrames || lastWaypoint);

				// can't request a new path while the unit is stuck in terrain/static objects
				if (timeForRepath){
					if (lastWaypoint) {
						bestLastWaypointDist *= (1.f / SQUARE_SIZE);
						if (bestLastWaypointDist < bestReattemptedLastWaypointDist) {
							// Give a bad path another try, in case we can get closer.
							lastWaypoint = false;
							bestReattemptedLastWaypointDist = bestLastWaypointDist;
						}
						else {
							bestReattemptedLastWaypointDist = std::numeric_limits<decltype(bestReattemptedLastWaypointDist)>::infinity();
						}
					}
					if (!lastWaypoint) {
						ReRequestPath(true);
					} else {
						// This is here to stop units from trying forever to reach an goal they can't reach.
						Fail(false);
						// bool printMoveInfo = (selectedUnitsHandler.selectedUnits.size() == 1)
						// 	&& (selectedUnitsHandler.selectedUnits.find(owner->id) != selectedUnitsHandler.selectedUnits.end());
						// if (printMoveInfo) {
							// LOG("%s: failed to reach final waypoint", __func__);
						// }
					}
				}
			}
		}

		// move us into the map, and update <oldPos>
		// to prevent any extreme changes in <speed>
		if (!owner->IsFlying() && !owner->pos.IsInBounds())
			owner->Move(oldPos = owner->pos.cClampInBounds(), false);
	}

	AMoveType::SlowUpdate();
}


void CGroundMoveType::StartMovingRaw(const float3 moveGoalPos, float moveGoalRadius) {
	const float deltaRadius = std::max(0.0f, ownerRadius - moveGoalRadius);

	#ifdef PATHING_DEBUG
	if (DEBUG_DRAWING_ENABLED) {
		bool printMoveInfo = (selectedUnitsHandler.selectedUnits.size() == 1)
			&& (selectedUnitsHandler.selectedUnits.find(owner->id) != selectedUnitsHandler.selectedUnits.end());
		if (printMoveInfo) {
			LOG("%s unit goal (%f,%f,%f) [%f]", __func__
				, static_cast<float>(moveGoalPos.x)
				, static_cast<float>(moveGoalPos.y)
				, static_cast<float>(moveGoalPos.z)
				, moveGoalRadius);
		}
	}
	#endif

	goalPos = moveGoalPos * XZVector;
	goalRadius = moveGoalRadius;
	extraRadius = deltaRadius * (1 - owner->moveDef->TestMoveSquare(nullptr, moveGoalPos, ZeroVector, true, true));

	currWayPoint = goalPos;
	nextWayPoint = goalPos;

	atGoal = (moveGoalPos.SqDistance2D(owner->pos) < Square(goalRadius + extraRadius));
	atEndOfPath = false;
	lastWaypoint = false;

	useMainHeading = false;
	useRawMovement = true;

	progressState = Active;

	numIdlingUpdates = 0;
	numIdlingSlowUpdates = 0;

	currWayPointDist = 0.0f;
	prevWayPointDist = 0.0f;
}

void CGroundMoveType::StartMoving(float3 moveGoalPos, float moveGoalRadius) {
	// add the footprint radius if moving onto goalPos would cause it to overlap impassable squares
	// (otherwise repeated coldet push-jittering can ensue if allowTerrainCollision is not disabled)
	// not needed if goalRadius actually exceeds ownerRadius, e.g. for builders
	const float deltaRadius = std::max(0.0f, ownerRadius - moveGoalRadius);

	#ifdef PATHING_DEBUG
	if (DEBUG_DRAWING_ENABLED) {
		bool printMoveInfo = (selectedUnitsHandler.selectedUnits.size() == 1)
			&& (selectedUnitsHandler.selectedUnits.find(owner->id) != selectedUnitsHandler.selectedUnits.end());
		if (printMoveInfo) {
			LOG("%s unit goal (%f,%f,%f) [%f]", __func__
				, static_cast<float>(moveGoalPos.x)
				, static_cast<float>(moveGoalPos.y)
				, static_cast<float>(moveGoalPos.z)
				, moveGoalRadius);
		}
	}
	#endif

	// set the new goal
	goalPos = moveGoalPos * XZVector;

	float mapx = mapDims.mapx * SQUARE_SIZE;
	float mapz = mapDims.mapy * SQUARE_SIZE;

	// Sanitize the move command.
	if (goalPos.x < 0.f)  { goalPos.x = 0.f; }
	if (goalPos.z < 0.f)  { goalPos.z = 0.f; }
	if (goalPos.x > mapx) { goalPos.x = mapx; }
	if (goalPos.z > mapz) { goalPos.z = mapz; }

	goalRadius = moveGoalRadius;
	extraRadius = deltaRadius * (1 - owner->moveDef->TestMoveSquare(nullptr, moveGoalPos, ZeroVector, true, true));

	atGoal = (moveGoalPos.SqDistance2D(owner->pos) < Square(goalRadius + extraRadius));
	atEndOfPath = false;
	lastWaypoint = false;

	useMainHeading = false;
	useRawMovement = false;

	progressState = Active;

	numIdlingUpdates = 0;
	numIdlingSlowUpdates = 0;

	currWayPointDist = 0.0f;
	prevWayPointDist = 0.0f;

	LOG_L(L_DEBUG, "[%s] starting engine for unit %i", __func__, owner->id);

	if (atGoal)
		return;

	// silently free previous path if unit already had one
	//
	// units passing intermediate waypoints will TYPICALLY not cause any
	// script->{Start,Stop}Moving calls now (even when turnInPlace=true)
	// unless they come to a full stop first
	ReRequestPath(true);

	bestReattemptedLastWaypointDist = std::numeric_limits<decltype(bestReattemptedLastWaypointDist)>::infinity();

	if (owner->team == gu->myTeam)
		Channels::General->PlayRandomSample(owner->unitDef->sounds.activate, owner);
}

void CGroundMoveType::StopMoving(bool callScript, bool hardStop, bool cancelRaw) {
	LOG_L(L_DEBUG, "[%s] stopping engine for unit %i", __func__, owner->id);

	if (!atGoal)
		goalPos = (currWayPoint = Here());

	// this gets called under a variety of conditions (see MobileCAI)
	// the most common case is a CMD_STOP being issued which means no
	// StartMoving-->StartEngine will follow
	StopEngine(callScript, hardStop);

	// force goal to be set to prevent obscure conditions triggering a
	// stationary unit to try moving due to obstacle collisions.
	atGoal = true;

	// force WantToStop to return true when useRawMovement is enabled
	atEndOfPath |= useRawMovement;
	// only a new StartMoving call can normally reset this
	useRawMovement &= (!cancelRaw);
	useMainHeading = false;

	progressState = Done;
}

void CGroundMoveType::UpdatePreCollisionsMt() {
	earlyCurrWayPoint = currWayPoint;
	earlyNextWayPoint = nextWayPoint;

	// Check wether the new path is ready.
	if (nextPathId != 0) {
		float3 tempWaypoint = pathManager->NextWayPoint(owner, nextPathId, 0,   owner->pos, std::max(WAYPOINT_RADIUS, currentSpeed * 1.05f), true);

		// a non-temp answer tells us that the new path is ready to be used.
		if (tempWaypoint.y != (-1.f)) {
			// switch straight over to the new path
			earlyCurrWayPoint = tempWaypoint;
			earlyNextWayPoint = pathManager->NextWayPoint(owner, nextPathId, 0, earlyCurrWayPoint, std::max(WAYPOINT_RADIUS, currentSpeed * 1.05f), true);
			lastWaypoint = false;

			// can't delete the path in an MT section
			deletePathId = pathID;
			pathID = nextPathId;
			nextPathId = 0;
			wantRepath = false;
<<<<<<< HEAD

=======
>>>>>>> ffa4baa5
		}
	}

	if (owner->GetTransporter() != nullptr) return;
	if (owner->IsSkidding()) return;
	if (owner->IsFalling()) return;

	UpdateObstacleAvoidance();
	UpdateOwnerAccelAndHeading();
}

void CGroundMoveType::UpdateObstacleAvoidance() {
	if (owner->IsStunned() || owner->beingBuilt)
		return;

	if (owner->UnderFirstPersonControl())
		return;

	const float3&  ffd = flatFrontDir;
	auto wantReverse = WantReverse(waypointDir, ffd);
	const float3  rawWantedDir = waypointDir * Sign(int(!wantReverse));

	GetObstacleAvoidanceDir(mix(ffd, rawWantedDir, !atGoal));
}

bool CGroundMoveType::FollowPath(int thread)
{
	bool wantReverse = false;

	if (WantToStop()) {
		// currWayPoint.y = -1.0f;
		// nextWayPoint.y = -1.0f;
		earlyCurrWayPoint.y = -1.0f;
		earlyNextWayPoint.y = -1.0f;

		// SetMainHeading();
		// ChangeSpeed(0.0f, false);
		setHeading = 2;
	} else {
		// ASSERT_SYNCED(currWayPoint);
		// ASSERT_SYNCED(nextWayPoint);
		// ASSERT_SYNCED(owner->pos);

		#ifdef PATHING_DEBUG
		if (DEBUG_DRAWING_ENABLED) {
			bool printMoveInfo = (selectedUnitsHandler.selectedUnits.size() == 1)
				&& (selectedUnitsHandler.selectedUnits.find(owner->id) != selectedUnitsHandler.selectedUnits.end());
			if (printMoveInfo) {
				LOG("%s unit origin (%f,%f,%f)", __func__
					, static_cast<float>(owner->pos.x)
					, static_cast<float>(owner->pos.y)
					, static_cast<float>(owner->pos.z));

				LOG("%s currWayPoint (%f,%f,%f)", __func__
					, static_cast<float>(currWayPoint.x)
					, static_cast<float>(currWayPoint.y)
					, static_cast<float>(currWayPoint.z));

				LOG("%s nextWayPoint (%f,%f,%f)", __func__
					, static_cast<float>(nextWayPoint.x)
					, static_cast<float>(nextWayPoint.y)
					, static_cast<float>(nextWayPoint.z));
			}
		}
		#endif

		const float3& opos = owner->pos;
		const float3& ovel = owner->speed;
		const float3&  ffd = flatFrontDir;
		const float3&  cwp = earlyCurrWayPoint;

		prevWayPointDist = currWayPointDist;
		currWayPointDist = earlyCurrWayPoint.distance2D(opos);

		{
			// NOTE:
			//   uses owner->pos instead of currWayPoint (ie. not the same as atEndOfPath)
			//
			//   if our first command is a build-order, then goal-radius is set to our build-range
			//   and we cannot increase tolerance safely (otherwise the unit might stop when still
			//   outside its range and fail to start construction)
			//
			//   units moving faster than <minGoalDist> elmos per frame might overshoot their goal
			//   the last two atGoal conditions will just cause flatFrontDir to be selected as the
			//   "wanted" direction when this happens
			const float curGoalDistSq = (opos - goalPos).SqLength2D();
			const float minGoalDistSq = (UNIT_HAS_MOVE_CMD(owner))?
				Square((goalRadius + extraRadius) * (numIdlingSlowUpdates + 1)):
				Square((goalRadius + extraRadius)                             );
			const float spdGoalDistSq = Square(currentSpeed * 1.05f);

			atGoal |= (curGoalDistSq <= minGoalDistSq);
			atGoal |= ((curGoalDistSq <= spdGoalDistSq) && !reversing && (ffd.dot(goalPos - opos) > 0.0f && ffd.dot(goalPos - (opos + ovel)) <= 0.0f));
			atGoal |= ((curGoalDistSq <= spdGoalDistSq) &&  reversing && (ffd.dot(goalPos - opos) < 0.0f && ffd.dot(goalPos - (opos + ovel)) >= 0.0f));

			atEndOfPath |= atGoal;

			#ifdef PATHING_DEBUG
			if (DEBUG_DRAWING_ENABLED) {
				bool printMoveInfo = (selectedUnitsHandler.selectedUnits.size() == 1)
					&& (selectedUnitsHandler.selectedUnits.find(owner->id) != selectedUnitsHandler.selectedUnits.end());
				if (printMoveInfo) {
					LOG("%s opos (%f,%f,%f)", __func__
						, static_cast<float>(opos.x)
						, static_cast<float>(opos.y)
						, static_cast<float>(opos.z));

					LOG("%s cwp (%f,%f,%f)", __func__
						, static_cast<float>(cwp.x)
						, static_cast<float>(cwp.y)
						, static_cast<float>(cwp.z));

					LOG("%s goalpos (%f,%f,%f)", __func__
						, static_cast<float>(goalPos.x)
						, static_cast<float>(goalPos.y)
						, static_cast<float>(goalPos.z));

					LOG("%s curGoalDistSq(%f) <= minGoalDistSq(%f)", __func__, curGoalDistSq, minGoalDistSq);
					LOG("%s (ffd.dot(goalPos - opos)(%f) ffd.dot(goalPos - (opos + ovel))(%f)", __func__, ffd.dot(goalPos - opos), ffd.dot(goalPos - (opos + ovel)));
					LOG("%s atGoal(%d?) reversing(%d?)", __func__, (int)atGoal, (int)reversing);
				}
			}
			#endif
		}

		if (!atGoal) {
			numIdlingUpdates -= ((numIdlingUpdates >                  0) * (1 - idling));
			numIdlingUpdates += ((numIdlingUpdates < SPRING_MAX_HEADING) *      idling );
		}

		// An updated path must be re-evaluated.
		if (atEndOfPath && !atGoal)
			atEndOfPath = !pathManager->PathUpdated(pathID);

		// atEndOfPath never becomes true when useRawMovement, except via StopMoving
		if (!atEndOfPath && !useRawMovement) {
			SetNextWayPoint(thread);
		} else {
			if (atGoal){
				#ifdef PATHING_DEBUG
				if (DEBUG_DRAWING_ENABLED) {
					bool printMoveInfo = (selectedUnitsHandler.selectedUnits.size() == 1)
						&& (selectedUnitsHandler.selectedUnits.find(owner->id) != selectedUnitsHandler.selectedUnits.end());
					if (printMoveInfo) {
						LOG("%s arrival signaled", __func__);
					}
				}
				#endif
				pathingArrived = true;
			}
		}

		// set direction to waypoint AFTER requesting it; should not be a null-vector
		// do not compare y-components since these usually differ and only x&z matter
		SetWaypointDir(cwp, opos);

		//ASSERT_SYNCED(waypointVec);
		//ASSERT_SYNCED(waypointDir);

		wantReverse = WantReverse(waypointDir, ffd);

		// apply obstacle avoidance (steering), prevent unit from chasing its own tail if already at goal
		// const float3  rawWantedDir = waypointDir * Sign(int(!wantReverse));
		// const float3& modWantedDir = GetObstacleAvoidanceDir(mix(ffd, rawWantedDir, !atGoal));

		// const float3& modWantedDir = GetObstacleAvoidanceDir(mix(ffd, rawWantedDir, (!atGoal) && (wpProjDists.x > wpProjDists.y || wpProjDists.z < 0.995f)));

		const float3& modWantedDir = lastAvoidanceDir;

		// ChangeHeading(GetHeadingFromVector(modWantedDir.x, modWantedDir.z));
		// ChangeSpeed(maxWantedSpeed, wantReverse);
		setHeading = 1;
		setHeadingDir = GetHeadingFromVector(modWantedDir.x, modWantedDir.z);


		#ifdef PATHING_DEBUG
		if (DEBUG_DRAWING_ENABLED) {
			bool printMoveInfo = (selectedUnitsHandler.selectedUnits.size() == 1)
				&& (selectedUnitsHandler.selectedUnits.find(owner->id) != selectedUnitsHandler.selectedUnits.end());
			if (printMoveInfo) {
				LOG("%s waypointDir (%f,%f,%f)", __func__
					, static_cast<float>(waypointDir.x)
					, static_cast<float>(waypointDir.y)
					, static_cast<float>(waypointDir.z));

				LOG("%s ffd (%f,%f,%f)", __func__
					, static_cast<float>(ffd.x)
					, static_cast<float>(ffd.y)
					, static_cast<float>(ffd.z));

				LOG("%s change heading (%f, %f) [%d]", __func__
						, modWantedDir.x, modWantedDir.z
						, GetHeadingFromVector(modWantedDir.x, modWantedDir.z));
				LOG("%s change speed (%f, %d?)", __func__, maxWantedSpeed, (int)wantReverse);
			}
		}
		#endif
	}

	//pathManager->UpdatePath(owner, pathID);
	return wantReverse;
}

void CGroundMoveType::SetWaypointDir(const float3& cwp, const float3 &opos) {
	if (!epscmp(cwp.x, opos.x, float3::cmp_eps()) || !epscmp(cwp.z, opos.z, float3::cmp_eps())) {
		float3 waypointVec = (cwp - opos) * XZVector;
		waypointDir = waypointVec / waypointVec.Length();
		// wpProjDists = {math::fabs(waypointVec.dot(ffd)), 1.0f, math::fabs(waypointDir.dot(ffd))};
	}
}

void CGroundMoveType::ChangeSpeed(float newWantedSpeed, bool wantReverse, bool fpsMode)
{
	// round low speeds to zero
	if ((wantedSpeed = newWantedSpeed) <= 0.0f && currentSpeed < 0.01f) {
		currentSpeed = 0.0f;
		deltaSpeed = 0.0f;
		return;
	}

	// first calculate the "unrestricted" speed and acceleration
	float targetSpeed = mix(maxSpeed, maxReverseSpeed, wantReverse);

	#if (WAIT_FOR_PATH == 1)
	// don't move until we have an actual path, trying to hide queuing
	// lag is too dangerous since units can blindly drive into objects,
	// cliffs, etc. (requires the QTPFS idle-check in Update)
	if (currWayPoint.y == -1.0f && nextWayPoint.y == -1.0f) {
		targetSpeed = 0.0f;
	} else
	#endif
	{
		if (wantedSpeed > 0.0f) {
			const UnitDef* ud = owner->unitDef;
			const MoveDef* md = owner->moveDef;

			// the pathfinders do NOT check the entire footprint to determine
			// passability wrt. terrain (only wrt. structures), so we look at
			// the center square ONLY for our current speedmod
			float groundSpeedMod = CMoveMath::GetPosSpeedMod(*md, owner->pos, flatFrontDir);

			// the pathfinders don't check the speedmod of the square our unit is currently on
			// so if we got stuck on a nonpassable square and can't move try to see if we're
			// trying to release ourselves towards a passable square
			if (groundSpeedMod == 0.0f)
				groundSpeedMod = CMoveMath::GetPosSpeedMod(*md, owner->pos + flatFrontDir * SQUARE_SIZE, flatFrontDir);

			const float curGoalDistSq = (owner->pos - goalPos).SqLength2D();
			const float minGoalDistSq = Square(BrakingDistance(currentSpeed, decRate));

			const float3& waypointDifFwd = waypointDir;
			const float3  waypointDifRev = -waypointDifFwd;

			const float3& waypointDif = mix(waypointDifFwd, waypointDifRev, reversing);
			const short turnDeltaHeading = owner->heading - GetHeadingFromVector(waypointDif.x, waypointDif.z);

			const bool startBraking = (UNIT_CMD_QUE_SIZE(owner) <= 1 && curGoalDistSq <= minGoalDistSq && !fpsMode);

			float maxSpeedToMakeTurn = std::numeric_limits<float>::infinity();

			if (!fpsMode && turnDeltaHeading != 0) {
				// only auto-adjust speed for turns when not in FPS mode
				const float reqTurnAngle = math::fabs(180.0f * short(owner->heading - wantedHeading) / SPRING_MAX_HEADING);
				const float maxTurnAngle = (turnRate / SPRING_CIRCLE_DIVS) * 360.0f;

				const float turnMaxSpeed = mix(maxSpeed, maxReverseSpeed, reversing);
				      float turnModSpeed = turnMaxSpeed;

				if (reqTurnAngle != 0.0f)
					turnModSpeed *= std::clamp(maxTurnAngle / reqTurnAngle, 0.1f, 1.0f);

				if (waypointDir.SqLength() > 0.1f) {
					if (!ud->turnInPlace) {
						// never let speed drop below TIPSL, but limit TIPSL itself to turnMaxSpeed
						targetSpeed = std::clamp(turnModSpeed, std::min(ud->turnInPlaceSpeedLimit, turnMaxSpeed), turnMaxSpeed);
					} else {
						targetSpeed = mix(targetSpeed, turnModSpeed, reqTurnAngle > ud->turnInPlaceAngleLimit);
					}
				}

				if (atEndOfPath) {
					// at this point, Update() will no longer call SetNextWayPoint()
					// and we must slow down to prevent entering an infinite circle
					// base ftt on maximum turning speed
					const float absTurnSpeed = turnRate;
					const float framesToTurn = SPRING_CIRCLE_DIVS / absTurnSpeed;

					targetSpeed = std::min(targetSpeed, (currWayPointDist * math::PI) / framesToTurn);
				}
			}

			// When a waypoint is moved, it is because of a collision with a building. This can
			// result in the unit having to loop back around, but we need to make sure it doesn't
			// go too fast looping back around that it crashes right back into the same building
			// and trigger a looping behaviour.
			if (limitSpeedForTurning > 0) {
				const int dirSign = Sign(int(!reversing));
				short idealHeading = GetHeadingFromVector(waypointDir.x, waypointDir.z);
				short offset = idealHeading - owner->heading;

				const float absTurnSpeed = std::max(0.0001f, math::fabs(turnRate));
				const float framesToTurn = std::max(0.0001f, math::fabs(offset / absTurnSpeed));

				maxSpeedToMakeTurn = std::max(0.01f, (currWayPointDist / framesToTurn) * (.95f));

				// bool printMoveInfo = (selectedUnitsHandler.selectedUnits.size() == 1)
				// 	&& (selectedUnitsHandler.selectedUnits.find(owner->id) != selectedUnitsHandler.selectedUnits.end());
				// if (printMoveInfo) {
				// 	LOG("%s: dirSign %d, waypointDir=(%f,%f,%f), idealHeading=%d, offset=%d, absTurnSpeed=%f, framesToTurn=%f, maxSpeedToMakeTurn=%f"
				// 			, __func__
				// 			, dirSign, waypointDir.x, waypointDir.y, waypointDir.z, idealHeading, offset
				// 			, absTurnSpeed, framesToTurn, maxSpeedToMakeTurn);
				// }
			}

			// now apply the terrain and command restrictions
			// NOTE:
			//   if wantedSpeed > targetSpeed, the unit will
			//   not accelerate to speed > targetSpeed unless
			//   its actual max{Reverse}Speed is also changed
			//
			//   raise wantedSpeed iff the terrain-modifier is
			//   larger than 1 (so units still get their speed
			//   bonus correctly), otherwise leave it untouched
			//
			//   disallow changing speed (except to zero) without
			//   a path if not in FPS mode (FIXME: legacy PFS can
			//   return path when none should exist, mantis3720)
			wantedSpeed *= std::max(groundSpeedMod, 1.0f);
			targetSpeed *= groundSpeedMod;
			targetSpeed *= (1 - startBraking);
			targetSpeed *= ((1 - WantToStop()) || fpsMode);
			targetSpeed = std::min(targetSpeed, wantedSpeed);
			targetSpeed = std::min(targetSpeed, maxSpeedToMakeTurn);
		} else {
			targetSpeed = 0.0f;
		}
	}

	deltaSpeed = pathController.GetDeltaSpeed(
		pathID,
		targetSpeed,
		currentSpeed,
		accRate,
		decRate,
		wantReverse,
		reversing
	);
}

/*
 * Changes the heading of the owner.
 * Also updates world position of aim points, and orientation if walking over terrain slopes.
 * FIXME near-duplicate of HoverAirMoveType::UpdateHeading
 */
void CGroundMoveType::ChangeHeading(short newHeading) {
	if (owner->IsFlying())
		return;
	if (owner->GetTransporter() != nullptr)
		return;

	#if (MODEL_TURN_INERTIA == 0)
	const short rawDeltaHeading = pathController.GetDeltaHeading(pathID, wantedHeading, owner->heading, turnRate);
	#else
	// model rotational inertia (more realistic for ships)
	const short rawDeltaHeading = pathController.GetDeltaHeading(pathID, (wantedHeading = newHeading), owner->heading, turnRate, turnAccel, BrakingDistance(turnSpeed, turnAccel), &turnSpeed);
	#endif
	const short absDeltaHeading = rawDeltaHeading * Sign(rawDeltaHeading);

	if (absDeltaHeading >= minScriptChangeHeading)
		owner->script->ChangeHeading(rawDeltaHeading);

	owner->AddHeading(rawDeltaHeading, !owner->upright && owner->IsOnGround(), owner->IsInAir(), owner->unitDef->upDirSmoothing);

	flatFrontDir = (owner->frontdir * XZVector).Normalize();
}


bool CGroundMoveType::CanApplyImpulse(const float3& impulse)
{
	// NOTE: ships must be able to receive impulse too (for collision handling)
	if (owner->beingBuilt)
		return false;
	// will be applied to transporter instead
	if (owner->GetTransporter() != nullptr)
		return false;
	if (impulse.SqLength() <= 0.01f)
		return false;

	UseHeading(false);

	skidRotSpeed = 0.0f;
	skidRotAccel = 0.0f;

	float3 newSpeed = owner->speed + impulse;
	float3 skidDir = mix(float3(owner->frontdir), owner->frontdir * -1, reversing);

	// NOTE:
	//   we no longer delay the skidding-state until owner has "accumulated" an
	//   arbitrary hardcoded amount of impulse (possibly across several frames),
	//   but enter it on any vector that causes speed to become misaligned with
	//   frontdir
	// TODO
	//   there should probably be a configurable minimum-impulse below which the
	//   unit does not react at all but also does NOT "store" the impulse like a
	//   small-charge capacitor, or a more physically-based approach (|N*m*g*cf|
	//   > |impulse/dt|) could be used
	//
	const bool startSkidding = StartSkidding(newSpeed, skidDir);
	const bool startFlying = StartFlying(newSpeed, CGround::GetNormal(owner->pos.x, owner->pos.z));

	if (startSkidding)
		owner->script->StartSkidding(newSpeed);

	if (newSpeed.SqLength2D() >= 0.01f)
		skidDir = newSpeed.Normalize2D();

	skidRotVector = skidDir.cross(UpVector) * startSkidding;
	skidRotAccel = ((gsRNG.NextFloat() - 0.5f) * 0.04f) * startFlying;

	owner->SetPhysicalStateBit(CSolidObject::PSTATE_BIT_SKIDDING * (startSkidding | startFlying));
	owner->SetPhysicalStateBit(CSolidObject::PSTATE_BIT_FLYING * startFlying);

	// indicate we want to react to the impulse
	return true;
}

void CGroundMoveType::UpdateSkid()
{
	ASSERT_SYNCED(owner->midPos);

	const float3& pos = owner->pos;
	const float4& spd = owner->speed;

	const float minCollSpeed = owner->unitDef->minCollisionSpeed;
	const float groundHeight = GetGroundHeight(pos);
	const float negAltitude = groundHeight - pos.y;

	owner->SetVelocity(
		spd +
		owner->GetDragAccelerationVec(
			mapInfo->atmosphere.fluidDensity,
			mapInfo->water.fluidDensity,
			owner->unitDef->atmosphericDragCoefficient,
			owner->unitDef->groundFrictionCoefficient
		)
	);

	if (owner->IsFlying()) {
		const float collImpactSpeed = pos.IsInBounds()?
			-spd.dot(CGround::GetNormal(pos.x, pos.z)):
			-spd.dot(UpVector);
		const float impactDamageMul = collImpactSpeed * owner->mass * COLLISION_DAMAGE_MULT;

		if (negAltitude > 0.0f) {
			// ground impact, stop flying
			owner->ClearPhysicalStateBit(CSolidObject::PSTATE_BIT_FLYING);
			owner->Move(UpVector * negAltitude, true);

			// deal ground impact damage
			// TODO:
			//   bouncing behaves too much like a rubber-ball,
			//   most impact energy needs to go into the ground
			if (modInfo.allowUnitCollisionDamage && collImpactSpeed > minCollSpeed && minCollSpeed >= 0.0f)
				owner->DoDamage(DamageArray(impactDamageMul), ZeroVector, nullptr, -CSolidObject::DAMAGE_COLLISION_GROUND, -1);

			skidRotSpeed = 0.0f;
			// skidRotAccel = 0.0f;
		} else {
			owner->SetVelocity(spd + (UpVector * mapInfo->map.gravity));
		}
	} else {
		// *assume* this means the unit is still on the ground
		// (Lua gadgetry can interfere with our "physics" logic)
		float skidRotSpd = 0.0f;

		const bool onSlope = OnSlope(0.0f);
		const bool stopSkid = StopSkidding(spd, owner->frontdir);

		if (!onSlope && stopSkid) {
			skidRotSpd = math::floor(skidRotSpeed + skidRotAccel + 0.5f);
			skidRotAccel = (skidRotSpd - skidRotSpeed) * 0.5f;
			skidRotAccel *= math::DEG_TO_RAD;

			owner->ClearPhysicalStateBit(CSolidObject::PSTATE_BIT_SKIDDING);
			owner->script->StopSkidding();

			UseHeading(true);
			// update wanted-heading after coming to a stop
			ChangeHeading(owner->heading);
		} else {
			constexpr float speedReduction = 0.35f;

			// number of frames until rotational speed would drop to 0
			const float speedScale = owner->SetSpeed(spd);
			const float rotRemTime = std::max(1.0f, speedScale / speedReduction);

			if (onSlope) {
				const float3& normalVector = CGround::GetNormal(pos.x, pos.z);
				const float3 normalForce = normalVector * normalVector.dot(UpVector * mapInfo->map.gravity);
				const float3 newForce = UpVector * mapInfo->map.gravity - normalForce;

				owner->SetVelocity(spd + newForce);
				owner->SetVelocity(spd * (1.0f - (0.1f * normalVector.y)));
			} else {
				// RHS is clamped to 0..1
				owner->SetVelocity(spd * (1.0f - std::min(1.0f, speedReduction / speedScale)));
			}

			skidRotSpd = math::floor(skidRotSpeed + skidRotAccel * (rotRemTime - 1.0f) + 0.5f);
			skidRotAccel = (skidRotSpd - skidRotSpeed) / rotRemTime;
			skidRotAccel *= math::DEG_TO_RAD;

			if (math::floor(skidRotSpeed) != math::floor(skidRotSpeed + skidRotAccel)) {
				skidRotSpeed = 0.0f;
				skidRotAccel = 0.0f;
			}
		}

		if (negAltitude < (spd.y + mapInfo->map.gravity)) {
			owner->SetVelocity(spd + (UpVector * mapInfo->map.gravity));

			// flying requires skidding and relies on CalcSkidRot
			owner->SetPhysicalStateBit(CSolidObject::PSTATE_BIT_FLYING);
			owner->SetPhysicalStateBit(CSolidObject::PSTATE_BIT_SKIDDING);

			UseHeading(false);
		} else if (negAltitude > spd.y) {
			// LHS is always negative, so this becomes true when the
			// unit is falling back down and will impact the ground
			// in one frame
			const float3& gndNormal = (pos.IsInBounds())? CGround::GetNormal(pos.x, pos.z): UpVector;
			const float projSpeed = spd.dot(gndNormal);

			if (projSpeed > 0.0f) {
				// not possible without lateral movement
				owner->SetVelocity(spd * 0.95f);
			} else {
				owner->SetVelocity(spd + (gndNormal * (math::fabs(projSpeed) + 0.1f)));
				owner->SetVelocity(spd * 0.8f);
			}
		}
	}

	// finally update speed.w
	owner->SetSpeed(spd);
	// translate before rotate, match terrain normal if not in air
	owner->Move(spd, true);
	owner->UpdateDirVectors(!owner->upright && owner->IsOnGround(), owner->IsInAir(), owner->unitDef->upDirSmoothing);

	if (owner->IsSkidding()) {
		CalcSkidRot();
		CheckCollisionSkid();
	} else {
		// do this here since ::Update returns early if it calls us
		// HandleObjectCollisions(); // No longer the case
	}

	AdjustPosToWaterLine();

	// always update <oldPos> here so that <speed> does not make
	// extreme jumps when the unit transitions from skidding back
	// to non-skidding
	oldPos = owner->pos;

	ASSERT_SANE_OWNER_SPEED(spd);
	ASSERT_SYNCED(owner->midPos);
}

void CGroundMoveType::UpdateControlledDrop()
{
	const float3& pos = owner->pos;
	const float4& spd = owner->speed;
	const float3  acc = UpVector * std::min(mapInfo->map.gravity * owner->fallSpeed, 0.0f);
	const float   alt = GetGroundHeight(pos) - pos.y;

	owner->SetVelocity(spd + acc);
	owner->SetVelocity(
		spd +
		owner->GetDragAccelerationVec(
			mapInfo->atmosphere.fluidDensity,
			mapInfo->water.fluidDensity,
			owner->unitDef->atmosphericDragCoefficient,
			owner->unitDef->groundFrictionCoefficient * 10
		)
	);
	owner->SetSpeed(spd);
	owner->Move(spd, true);

	if (alt <= 0.0f)
		return;

	// ground impact, stop parachute animation
	owner->Move(UpVector * alt, true);
	owner->ClearPhysicalStateBit(CSolidObject::PSTATE_BIT_FALLING);
	owner->script->Landed();
}

void CGroundMoveType::CheckCollisionSkid()
{
	CUnit* collider = owner;

	// NOTE:
	//   the QuadField::Get* functions check o->midPos,
	//   but the quad(s) that objects are stored in are
	//   derived from o->pos (!)
	const float3& pos = collider->pos;

	const float colliderMinCollSpeed = collider->unitDef->minCollisionSpeed;
	      float collideeMinCollSpeed = 0.0f;

	// copy on purpose, since the below can call Lua
	QuadFieldQuery qfQuery;
	quadField.GetUnitsExact(qfQuery, pos, collider->radius);
	quadField.GetFeaturesExact(qfQuery, pos, collider->radius);

	for (CUnit* collidee: *qfQuery.units) {
		if (!collidee->HasCollidableStateBit(CSolidObject::CSTATE_BIT_SOLIDOBJECTS))
			continue;

		const UnitDef* collideeUD = collidee->unitDef;

		const float sqDist = (pos - collidee->pos).SqLength();
		const float totRad = collider->radius + collidee->radius;

		if ((sqDist >= totRad * totRad) || (sqDist <= 0.01f))
			continue;

		const float3 collSeparationDir = (pos - collidee->pos).SafeNormalize();

		if (collideeUD->IsImmobileUnit()) {
			const float collImpactSpeed = -collider->speed.dot(collSeparationDir);
			const float impactDamageMul = std::min(collImpactSpeed * collider->mass * COLLISION_DAMAGE_MULT, MAX_UNIT_SPEED);

			if (collImpactSpeed <= 0.0f)
				continue;

			// damage the collider, no added impulse
			if (modInfo.allowUnitCollisionDamage && collImpactSpeed > colliderMinCollSpeed && colliderMinCollSpeed >= 0.0f)
				collider->DoDamage(DamageArray(impactDamageMul), ZeroVector, collidee, -CSolidObject::DAMAGE_COLLISION_OBJECT, -1);

			// damage the (static) collidee based on collider's mass, no added impulse
			if (modInfo.allowUnitCollisionDamage && collImpactSpeed > (collideeMinCollSpeed = collideeUD->minCollisionSpeed) && collideeMinCollSpeed >= 0.0f)
				collidee->DoDamage(DamageArray(impactDamageMul), ZeroVector, collider, -CSolidObject::DAMAGE_COLLISION_OBJECT, -1);

			collider->Move(collSeparationDir * collImpactSpeed, true);
			collider->SetVelocity(collider->speed + ((collSeparationDir * collImpactSpeed) * 1.8f));
		} else {
			assert(collider->mass > 0.0f && collidee->mass > 0.0f);

			// don't conserve momentum (impact speed is halved, so impulses are too)
			// --> collisions are neither truly elastic nor truly inelastic to prevent
			// the simulation from blowing up from impulses applied to tight groups of
			// units
			const float collImpactSpeed = (collidee->speed - collider->speed).dot(collSeparationDir) * 0.5f;
			const float colliderRelMass = (collider->mass / (collider->mass + collidee->mass));
			const float colliderRelImpactSpeed = collImpactSpeed * (1.0f - colliderRelMass);
			const float collideeRelImpactSpeed = collImpactSpeed * (       colliderRelMass);

			const float  colliderImpactDmgMult = std::min(colliderRelImpactSpeed * collider->mass * COLLISION_DAMAGE_MULT, MAX_UNIT_SPEED);
			const float  collideeImpactDmgMult = std::min(collideeRelImpactSpeed * collider->mass * COLLISION_DAMAGE_MULT, MAX_UNIT_SPEED);
			const float3 colliderImpactImpulse = collSeparationDir * colliderRelImpactSpeed;
			const float3 collideeImpactImpulse = collSeparationDir * collideeRelImpactSpeed;

			if (collImpactSpeed <= 0.0f)
				continue;

			// damage the collider
			if (modInfo.allowUnitCollisionDamage && collImpactSpeed > colliderMinCollSpeed && colliderMinCollSpeed >= 0.0f)
				collider->DoDamage(DamageArray(colliderImpactDmgMult), collSeparationDir * colliderImpactDmgMult, collidee, -CSolidObject::DAMAGE_COLLISION_OBJECT, -1);

			// damage the collidee
			if (modInfo.allowUnitCollisionDamage && collImpactSpeed > (collideeMinCollSpeed = collideeUD->minCollisionSpeed) && collideeMinCollSpeed >= 0.0f)
				collidee->DoDamage(DamageArray(collideeImpactDmgMult), collSeparationDir * -collideeImpactDmgMult, collider, -CSolidObject::DAMAGE_COLLISION_OBJECT, -1);

			collider->Move( colliderImpactImpulse, true);
			collidee->Move(-collideeImpactImpulse, true);
			collider->SetVelocity        (collider->speed + colliderImpactImpulse);
			collidee->SetVelocityAndSpeed(collidee->speed - collideeImpactImpulse);
		}
	}

	for (CFeature* collidee: *qfQuery.features) {
		if (!collidee->HasCollidableStateBit(CSolidObject::CSTATE_BIT_SOLIDOBJECTS))
			continue;

		const float sqDist = (pos - collidee->pos).SqLength();
		const float totRad = collider->radius + collidee->radius;

		if ((sqDist >= totRad * totRad) || (sqDist <= 0.01f))
			continue;

		const float3 collSeparationDir = (pos - collidee->pos).SafeNormalize();
		const float collImpactSpeed = -collider->speed.dot(collSeparationDir);
		const float impactDamageMul = std::min(collImpactSpeed * collider->mass * COLLISION_DAMAGE_MULT, MAX_UNIT_SPEED);
		const float3 impactImpulse = collSeparationDir * collImpactSpeed;

		if (collImpactSpeed <= 0.0f)
			continue;

		// damage the collider, no added impulse (!)
		// the collidee feature can not be passed along to the collider as attacker
		// yet, keep symmetry and do not pass collider along to the collidee either
		if (modInfo.allowUnitCollisionDamage && collImpactSpeed > colliderMinCollSpeed && colliderMinCollSpeed >= 0.0f)
			collider->DoDamage(DamageArray(impactDamageMul), ZeroVector, nullptr, -CSolidObject::DAMAGE_COLLISION_OBJECT, -1);

		// damage the collidee feature based on collider's mass
		collidee->DoDamage(DamageArray(impactDamageMul), -impactImpulse, nullptr, -CSolidObject::DAMAGE_COLLISION_OBJECT, -1);

		collider->Move(impactImpulse, true);
		collider->SetVelocity(collider->speed + (impactImpulse * 1.8f));
	}

	// finally update speed.w
	collider->SetSpeed(collider->speed);

	ASSERT_SANE_OWNER_SPEED(collider->speed);
}

void CGroundMoveType::CalcSkidRot()
{
	skidRotSpeed += skidRotAccel;
	skidRotSpeed *= 0.999f;
	skidRotAccel *= 0.95f;

	const float angle = (skidRotSpeed / GAME_SPEED) * math::TWOPI;
	const float cosp = math::cos(angle);
	const float sinp = math::sin(angle);

	float3 f1 = skidRotVector * skidRotVector.dot(owner->frontdir);
	float3 f2 = owner->frontdir - f1;

	float3 r1 = skidRotVector * skidRotVector.dot(owner->rightdir);
	float3 r2 = owner->rightdir - r1;

	float3 u1 = skidRotVector * skidRotVector.dot(owner->updir);
	float3 u2 = owner->updir - u1;

	f2 = f2 * cosp + f2.cross(skidRotVector) * sinp;
	r2 = r2 * cosp + r2.cross(skidRotVector) * sinp;
	u2 = u2 * cosp + u2.cross(skidRotVector) * sinp;

	owner->frontdir = f1 + f2;
	owner->rightdir = r1 + r2;
	owner->updir    = u1 + u2;

	owner->UpdateMidAndAimPos();
}




/*
 * Dynamic obstacle avoidance, helps the unit to
 * follow the path even when it's not perfect.
 */
float3 CGroundMoveType::GetObstacleAvoidanceDir(const float3& desiredDir) {
	#if (IGNORE_OBSTACLES == 1)
	return desiredDir;
	#endif

	// obstacle-avoidance only needs to run if the unit wants to move
	if (WantToStop())
		return lastAvoidanceDir = flatFrontDir;

	// Speed-optimizer. Reduces the times this system is run.
	if ((gs->frameNum + owner->id) % modInfo.groundUnitCollisionAvoidanceUpdateRate) {
		if (!avoidingUnits)
			lastAvoidanceDir = desiredDir;

		return lastAvoidanceDir;
	}

	float3 avoidanceVec = ZeroVector;
	float3 avoidanceDir = desiredDir;

	if (avoidingUnits)
		avoidingUnits = false;

	lastAvoidanceDir = desiredDir;

	CUnit* avoider = owner;

	// const UnitDef* avoiderUD = avoider->unitDef;
	const MoveDef* avoiderMD = avoider->moveDef;

	// degenerate case: if facing anti-parallel to desired direction,
	// do not actively avoid obstacles since that can interfere with
	// normal waypoint steering (if the final avoidanceDir demands a
	// turn in the opposite direction of desiredDir)
	if (avoider->frontdir.dot(desiredDir) < 0.0f)
		return lastAvoidanceDir;

	static constexpr float AVOIDER_DIR_WEIGHT = 1.0f;
	static constexpr float DESIRED_DIR_WEIGHT = 0.5f;
	static constexpr float LAST_DIR_MIX_ALPHA = 0.7f;
	static const     float MAX_AVOIDEE_COSINE = math::cosf(120.0f * math::DEG_TO_RAD);

	// now we do the obstacle avoidance proper
	// avoider always uses its never-rotated MoveDef footprint
	// note: should increase radius for smaller turnAccel values
	const float avoidanceRadius = std::max(currentSpeed, 1.0f) * (avoider->radius * 2.0f);
	const float avoiderRadius = avoiderMD->CalcFootPrintMinExteriorRadius();

	QuadFieldQuery qfQuery;
	qfQuery.threadOwner = ThreadPool::GetThreadNum();
	quadField.GetSolidsExact(qfQuery, avoider->pos, avoidanceRadius, 0xFFFFFFFF, CSolidObject::CSTATE_BIT_SOLIDOBJECTS);

	for (const CSolidObject* avoidee: *qfQuery.solids) {
		const MoveDef* avoideeMD = avoidee->moveDef;
		const UnitDef* avoideeUD = dynamic_cast<const UnitDef*>(avoidee->GetDef());

		// cases in which there is no need to avoid this obstacle
		if (avoidee == owner)
			continue;
		// do not avoid statics (it interferes too much with PFS)
		if (avoideeMD == nullptr)
			continue;
		// ignore aircraft (or flying ground units)
		if (avoidee->IsInAir() || avoidee->IsFlying())
			continue;
		if (CMoveMath::IsNonBlocking(*avoiderMD, avoidee, avoider))
			continue;
		if (!CMoveMath::CrushResistant(*avoiderMD, avoidee))
			continue;

		const bool avoideeMobile  = (avoideeMD != nullptr);
		const bool avoideeMovable = (avoideeUD != nullptr && !static_cast<const CUnit*>(avoidee)->moveType->IsPushResistant());

		const float3 avoideeVector = (avoider->pos + avoider->speed) - (avoidee->pos + avoidee->speed);

		// use the avoidee's MoveDef footprint as radius if it is mobile
		// use the avoidee's Unit (not UnitDef) footprint as radius otherwise
		const float avoideeRadius = avoideeMobile?
			avoideeMD->CalcFootPrintMinExteriorRadius():
			avoidee->CalcFootPrintMinExteriorRadius();
		const float avoidanceRadiusSum = avoiderRadius + avoideeRadius;
		const float avoidanceMassSum = avoider->mass + avoidee->mass;
		const float avoideeMassScale = avoideeMobile? (avoidee->mass / avoidanceMassSum): 1.0f;
		const float avoideeDistSq = avoideeVector.SqLength();
		const float avoideeDist   = math::sqrt(avoideeDistSq) + 0.01f;

		// do not bother steering around idling MOBILE objects
		// (since collision handling will just push them aside)
		if (avoideeMobile && avoideeMovable) {
			if (!avoiderMD->avoidMobilesOnPath || (!avoidee->IsMoving() && avoidee->allyteam == avoider->allyteam))
				continue;
		}

		// ignore objects that are more than this many degrees off-center from us
		// NOTE:
		//   if MAX_AVOIDEE_COSINE is too small, then this condition can be true
		//   one frame and false the next (after avoider has turned) causing the
		//   avoidance vector to oscillate --> units with turnInPlace = true will
		//   slow to a crawl as a result
		if (avoider->frontdir.dot(-(avoideeVector / avoideeDist)) < MAX_AVOIDEE_COSINE)
			continue;

		if (avoideeDistSq >= Square(std::max(currentSpeed, 1.0f) * GAME_SPEED + avoidanceRadiusSum))
			continue;
		if (avoideeDistSq >= avoider->pos.SqDistance2D(goalPos))
			continue;

		// if object and unit in relative motion are closing in on one another
		// (or not yet fully apart), then the object is on the path of the unit
		// and they are not collided
		if (DEBUG_DRAWING_ENABLED) {
			if (selectedUnitsHandler.selectedUnits.find(owner->id) != selectedUnitsHandler.selectedUnits.end()){
				geometryLock.lock();
				geometricObjects->AddLine(avoider->pos + (UpVector * 20.0f), avoidee->pos + (UpVector * 20.0f), 3, 1, 4);
				geometryLock.unlock();
			}
		}

		float avoiderTurnSign = -Sign(avoidee->pos.dot(avoider->rightdir) - avoider->pos.dot(avoider->rightdir));
		float avoideeTurnSign = -Sign(avoider->pos.dot(avoidee->rightdir) - avoidee->pos.dot(avoidee->rightdir));

		// for mobile units, avoidance-response is modulated by angle
		// between avoidee's and avoider's frontdir such that maximal
		// avoidance occurs when they are anti-parallel
		const float avoidanceCosAngle = std::clamp(avoider->frontdir.dot(avoidee->frontdir), -1.0f, 1.0f);
		const float avoidanceResponse = (1.0f - avoidanceCosAngle * int(avoideeMobile)) + 0.1f;
		const float avoidanceFallOff  = (1.0f - std::min(1.0f, avoideeDist / (5.0f * avoidanceRadiusSum)));

		// if parties are anti-parallel, it is always more efficient for
		// both to turn in the same local-space direction (either R/R or
		// L/L depending on relative object positions) but there exists
		// a range of orientations for which the signs are not equal
		//
		// (this is also true for the parallel situation, but there the
		// degeneracy only occurs when one of the parties is behind the
		// other and can be ignored)
		if (avoidanceCosAngle < 0.0f)
			avoiderTurnSign = std::max(avoiderTurnSign, avoideeTurnSign);

		avoidanceDir = avoider->rightdir * AVOIDER_DIR_WEIGHT * avoiderTurnSign;
		avoidanceVec += (avoidanceDir * avoidanceResponse * avoidanceFallOff * avoideeMassScale);

		if (!avoidingUnits)
			avoidingUnits = true;
	}

	// use a weighted combination of the desired- and the avoidance-directions
	// also linearly smooth it using the vector calculated the previous frame
	avoidanceDir = (mix(desiredDir, avoidanceVec, DESIRED_DIR_WEIGHT)).SafeNormalize();
	avoidanceDir = (mix(avoidanceDir, lastAvoidanceDir, LAST_DIR_MIX_ALPHA)).SafeNormalize();

	if (DEBUG_DRAWING_ENABLED) {
		if (selectedUnitsHandler.selectedUnits.find(owner->id) != selectedUnitsHandler.selectedUnits.end()) {
			const float3 p0 = owner->pos + (    UpVector * 20.0f);
			const float3 p1 =         p0 + (avoidanceVec * 40.0f);
			const float3 p2 =         p0 + (avoidanceDir * 40.0f);

			geometryLock.lock();
			const int avFigGroupID = geometricObjects->AddLine(p0, p1, 8.0f, 1, 4);
			const int adFigGroupID = geometricObjects->AddLine(p0, p2, 8.0f, 1, 4);

			geometricObjects->SetColor(avFigGroupID, 1, 0.3f, 0.3f, 0.6f);
			geometricObjects->SetColor(adFigGroupID, 1, 0.3f, 0.3f, 0.6f);
			geometryLock.unlock();
		}
	}

	return (lastAvoidanceDir = avoidanceDir);
}



#if 0
// Calculates an aproximation of the physical 2D-distance between given two objects.
// Old, no longer used since all separation tests are based on FOOTPRINT_RADIUS now.
float CGroundMoveType::Distance2D(CSolidObject* object1, CSolidObject* object2, float marginal)
{
	// calculate the distance in (x,z) depending
	// on the shape of the object footprints
	float dist2D = 0.0f;

	const float xs = ((object1->xsize + object2->xsize) * (SQUARE_SIZE >> 1));
	const float zs = ((object1->zsize + object2->zsize) * (SQUARE_SIZE >> 1));

	if (object1->xsize == object1->zsize || object2->xsize == object2->zsize) {
		// use xsize as a cylindrical radius.
		const float3 distVec = object1->midPos - object2->midPos;

		dist2D = distVec.Length2D() - xs + 2.0f * marginal;
	} else {
		// Pytagorean sum of the x and z distance.
		float3 distVec;

		const float xdiff = math::fabs(object1->midPos.x - object2->midPos.x);
		const float zdiff = math::fabs(object1->midPos.z - object2->midPos.z);

		distVec.x = xdiff - xs + 2.0f * marginal;
		distVec.z = zdiff - zs + 2.0f * marginal;

		if (distVec.x > 0.0f && distVec.z > 0.0f) {
			dist2D = distVec.Length2D();
		} else if (distVec.x < 0.0f && distVec.z < 0.0f) {
			dist2D = -distVec.Length2D();
		} else if (distVec.x > 0.0f) {
			dist2D = distVec.x;
		} else {
			dist2D = distVec.z;
		}
	}

	return dist2D;
}
#endif

// Creates a path to the goal.
unsigned int CGroundMoveType::GetNewPath()
{
	assert(!ThreadPool::inMultiThreadedSection);
	unsigned int newPathID = 0;

	#ifdef PATHING_DEBUG
	if (DEBUG_DRAWING_ENABLED) {
		bool printMoveInfo = (selectedUnitsHandler.selectedUnits.size() == 1)
			&& (selectedUnitsHandler.selectedUnits.find(owner->id) != selectedUnitsHandler.selectedUnits.end());
		if (printMoveInfo) {
			LOG("%s useRawMovement (%d)", __func__, useRawMovement);
		}
	}
	#endif

	if (useRawMovement)
		return newPathID;

	#ifdef PATHING_DEBUG
	if (DEBUG_DRAWING_ENABLED) {
		bool printMoveInfo = (selectedUnitsHandler.selectedUnits.size() == 1)
			&& (selectedUnitsHandler.selectedUnits.find(owner->id) != selectedUnitsHandler.selectedUnits.end());
		if (printMoveInfo) {
			LOG("%s Dist Away (%f) Goal Radius (%f)", __func__
					, (owner->pos - goalPos).SqLength2D()
					, Square(goalRadius + extraRadius));
		}
	}
	#endif

	// avoid frivolous requests if called from outside StartMoving*()
	if ((owner->pos - goalPos).SqLength2D() <= Square(goalRadius + extraRadius))
		return newPathID;

	if ((newPathID = pathManager->RequestPath(owner, owner->moveDef, owner->pos, goalPos, goalRadius + extraRadius, true)) != 0) {
		atGoal = false;
		atEndOfPath = false;
		lastWaypoint = false;

		currWayPoint = pathManager->NextWayPoint(owner, newPathID, 0,   owner->pos, std::max(WAYPOINT_RADIUS, currentSpeed * 1.05f), true);
		nextWayPoint = pathManager->NextWayPoint(owner, newPathID, 0, currWayPoint, std::max(WAYPOINT_RADIUS, currentSpeed * 1.05f), true);

		pathController.SetRealGoalPosition(newPathID, goalPos);
		pathController.SetTempGoalPosition(newPathID, currWayPoint);
	} else {
		// moveFailed = true;
		Fail(false);
	}

	return newPathID;
}

void CGroundMoveType::ReRequestPath(bool forceRequest) {
	if (forceRequest) {
		assert(!ThreadPool::inMultiThreadedSection);
		// StopEngine(false);
		StartEngine(false);
		wantRepath = false;
		lastRepathFrame = gs->frameNum;
		return;
	}

	if (!wantRepath) {
		wantRepath = true;
		wantRepathFrame = gs->frameNum;
		bestLastWaypointDist = std::numeric_limits<float>::infinity();
	}
}

bool CGroundMoveType::CanSetNextWayPoint(int thread) {
	ZoneScoped;

	if (pathID == 0)
		return false;
	if (!pathController.AllowSetTempGoalPosition(pathID, nextWayPoint))
		return false;
	if (atEndOfPath)
		return false;
<<<<<<< HEAD
	if (earlyCurrWayPoint.y == -1.0f || earlyNextWayPoint.y == -1.0f)
		return true;

=======
	
>>>>>>> ffa4baa5
	const float3& pos = owner->pos;
		  float3& cwp = earlyCurrWayPoint;
		  float3& nwp = earlyNextWayPoint;

	// QTPFS ONLY PATH
	if (pathManager->PathUpdated(pathID)) {
		// path changed while we were following it (eg. due
		// to terrain deformation) in between two waypoints
		// but still has the same ID; in this case (which is
		// specific to QTPFS) we don't go through GetNewPath
		//
		cwp = pathManager->NextWayPoint(owner, pathID, 0, pos, std::max(WAYPOINT_RADIUS, currentSpeed * 1.05f), true);
		nwp = pathManager->NextWayPoint(owner, pathID, 0, cwp, std::max(WAYPOINT_RADIUS, currentSpeed * 1.05f), true);

		currWayPointDist = cwp.distance2D(pos);
		SetWaypointDir(cwp, pos);
		wantRepath = false;
	
		pathManager->ClearPathUpdated(pathID);
	}

	if (earlyCurrWayPoint.y == -1.0f || earlyNextWayPoint.y == -1.0f)
		return true;

	if (DEBUG_DRAWING_ENABLED) {
		if (selectedUnitsHandler.selectedUnits.find(owner->id) != selectedUnitsHandler.selectedUnits.end()) {
			// plot the vectors to {curr, next}WayPoint

			geometryLock.lock();
			const int cwpFigGroupID = geometricObjects->AddLine(pos + (UpVector * 20.0f), cwp + (UpVector * (pos.y + 20.0f)), 8.0f, 1, 4);
			const int nwpFigGroupID = geometricObjects->AddLine(pos + (UpVector * 20.0f), nwp + (UpVector * (pos.y + 20.0f)), 8.0f, 1, 4);

			geometricObjects->SetColor(cwpFigGroupID, 1, 0.3f, 0.3f, 0.6f);
			geometricObjects->SetColor(nwpFigGroupID, 1, 0.3f, 0.3f, 0.6f);
			geometryLock.unlock();
		}
	}

	float cwpDistSq = cwp.SqDistance2D(pos);
	// -1 to avoid units checking for corners to rotate slightly and fail to escape when at max
	// distance for allowSkip. The slide/corner checks are done upto 8 elmos.
	const bool allowSkip = (cwpDistSq < Square(SQUARE_SIZE - 1));
	if (!allowSkip) {
		const bool skipRequested = (earlyCurrWayPoint.y == -2.0f || earlyNextWayPoint.y == -2.0f);
		if (!skipRequested) {
			// perform a turn-radius check: if the waypoint lies outside
			// our turning circle, do not skip since we can steer toward
			// this waypoint and pass it without slowing down
			// note that the DIAMETER of the turning circle is calculated
			// to prevent sine-like "snaking" trajectories; units capable
			// of instant turns *and* high speeds also need special care
			const int dirSign = Sign(int(!reversing));

			const float absTurnSpeed = turnRate;
			const float framesToTurn = SPRING_CIRCLE_DIVS / absTurnSpeed;

			const float turnRadius = std::max((currentSpeed * framesToTurn) * math::INVPI2, currentSpeed * 1.05f) * 2.f;
			const float waypointDot = std::clamp(waypointDir.dot(flatFrontDir * dirSign), -1.0f, 1.0f);

			#if 1

			// #ifdef PATHING_DEBUG
			// if (DEBUG_DRAWING_ENABLED)
			// {
			// 	bool printMoveInfo = (selectedUnitsHandler.selectedUnits.size() == 1)
			// 		&& (selectedUnitsHandler.selectedUnits.find(owner->id) != selectedUnitsHandler.selectedUnits.end());
			// 	if (printMoveInfo) {
			// 		LOG("%s absTurnSpeed %f, cwpDistSq=%f, skip=%d", __func__, absTurnSpeed, cwpDistSq, int(allowSkip));
			// 		LOG("%s turnradius %f = max(%f*%f*%f=%f, %f)", __func__
			// 				, turnRadius, currentSpeed, framesToTurn, math::INVPI2
			// 				, (currentSpeed * framesToTurn) * math::INVPI2
			// 				, currentSpeed * 1.05f);
			// 		LOG("%s currWayPointDist %f, turn radius = %f", __func__, currWayPointDist, turnRadius);
			// 	}
			// }
			// #endif

			// wp outside turning circle
			if (currWayPointDist > turnRadius)
				return false;

			// #ifdef PATHING_DEBUG
			// if (DEBUG_DRAWING_ENABLED)
			// {
			// 	bool printMoveInfo = (selectedUnitsHandler.selectedUnits.size() == 1)
			// 		&& (selectedUnitsHandler.selectedUnits.find(owner->id) != selectedUnitsHandler.selectedUnits.end());
			// 	if (printMoveInfo) {
			// 		LOG("%s currWayPointDist %f, max=%f, wayDot=%f", __func__
			// 				, currWayPointDist
			// 				, std::max(SQUARE_SIZE * 1.0f, currentSpeed * 1.05f)
			// 				, waypointDot);
			// 	}
			// }
			// #endif

			// wp inside but ~straight ahead and not reached within one tick
			if (currWayPointDist > std::max(SQUARE_SIZE * 1.0f, currentSpeed * 1.05f) && waypointDot >= 0.995f)
				return false;

			#else

			if ((currWayPointDist > std::max(turnRadius * 2.0f, 1.0f * SQUARE_SIZE)) && (waypointDot >= 0.0f))
				return false;

			if ((currWayPointDist > std::max(turnRadius * 1.0f, 1.0f * SQUARE_SIZE)) && (waypointDot <  0.0f))
				return false;

			if (math::acosf(waypointDot) < ((turnRate / SPRING_CIRCLE_DIVS) * math::TWOPI))
				return false;
			#endif

		}

		// Check if the unit has overshot the current waypoint and on route to the next waypoint.
		// const float3& p0 = earlyCurrWayPoint, v0 = float3(p0.x - pos.x, 0.0f, p0.z - pos.z);
		// const float3& p1 = earlyNextWayPoint, v1 = float3(p1.x - pos.x, 0.0f, p1.z - pos.z);
		// bool unitIsBetweenWaypoints = (v0.dot(v1) <= -0.f);

		// The last waypoint on a bad path will never pass a range check so don't try.
		//bool doRangeCheck = !pathManager->NextWayPointIsUnreachable(pathID);
						// && !unitIsBetweenWaypoints;
		//if (doRangeCheck) {
			const float searchRadius = std::max(WAYPOINT_RADIUS, currentSpeed * 1.05f);
			const float3 targetPos = nwp;

			// check the between pos and cwp for obstacles
			// if still further than SS elmos from waypoint, disallow skipping
<<<<<<< HEAD
			const bool rangeTest = owner->moveDef->DoRawSearch(owner, pos, targetPos, owner->speed, true, true, true, nullptr, nullptr, thread);

=======
			const bool rangeTest = owner->moveDef->DoRawSearch(owner, pos, targetPos, owner->speed, true, true, false, nullptr, nullptr, thread);
>>>>>>> ffa4baa5
			// {
			// bool printMoveInfo = (selectedUnitsHandler.selectedUnits.size() == 1)
			// 	&& (selectedUnitsHandler.selectedUnits.find(owner->id) != selectedUnitsHandler.selectedUnits.end());
			// if (printMoveInfo)
			// 	LOG("%s: test move square (%f,%f)->(%f,%f) = %f (range=%d skip=%d)", __func__
			// 			, pos.x, pos.z, targetPos.x, targetPos.z, math::sqrtf(cwpDistSq)
			// 			, int(rangeTest), int(allowSkip));
			// }

			if (!rangeTest)
				return false;
		//}
	}

	{
		const float curGoalDistSq = (earlyCurrWayPoint - goalPos).SqLength2D();
		const float minGoalDistSq = (UNIT_HAS_MOVE_CMD(owner)) ?
			Square((goalRadius + extraRadius) * (numIdlingSlowUpdates + 1)):
			Square((goalRadius + extraRadius)                             );

		// trigger Arrived on the next Update (only if we have non-temporary waypoints)
		// note:
		//   coldet can (very rarely) interfere with this, causing it to remain false
		//   a unit would then keep moving along its final waypoint-direction forever
		//   if atGoal, so we require waypointDir to always be updated in FollowPath
		//   (checking curr == next is not perfect, becomes true a waypoint too early)
		//
		// atEndOfPath |= (currWayPoint == nextWayPoint);
		atEndOfPath |= (curGoalDistSq <= minGoalDistSq);

		if (!atEndOfPath) {
			lastWaypoint |= (earlyCurrWayPoint.same(earlyNextWayPoint)
						&& pathManager->CurrentWaypointIsUnreachable(pathID)
						&& (cwpDistSq <= minGoalDistSq));
			if (lastWaypoint) {
				// incomplete path and last valid waypoint has been reached.
				pathingFailed = true;
				return false;
			}
		}
	}

	if (atEndOfPath) {
		earlyCurrWayPoint = goalPos;
		earlyNextWayPoint = goalPos;
		return false;
	}

	return true;
}

void CGroundMoveType::SetNextWayPoint(int thread)
{
	assert(!useRawMovement);

	if (CanSetNextWayPoint(thread)) {
		#ifdef PATHING_DEBUG
		if (DEBUG_DRAWING_ENABLED) {
			bool printMoveInfo = (selectedUnitsHandler.selectedUnits.size() == 1)
				&& (selectedUnitsHandler.selectedUnits.find(owner->id) != selectedUnitsHandler.selectedUnits.end());
			if (printMoveInfo) {
				LOG("%s setting next waypoint (%d:%d)", __func__, owner->id, owner->moveDef->pathType);
			}
		}
		#endif
		// Not sure this actually does anything.
		pathController.SetTempGoalPosition(pathID, earlyNextWayPoint);

		int32_t update = 1;
		while (update-- > 0) {
			earlyCurrWayPoint = earlyNextWayPoint;
			earlyNextWayPoint = pathManager->NextWayPoint(owner, pathID, 0, earlyCurrWayPoint, std::max(WAYPOINT_RADIUS, currentSpeed * 1.05f), true);
			update += (earlyCurrWayPoint.y == (-1.f) && earlyNextWayPoint.y != (-1.f));
		}

		if (limitSpeedForTurning > 0)
			--limitSpeedForTurning;

		// Prevent delay repaths because the waypoints have been updated.
		wantRepath = false;
	}

	if (earlyNextWayPoint.x == -1.0f && earlyNextWayPoint.z == -1.0f) {
		//Fail(false);
		pathingFailed = true;
		#ifdef PATHING_DEBUG
		if (DEBUG_DRAWING_ENABLED) {
			bool printMoveInfo = (selectedUnitsHandler.selectedUnits.size() == 1)
				&& (selectedUnitsHandler.selectedUnits.find(owner->id) != selectedUnitsHandler.selectedUnits.end());
			if (printMoveInfo) {
				LOG("%s path failed", __func__);
			}
		}
		#endif
		return;
	}

	const auto CWP_BLOCK_MASK = CMoveMath::SquareIsBlocked(*owner->moveDef, earlyCurrWayPoint, owner);
	const auto NWP_BLOCK_MASK = CMoveMath::SquareIsBlocked(*owner->moveDef, earlyNextWayPoint, owner);

	if ((CWP_BLOCK_MASK & CMoveMath::BLOCK_STRUCTURE) == 0 && (NWP_BLOCK_MASK & CMoveMath::BLOCK_STRUCTURE) == 0){
		#ifdef PATHING_DEBUG
		if (DEBUG_DRAWING_ENABLED) {
			bool printMoveInfo = (selectedUnitsHandler.selectedUnits.size() == 1)
				&& (selectedUnitsHandler.selectedUnits.find(owner->id) != selectedUnitsHandler.selectedUnits.end());
			if (printMoveInfo) {
				LOG("%s path is clear", __func__);
			}
		}
		#endif
		return;
	}

	// this can happen if we crushed a non-blocking feature
	// and it spawned another feature which we cannot crush
	// (eg.) --> repath

	ReRequestPath(false);
	#ifdef PATHING_DEBUG
	if (DEBUG_DRAWING_ENABLED) {
		bool printMoveInfo = (selectedUnitsHandler.selectedUnits.size() == 1)
			&& (selectedUnitsHandler.selectedUnits.find(owner->id) != selectedUnitsHandler.selectedUnits.end());
		if (printMoveInfo) {
			LOG("%s requesting new path", __func__);
		}
	}
	#endif
}

/*
Gives the position this unit will end up at with full braking
from current velocity.
*/
float3 CGroundMoveType::Here() const
{
	const float dist = BrakingDistance(currentSpeed, decRate);
	const int   sign = Sign(int(!reversing));

	const float3 pos2D = owner->pos * XZVector;
	const float3 dir2D = flatFrontDir * dist * sign;

	return (pos2D + dir2D);
}

void CGroundMoveType::StartEngine(bool callScript) {
	if (pathID == 0)
		pathID = GetNewPath();
	else {
		if (nextPathId != 0) {
			pathManager->DeletePath(nextPathId);
		}
		nextPathId = GetNewPath();

		// This can happen if the current path has not been resolved yet and the pathing system has
		// decided to optimize by updating the existing search request.
		if (nextPathId == pathID) {
			nextPathId = 0;
		}
	}

	if (pathID != 0) {
		// pathManager->UpdatePath(owner, pathID);

		if (callScript) {
			// makes no sense to call this unless we have a new path
			owner->script->StartMoving(reversing);
		}

		// Due to how push resistant units work, they can trap units when they stop moving.
		// Have units check they are not trapped when beginning to move is any push resistant units
		// are used by the game.
		if (!forceStaticObjectCheck)
			forceStaticObjectCheck = (unitDefHandler->NumPushResistantUnitDefs() > 0);
	}
}

void CGroundMoveType::StopEngine(bool callScript, bool hardStop) {
	assert(!ThreadPool::inMultiThreadedSection);
	if (pathID != 0 || nextPathId != 0) {
		if (pathID != 0) {
			pathManager->DeletePath(pathID);
			pathID = 0;
		}
		if (nextPathId != 0) {
			pathManager->DeletePath(nextPathId);
			nextPathId = 0;
		}

		if (callScript)
			owner->script->StopMoving();
	}

	owner->SetVelocityAndSpeed(owner->speed * (1 - hardStop));

	currentSpeed *= (1 - hardStop);
	wantedSpeed = 0.0f;
	limitSpeedForTurning = 0;
	bestReattemptedLastWaypointDist = std::numeric_limits<decltype(bestReattemptedLastWaypointDist)>::infinity();
}

/* Called when the unit arrives at its goal. */
void CGroundMoveType::Arrived(bool callScript)
{
	// can only "arrive" if the engine is active
	if (progressState == Active) {
		StopEngine(callScript);

		if (owner->team == gu->myTeam)
			Channels::General->PlayRandomSample(owner->unitDef->sounds.arrived, owner);

		// and the action is done
		progressState = Done;

		// update the position-parameter of our queue's front CMD_MOVE
		// this is needed in case we Arrive()'ed non-directly (through
		// colliding with another unit that happened to share our goal)
		if (!owner->commandAI->HasMoreMoveCommands())
			static_cast<CMobileCAI*>(owner->commandAI)->SetFrontMoveCommandPos(owner->pos);

		owner->commandAI->SlowUpdate();

		LOG_L(L_DEBUG, "[%s] unit %i arrived", __func__, owner->id);
	}
}

/*
Makes the unit fail this action.
No more trials will be done before a new goal is given.
*/
void CGroundMoveType::Fail(bool callScript)
{
	assert(!ThreadPool::inMultiThreadedSection);
	LOG_L(L_DEBUG, "[%s] unit %i failed", __func__, owner->id);

	StopEngine(callScript);

	// failure of finding a path means that
	// this action has failed to reach its goal.
	progressState = Failed;

	eventHandler.UnitMoveFailed(owner);
	eoh->UnitMoveFailed(*owner);
}




void CGroundMoveType::HandleObjectCollisions()
{
	CUnit* collider = owner;
	auto curThread = ThreadPool::GetThreadNum();

	// handle collisions for even-numbered objects on even-numbered frames and vv.
	// (temporal resolution is still high enough to not compromise accuracy much?)
	if (collider->beingBuilt)
		return;

	const UnitDef* colliderUD = collider->unitDef;
	const MoveDef* colliderMD = collider->moveDef;

	resultantForces *= 0.f;
	forceFromMovingCollidees *= 0.f;
	forceFromStaticCollidees *= 0.f;

	// NOTE:
	//   use the collider's MoveDef footprint as radius since it is
	//   always mobile (its UnitDef footprint size may be different)
	const float colliderFootPrintRadius = colliderMD->CalcFootPrintMaxInteriorRadius(); // ~= CalcFootPrintMinExteriorRadius(0.75f)
	const float colliderAxisStretchFact = colliderMD->CalcFootPrintAxisStretchFactor();

	HandleUnitCollisions(collider, {collider->speed.w, colliderFootPrintRadius, colliderAxisStretchFact}, colliderUD, colliderMD, curThread);
	HandleFeatureCollisions(collider, {collider->speed.w, colliderFootPrintRadius, colliderAxisStretchFact}, colliderUD, colliderMD, curThread);

	// blocked square collision (very performance hungry, process only every 2nd game frame)
	// dangerous: reduces effective square-size from 8 to 4, but many ground units can move
	// at speeds greater than half the effective square-size per frame so this risks getting
	// stuck on impassable squares
	const bool squareChange = (CGround::GetSquare(owner->pos + owner->speed) != CGround::GetSquare(owner->pos));
	const bool checkAllowed = ((collider->id & 1) == (gs->frameNum & 1));

	if ((squareChange || checkAllowed) && owner->IsMoving()) {
		const bool requestPath = HandleStaticObjectCollision(owner, owner, owner->moveDef,  colliderFootPrintRadius, 0.0f,  ZeroVector, (!atEndOfPath && !atGoal), false, true, curThread);
		if (requestPath) {
			ReRequestPath(false);
		}
	}

	if (forceStaticObjectCheck) {
		positionStuck |= !colliderMD->TestMoveSquare(collider, owner->pos, owner->speed, true, false, true, nullptr, nullptr, curThread);
		positionStuck |= !colliderMD->TestMoveSquare(collider, owner->pos, owner->speed, false, true, false, nullptr, nullptr, curThread);
		forceStaticObjectCheck = false;
	}

	// auto canAssignForce = [colliderMD, collider, curThread](const float3& force) {
	// 	if (force.same(ZeroVector))
	// 		return false;

	// 	float3 pos = collider->pos + force;
	// 	return colliderMD->TestMoveSquare(collider, pos, force, true, false, true, nullptr, nullptr, curThread)
	// 			&& colliderMD->TestMoveSquare(collider, pos, force, false, true, false, nullptr, nullptr, curThread);
	// };

	// Try to apply all collision forces, but if that will collide with static parts of the map,
	// then only apply forces from static objects/terrain. This prevent units from pushing each
	// other into buildings far enough that the pathing systems can't get them out again.
	float3 tryForce = forceFromStaticCollidees + forceFromMovingCollidees;
	float maxPushForceSq = maxSpeed*maxSpeed*modInfo.maxCollisionPushMultiplier;
	if (tryForce.SqLength() > maxPushForceSq)
		(tryForce.Normalize()) *= maxSpeed;

	UpdatePos(owner, tryForce, resultantForces, curThread);

	if (resultantForces.same(ZeroVector) && positionStuck){
		resultantForces = forceFromStaticCollidees;
		if (resultantForces.SqLength() > maxPushForceSq)
			(resultantForces.Normalize()) *= maxSpeed;
	}
}

bool CGroundMoveType::HandleStaticObjectCollision(
	CUnit* collider,
	CSolidObject* collidee,
	const MoveDef* colliderMD,
	const float colliderRadius,
	const float collideeRadius,
	const float3& separationVector,
	bool canRequestPath,
	bool checkYardMap,
	bool checkTerrain,
	int curThread
) {
	// while being built, units that overlap their factory yardmap should not be moved at all
	assert(!collider->beingBuilt);

	// Even units standing still can be pushed into terrain and so need to be able to be pushed
	// back out.
	if (checkTerrain && (/*!collider->IsMoving() ||*/ collider->IsInAir()))
		return false;

	// for factories, check if collidee's position is behind us (which means we are likely exiting)
	//
	// NOTE:
	//   allow units to move _through_ idle open factories by extending the collidee's footprint such
	//   that insideYardMap is true in a larger area (otherwise pathfinder and coldet would disagree)
	//   the transition from radius- to footprint-based handling is discontinuous --> cannot mix them
	// TODO:
	//   increase cost of squares inside open factories so PFS is less likely to path through them
	//
	#if 0
	const int xext = ((collidee->xsize >> 1) + std::max(1, colliderMD->xsizeh));
	const int zext = ((collidee->zsize >> 1) + std::max(1, colliderMD->zsizeh));

	const bool insideYardMap =
		(collider->pos.x >= (collidee->pos.x - xext * SQUARE_SIZE)) &&
		(collider->pos.x <= (collidee->pos.x + xext * SQUARE_SIZE)) &&
		(collider->pos.z >= (collidee->pos.z - zext * SQUARE_SIZE)) &&
		(collider->pos.z <= (collidee->pos.z + zext * SQUARE_SIZE));
	const bool exitingYardMap =
		((collider->frontdir.dot(separationVector) > 0.0f) &&
		 (collider->   speed.dot(separationVector) > 0.0f));
	#endif

	const float3& pos = collider->pos;
	const float3& vel = collider->speed;
	const float3& rgt = collider->rightdir;

	// RHS magic constant is the radius of a square (sqrt(2*(SQUARE_SIZE>>1)*(SQUARE_SIZE>>1)))
	constexpr float squareRadius = 5.656854249492381f;

	float3 strafeVec;
	float3 bounceVec;
	float3 summedVec;

	if (checkYardMap || checkTerrain) {
		float3 sqrSumPosition; // .y is always 0
		float2 sqrPenDistance; // .x = sum, .y = count

		float intersectDistance = 0.f;
		float intersectSqrCount = 0.f;
		float3 intersectSqrSumPosition;

		const float3 rightDir2D = (rgt * XZVector).SafeNormalize();
		const float3 speedDir2D = (vel * XZVector).SafeNormalize();


		const int xmid = (pos.x + vel.x) / SQUARE_SIZE;
		const int zmid = (pos.z + vel.z) / SQUARE_SIZE;

		const int xsquare = (pos.x / SQUARE_SIZE);
		const int zsquare = (pos.z / SQUARE_SIZE);

		const int realMinX = xsquare + (-colliderMD->xsizeh);
		const int realMinZ = zsquare + (-colliderMD->zsizeh);
		const int realMaxX = xsquare +   colliderMD->xsizeh ;
		const int realMaxZ = zsquare +   colliderMD->zsizeh ;

		// mantis{3614,4217}
		//   we cannot nicely bounce off terrain when checking only the center square
		//   however, testing more squares means CD can (sometimes) disagree with PFS
		//   in narrow passages --> still possible, but have to ensure we allow only
		//   lateral (non-obstructing) bounces
		const int xsh = colliderMD->xsizeh * (checkYardMap || (checkTerrain && colliderMD->allowTerrainCollisions));
		const int zsh = colliderMD->zsizeh * (checkYardMap || (checkTerrain && colliderMD->allowTerrainCollisions));
		const int intersectSize = colliderMD->xsize;

		const int xmin = std::min(-1, -xsh), xmax = std::max(1, xsh);
		const int zmin = std::min(-1, -zsh), zmax = std::max(1, zsh);

		if (DEBUG_DRAWING_ENABLED){
			geometryLock.lock();
			geometricObjects->AddLine(pos + (UpVector * 25.0f), pos + (UpVector * 100.0f), 3, 1, 4);
			geometryLock.unlock();
		}

		// check for blocked squares inside collider's MoveDef footprint zone
		// interpret each square as a "collidee" and sum up separation vectors
		//
		// NOTE:
		//   assumes the collider's footprint is still always axis-aligned
		// NOTE:
		//   the pathfinders only care about the CENTER square wrt terrain!
		//   this means paths can come closer to impassable terrain than is
		//   allowed by collision detection (more probable if edges between
		//   passable and impassable areas are hard instead of gradients or
		//   if a unit is not affected by slopes) --> can be solved through
		//   smoothing the cost-function, eg. blurring heightmap before PFS
		//   sees it
		//
		for (int z = zmin; z <= zmax; z++) {
			for (int x = xmin; x <= xmax; x++) {
				const int xabs = xmid + x;
				const int zabs = zmid + z;

				if ( checkTerrain &&  (CMoveMath::GetPosSpeedMod(*colliderMD, xabs, zabs, speedDir2D) > 0.01f))
					continue;
				if ( checkYardMap && ((CMoveMath::SquareIsBlocked(*colliderMD, xabs, zabs, collider) & CMoveMath::BLOCK_STRUCTURE) == 0))
					continue;

				const float3 squarePos = float3(xabs * SQUARE_SIZE + (SQUARE_SIZE >> 1), pos.y, zabs * SQUARE_SIZE + (SQUARE_SIZE >> 1));
				const float3 squareVec = pos - squarePos;


				const float  squareColRadiusSum = colliderRadius + squareRadius;
				const float   squareSepDistance = squareVec.Length2D() + 0.1f;
				const float   squarePenDistance = std::min(squareSepDistance - squareColRadiusSum, 0.0f);
				// const float  squareColSlideSign = -Sign(squarePos.dot(rightDir2D) - pos.dot(rightDir2D));

				if (x >= realMinX && x <= realMaxX && z >= realMinZ && z <= realMaxZ){
					if (intersectSize > 1) {
						intersectDistance = std::min(intersectDistance, squarePenDistance);
						intersectSqrSumPosition += (squarePos * XZVector);
						intersectSqrCount++;
					}
					if (checkYardMap && !positionStuck)
						positionStuck = true;
				}

				// ignore squares behind us (relative to velocity vector)
				if (squareVec.dot(vel) > 0.0f)
					continue;

				// this tends to cancel out too much on average
				// strafeVec += (rightDir2D * sqColSlideSign);
				bounceVec += (rightDir2D * (rightDir2D.dot(squareVec / squareSepDistance)));

				sqrPenDistance += float2(squarePenDistance, 1.0f);
				sqrSumPosition += (squarePos * XZVector);
			}
		}

		// This pushes units directly away from static objects so they don't intersect.
		if (intersectSqrCount > 0.f) {
			intersectSqrSumPosition *= (1.0f / intersectSqrCount);
			const float pushSpeed = std::min(-intersectDistance, maxSpeed);
			const float3 pushOutVec = ((pos - intersectSqrSumPosition) * XZVector).SafeNormalize() * pushSpeed;

			forceFromStaticCollidees += pushOutVec;
		}

		// This directs units to left/right around the static object.
		if (sqrPenDistance.y > 0.0f /*&& -deepestPenDistance <= squareRadius*2*/) {
			sqrSumPosition *= (1.0f / sqrPenDistance.y);
			sqrPenDistance *= (1.0f / sqrPenDistance.y);

			const float strafeSign = -Sign(sqrSumPosition.dot(rightDir2D) - pos.dot(rightDir2D));
			const float bounceSign =  Sign(rightDir2D.dot(bounceVec));
			const float strafeScale = std::min(std::max(currentSpeed*0.0f, maxSpeedDef), std::max(0.1f, -sqrPenDistance.x * 0.5f));
			const float bounceScale = std::min(std::max(currentSpeed*0.0f, maxSpeedDef), std::max(0.1f, -sqrPenDistance.x * 0.5f));

			// in FPS mode, normalize {strafe,bounce}Scale and multiply by maxSpeedDef
			// (otherwise it would be possible to slide along map edges at above-normal
			// speeds, etc.)
			const float fpsStrafeScale = (strafeScale / (strafeScale + bounceScale)) * maxSpeedDef;
			const float fpsBounceScale = (bounceScale / (strafeScale + bounceScale)) * maxSpeedDef;

			// bounceVec always points along rightDir by construction
			strafeVec = (rightDir2D * strafeSign) * mix(strafeScale, fpsStrafeScale, owner->UnderFirstPersonControl());
			bounceVec = (rightDir2D * bounceSign) * mix(bounceScale, fpsBounceScale, owner->UnderFirstPersonControl());
			summedVec = strafeVec + bounceVec;

			// if checkTerrain is true, test only the center square
			//if (colliderMD->TestMoveSquare(collider, pos + summedVec, vel, checkTerrain, checkYardMap, checkTerrain, nullptr, nullptr, curThread)) {
				forceFromStaticCollidees += summedVec;

				// float3 waypointMove(summedVec.x, 0.f, summedVec.z);
				// minimal hack to make FollowPath work at all turn-rates
				// since waypointDir will undergo a (large) discontinuity
				// earlyCurrWayPoint += waypointMove;
				// earlyNextWayPoint += waypointMove;

				// Disabled, due to excessive redirecting of waypoints away from the intended path
				// because units get stuck for multiple frames, and the offset accumalates over several
				// frames. It's better for the unit to adjust speed if neccessary for turn rate to allow
				// the unit to get back on path faster, instead of ping-ponging over the same building
				// several times.

				limitSpeedForTurning = 2;

				// LOG("%s: moving waypoint1 (%f,%f,%f)->(%f,%f,%f)", __func__
				// 	, earlyCurrWayPoint.x, earlyCurrWayPoint.y, earlyCurrWayPoint.z
				// 	, earlyNextWayPoint.x, earlyNextWayPoint.y, earlyNextWayPoint.z);
			// } else {
			// 	// never move fully back to oldPos when dealing with yardmaps
			// 	forceFromStaticCollidees += ((oldPos - pos) + summedVec * 0.25f * checkYardMap);
			// }
		}

		// note:
		//   in many cases this does not mean we should request a new path
		//   (and it can be counter-productive to do so since we might not
		//   even *get* one)
		return (canRequestPath && (summedVec != ZeroVector));
	}

	{
		const float  colRadiusSum = colliderRadius + collideeRadius;
		const float   sepDistance = separationVector.Length() + 0.1f;
		const float   penDistance = std::min(sepDistance - colRadiusSum, 0.0f);
		const float  colSlideSign = -Sign(collidee->pos.dot(rgt) - pos.dot(rgt));

		const float strafeScale = std::min(currentSpeed, std::max(0.0f, -penDistance * 0.5f)) * (1 - checkYardMap * false);
		const float bounceScale = std::min(currentSpeed, std::max(0.0f, -penDistance       )) * (1 - checkYardMap *  true);

		strafeVec = (             rgt * colSlideSign) * strafeScale;
		bounceVec = (separationVector /  sepDistance) * bounceScale;
		summedVec = strafeVec + bounceVec;

		// if (colliderMD->TestMoveSquare(collider, pos + summedVec, vel, true, true, true, nullptr, nullptr, curThread)) {
			forceFromStaticCollidees += summedVec;

			// summedVec.y = 0.f;
			// earlyCurrWayPoint += summedVec;
			// earlyNextWayPoint += summedVec;

			limitSpeedForTurning = 2;

			// LOG("%s: moving waypoint2 (%f,%f,%f)->(%f,%f,%f)", __func__
			// 		, earlyCurrWayPoint.x, earlyCurrWayPoint.y, earlyCurrWayPoint.z
			// 		, earlyNextWayPoint.x, earlyNextWayPoint.y, earlyNextWayPoint.z);
		// } else {
			// move back to previous-frame position
			// ChangeSpeed calculates speedMod without checking squares for *structure* blockage
			// (so that a unit can free itself if it ends up within the footprint of a structure)
			// this means deltaSpeed will be non-zero if stuck on an impassable square and hence
			// the new speedvector which is constructed from deltaSpeed --> we would simply keep
			// moving forward through obstacles if not counteracted by this
		// 	forceFromStaticCollidees += ((oldPos - pos) + summedVec * 0.25f * (collider->frontdir.dot(separationVector) < 0.25f));
		// }

		// same here
		return (canRequestPath && (penDistance < 0.0f));
	}
}

void CGroundMoveType::HandleUnitCollisions(
	CUnit* collider,
	const float3& colliderParams, // .x := speed, .y := radius, .z := fpstretch
	const UnitDef* colliderUD,
	const MoveDef* colliderMD,
	int curThread
) {
	// NOTE: probably too large for most units (eg. causes tree falling animations to be skipped)
	// const float3 crushImpulse = collider->speed * collider->mass * Sign(int(!reversing));

	const bool allowUCO = modInfo.allowUnitCollisionOverlap;
	const bool allowCAU = modInfo.allowCrushingAlliedUnits;
	const bool allowPEU = modInfo.allowPushingEnemyUnits;
	const bool allowSAT = modInfo.allowSepAxisCollisionTest;
	const bool forceSAT = (colliderParams.z > 0.1f);

	// copy on purpose, since the below can call Lua
	QuadFieldQuery qfQuery;
	qfQuery.threadOwner = curThread;
	quadField.GetUnitsExact(qfQuery, collider->pos, colliderParams.x + (colliderParams.y * 2.0f));

	for (CUnit* collidee: *qfQuery.units) {
		if (collidee == collider) continue;
		if (collidee->IsSkidding()) continue;
		if (collidee->IsFlying()) continue;

		const UnitDef* collideeUD = collidee->unitDef;
		const MoveDef* collideeMD = collidee->moveDef;

		const bool colliderMobile = (colliderMD != nullptr); // always true
		const bool collideeMobile = (collideeMD != nullptr); // maybe true

		const bool unloadingCollidee = (collidee->unloadingTransportId == collider->id);
		const bool unloadingCollider = (collider->unloadingTransportId == collidee->id);

		if (unloadingCollider)
			collider->requestRemoveUnloadTransportId = true;

		// don't push/crush either party if the collidee does not block the collider (or vv.)
		if (colliderMobile && CMoveMath::IsNonBlocking(*colliderMD, collidee, collider))
			continue;
		if (collideeMobile && CMoveMath::IsNonBlocking(*collideeMD, collider, collidee))
			continue;

		// disable collisions between collider and collidee
		// if collidee is currently inside any transporter,
		// or if collider is being transported by collidee
		if (collider->GetTransporter() == collidee) continue;
		if (collidee->GetTransporter() != nullptr) continue;
		// also disable collisions if either party currently
		// has an order to load units (TODO: do we want this
		// for unloading as well?)
		if (collider->loadingTransportId == collidee->id) continue;
		if (collidee->loadingTransportId == collider->id) continue;

		// use the collidee's MoveDef footprint as radius if it is mobile
		// use the collidee's Unit (not UnitDef) footprint as radius otherwise
		const float2 collideeParams = {collidee->speed.w, collideeMobile? collideeMD->CalcFootPrintMaxInteriorRadius(): collidee->CalcFootPrintMaxInteriorRadius()};
		const float4 separationVect = {collider->pos - collidee->pos, Square(colliderParams.y + collideeParams.y)};

		if (!checkCollisionFuncs[allowSAT && (forceSAT || (collideeMobile && collideeMD->CalcFootPrintAxisStretchFactor() > 0.1f))](separationVect, collider, collidee, colliderMD, collideeMD))
			continue;

		if (unloadingCollider) {
			collider->requestRemoveUnloadTransportId = false;
			continue;
		}

		if (unloadingCollidee)
			continue;

		// NOTE:
		//   we exclude aircraft (which have NULL moveDef's) landed
		//   on the ground, since they would just stack when pushed
		bool pushCollider = colliderMobile;
		bool pushCollidee = collideeMobile;
		bool crushCollidee = false;

		const bool alliedCollision =
			teamHandler.Ally(collider->allyteam, collidee->allyteam) &&
			teamHandler.Ally(collidee->allyteam, collider->allyteam);
		// const bool collideeYields = (collider->IsMoving() && !collidee->IsMoving());
		// const bool ignoreCollidee = (collideeYields && alliedCollision);

		crushCollidee |= (!alliedCollision || allowCAU);
		crushCollidee &= ((colliderParams.x * collider->mass) > (collideeParams.x * collidee->mass));

		if (crushCollidee && !CMoveMath::CrushResistant(*colliderMD, collidee))
			killUnits.push_back(collidee);

		// Only trigger this event once for each colliding pair of units.
		if (collider->id < collidee->id)
			collidedUnits.push_back(collidee);

		if (collideeMobile)
			HandleUnitCollisionsAux(collider, collidee, this, static_cast<CGroundMoveType*>(collidee->moveType));

		// NOTE:
		//   allowPushingEnemyUnits is (now) useless because alliances are bi-directional
		//   ie. if !alliedCollision, pushCollider and pushCollidee BOTH become false and
		//   the collision is treated normally --> not what we want here, but the desired
		//   behavior (making each party stop and block the other) has many corner-cases
		//   so instead have collider respond as though collidee is semi-static obstacle
		//   this also happens when both parties are pushResistant
		pushCollider = pushCollider && (alliedCollision || allowPEU || !collider->blockEnemyPushing);
		pushCollidee = pushCollidee && (alliedCollision || allowPEU || !collidee->blockEnemyPushing);
		pushCollider = pushCollider && (!collider->beingBuilt && !collider->UsingScriptMoveType() && !collider->moveType->IsPushResistant());
		pushCollidee = pushCollidee && (!collidee->beingBuilt && !collidee->UsingScriptMoveType() && !collidee->moveType->IsPushResistant());

		if ((!collideeMobile && !collideeUD->IsAirUnit()) || (!pushCollider && !pushCollidee)) {
			// building (always axis-aligned, possibly has a yardmap)
			// or semi-static collidee that should be handled as such
			//
			// since all push-resistant units use the BLOCK_STRUCTURE
			// mask when stopped, avoid the yardmap || terrain branch
			// of HSOC which is not well suited to both parties moving
			// and can leave them inside stuck each other's footprints
			const bool allowNewPath = (!atEndOfPath && !atGoal);
			const bool checkYardMap = ((pushCollider || pushCollidee) || collideeUD->IsFactoryUnit());

			if (HandleStaticObjectCollision(collider, collidee, colliderMD,  colliderParams.y, collideeParams.y,  separationVect, allowNewPath, checkYardMap, false, curThread)) {
				ReRequestPath(false);
			}

			continue;
		}

		const bool moveCollider = ((pushCollider || !pushCollidee) && colliderMobile);
		if (moveCollider) {
			const float colliderRelRadius = colliderParams.y / (colliderParams.y + collideeParams.y);
			const float collideeRelRadius = collideeParams.y / (colliderParams.y + collideeParams.y);
			const float collisionRadiusSum = allowUCO?
				(colliderParams.y * colliderRelRadius + collideeParams.y * collideeRelRadius):
				(colliderParams.y                     + collideeParams.y                    );

			const float  sepDistance = separationVect.Length() + 0.1f;
			const float  penDistance = std::max(collisionRadiusSum - sepDistance, 1.0f);
			const float  sepResponse = std::min(SQUARE_SIZE * 2.0f, penDistance * 0.5f);

			const float3 sepDirection   = separationVect / sepDistance;
			const float3 colResponseVec = sepDirection * XZVector * sepResponse;

			const float
				m1 = collider->mass,
				m2 = collidee->mass,
				v1 = std::max(1.0f, colliderParams.x),
				v2 = std::max(1.0f, collideeParams.x),
				c1 = 1.0f + (1.0f - math::fabs(collider->frontdir.dot(-sepDirection))) * 5.0f,
				c2 = 1.0f + (1.0f - math::fabs(collidee->frontdir.dot( sepDirection))) * 5.0f,
				// weighted momenta
				s1 = m1 * v1 * c1,
				s2 = m2 * v2 * c2,
				// relative momenta
				r1 = s1 / (s1 + s2 + 1.0f),
				r2 = s2 / (s1 + s2 + 1.0f);

			// far from a realistic treatment, but works
			const float colliderMassScale = std::clamp(1.0f - r1, 0.01f, 0.99f) * (allowUCO? (1.0f / colliderRelRadius): 1.0f);
			// const float collideeMassScale = std::clamp(1.0f - r2, 0.01f, 0.99f) * (allowUCO? (1.0f / collideeRelRadius): 1.0f);

			// try to prevent both parties from being pushed onto non-traversable
			// squares (without resetting their position which stops them dead in
			// their tracks and undoes previous legitimate pushes made this frame)
			//
			// if pushCollider and pushCollidee are both false (eg. if each party
			// is pushResistant), treat the collision as regular and push both to
			// avoid deadlocks
			const float colliderSlideSign = Sign( separationVect.dot(collider->rightdir));

			const float3 colliderPushVec  =  colResponseVec * colliderMassScale; // * int(!ignoreCollidee);
			const float3 colliderSlideVec = collider->rightdir * colliderSlideSign * (1.0f / penDistance) * r2;
			const float3 colliderMoveVec  = colliderPushVec + colliderSlideVec;

			forceFromMovingCollidees += colliderMoveVec;
		}
	}
}

void CGroundMoveType::HandleFeatureCollisions(
	CUnit* collider,
	const float3& colliderParams,
	const UnitDef* colliderUD,
	const MoveDef* colliderMD,
	int curThread
) {
	const bool allowSAT = modInfo.allowSepAxisCollisionTest;
	const bool forceSAT = (colliderParams.z > 0.1f);

	// copy on purpose, since DoDamage below can call Lua
	QuadFieldQuery qfQuery;
	qfQuery.threadOwner = curThread;
	quadField.GetFeaturesExact(qfQuery, collider->pos, colliderParams.x + (colliderParams.y * 2.0f));

	for (CFeature* collidee: *qfQuery.features) {
		// const FeatureDef* collideeFD = collidee->def;

		// use the collidee's Feature (not FeatureDef) footprint as radius
		const float2 collideeParams = {0.0f, collidee->CalcFootPrintMaxInteriorRadius()};
		const float4 separationVect = {collider->pos - collidee->pos, Square(colliderParams.y + collideeParams.y)};

		if (!checkCollisionFuncs[allowSAT && (forceSAT || (collidee->CalcFootPrintAxisStretchFactor() > 0.1f))](separationVect, collider, collidee, colliderMD, nullptr))
			continue;


		if (CMoveMath::IsNonBlocking(*colliderMD, collidee, collider))
			continue;
		if (!CMoveMath::CrushResistant(*colliderMD, collidee))
			killFeatures.push_back(collidee);

		#if 0
		if (pathController.IgnoreCollision(collider, collidee))
			continue;
		#endif

		collidedFeatures.push_back(collidee);

		if (!collidee->IsMoving()) {
			if (HandleStaticObjectCollision(collider, collidee, colliderMD,  colliderParams.y, collideeParams.y,  separationVect, (!atEndOfPath && !atGoal), true, false, curThread)) {
				ReRequestPath(false);
			}

			continue;
		}

		const float  sepDistance    = separationVect.Length() + 0.1f;
		const float  penDistance    = std::max((colliderParams.y + collideeParams.y) - sepDistance, 1.0f);
		const float  sepResponse    = std::min(SQUARE_SIZE * 2.0f, penDistance * 0.5f);

		const float3 sepDirection   = separationVect / sepDistance;
		const float3 colResponseVec = sepDirection * XZVector * sepResponse;

		// multiply the collidee's mass by a large constant (so that heavy
		// features do not bounce light units away like jittering pinballs;
		// collideeMassScale ~= 0.01 suppresses large responses)
		const float
			m1 = collider->mass,
			m2 = collidee->mass * 10000.0f,
			v1 = std::max(1.0f, colliderParams.x),
			v2 = 1.0f,
			c1 = (1.0f - math::fabs( collider->frontdir.dot(-sepDirection))) * 5.0f,
			c2 = (1.0f - math::fabs(-collider->frontdir.dot( sepDirection))) * 5.0f,
			s1 = m1 * v1 * c1,
			s2 = m2 * v2 * c2,
 			r1 = s1 / (s1 + s2 + 1.0f),
 			r2 = s2 / (s1 + s2 + 1.0f);

		const float colliderMassScale = std::clamp(1.0f - r1, 0.01f, 0.99f);
		const float collideeMassScale = std::clamp(1.0f - r2, 0.01f, 0.99f);

		forceFromMovingCollidees += colResponseVec * colliderMassScale;
		moveFeatures.push_back(std::make_tuple(collidee, -colResponseVec * collideeMassScale));
	}
}



void CGroundMoveType::LeaveTransport()
{
	oldPos = owner->pos + UpVector * 0.001f;
}

void CGroundMoveType::Connect() {
	Sim::registry.emplace_or_replace<GroundMoveType>(owner->entityReference, owner->id);
	// LOG("%s: loading %s as %d", __func__, owner->unitDef->name.c_str(), entt::to_integral(owner->entityReference));
}

void CGroundMoveType::Disconnect() {
	Sim::registry.remove<GroundMoveType>(owner->entityReference);
}

void CGroundMoveType::KeepPointingTo(CUnit* unit, float distance, bool aggressive) { KeepPointingTo(unit->pos, distance, aggressive); }
void CGroundMoveType::KeepPointingTo(float3 pos, float distance, bool aggressive) {
	mainHeadingPos = pos;
	useMainHeading = aggressive;

	if (!useMainHeading)
		return;
	if (owner->weapons.empty())
		return;

	const CWeapon* frontWeapon = owner->weapons.front();

	if (!frontWeapon->weaponDef->waterweapon)
		mainHeadingPos.y = std::max(mainHeadingPos.y, 0.0f);

	float3 dir1 = frontWeapon->mainDir;
	float3 dir2 = mainHeadingPos - owner->pos;

	// in this case aligning is impossible
	if (dir1 == UpVector)
		return;

	dir1 = (dir1 * XZVector).SafeNormalize();
	dir2 = (dir2 * XZVector).SafeNormalize();

	if (dir2 == ZeroVector)
		return;

	const short heading =
		GetHeadingFromVector(dir2.x, dir2.z) -
		GetHeadingFromVector(dir1.x, dir1.z);

	if (owner->heading == heading)
		return;

	// NOTE:
	//   by changing the progress-state here (which seems redundant),
	//   SlowUpdate can suddenly request a new path for us even after
	//   StopMoving (which clears pathID; CAI often calls StopMoving
	//   before unit is at goalPos!)
	//   for this reason StopMoving always updates goalPos so internal
	//   GetNewPath's are no-ops (while CAI does not call StartMoving)
	if (frontWeapon->TestRange(mainHeadingPos, SWeaponTarget(mainHeadingPos, true)))
		return;

	progressState = Active;
}


/**
* @brief Orients owner so that weapon[0]'s arc includes mainHeadingPos
*/
void CGroundMoveType::SetMainHeading() {
	if (!useMainHeading || owner->weapons.empty()) {
		ChangeHeading(owner->heading);
		return;
	}

	const CWeapon* frontWeapon = owner->weapons.front();

	const float3 dir1 = ((       frontWeapon->mainDir) * XZVector).SafeNormalize();
	const float3 dir2 = ((mainHeadingPos - owner->pos) * XZVector).SafeNormalize();

	// ASSERT_SYNCED(dir1);
	// ASSERT_SYNCED(dir2);

	if (dir2 == ZeroVector)
		return;

	short newHeading =
		GetHeadingFromVector(dir2.x, dir2.z) -
		GetHeadingFromVector(dir1.x, dir1.z);

	ASSERT_SYNCED(newHeading);

	if (progressState == Active) {
		if (owner->heading != newHeading) {
			// start or continue turning
			ChangeHeading(newHeading);
		} else {
			// stop turning
			progressState = Done;
		}

		return;
	}

	if (owner->heading == newHeading)
		return;

	if (frontWeapon->TestRange(mainHeadingPos, SWeaponTarget(mainHeadingPos, true)))
		return;

	progressState = Active;
}

bool CGroundMoveType::OnSlope(float minSlideTolerance) {
	const UnitDef* ud = owner->unitDef;
	const MoveDef* md = owner->moveDef;
	const float3& pos = owner->pos;

	if (ud->slideTolerance < minSlideTolerance)
		return false;
	if (owner->FloatOnWater() && owner->IsInWater())
		return false;
	if (!pos.IsInBounds())
		return false;

	// if minSlideTolerance is LEQ 0, do not multiply maxSlope by ud->slideTolerance
	// (otherwise the unit could stop on an invalid path location, and be teleported
	// back)
	const float slopeMul = mix(ud->slideTolerance, 1.0f, (minSlideTolerance <= 0.0f));
	const float curSlope = CGround::GetSlope(pos.x, pos.z);
	const float maxSlope = md->maxSlope * slopeMul;

	return (curSlope > maxSlope);
}



const float3& CGroundMoveType::GetGroundNormal(const float3& p) const
{
	// ship or hovercraft; return (CGround::GetNormalAboveWater(p));
	if (owner->IsInWater() && !owner->IsOnGround())
		return UpVector;

	return (CGround::GetNormal(p.x, p.z));
}

float CGroundMoveType::GetGroundHeight(const float3& p) const
{
	MoveDef *md = owner->moveDef;

	// in [minHeight, maxHeight]
	const float gh = CGround::GetHeightReal(p.x, p.z);
	const float wh = -md->waterline * (gh <= 0.0f);

	// in [-waterline, maxHeight], note that waterline
	// can be much deeper than ground in shallow water
	if (owner->FloatOnWater())
		return (std::max(gh, wh));

	return gh;
}

void CGroundMoveType::AdjustPosToWaterLine()
{
	if (owner->IsFalling())
		return;
	if (owner->IsFlying())
		return;

	if (modInfo.allowGroundUnitGravity) {
		if (owner->FloatOnWater()) {
			MoveDef *md = owner->moveDef;
			owner->Move(UpVector * (std::max(CGround::GetHeightReal(owner->pos.x, owner->pos.z), -md->waterline) - owner->pos.y), true);
		} else {
			owner->Move(UpVector * (std::max(CGround::GetHeightReal(owner->pos.x, owner->pos.z), owner->pos.y) - owner->pos.y), true);
		}
	} else {
		owner->Move(UpVector * (GetGroundHeight(owner->pos) - owner->pos.y), true);
	}
}

bool CGroundMoveType::UpdateDirectControl()
{
	const CPlayer* myPlayer = gu->GetMyPlayer();
	const FPSUnitController& selfCon = myPlayer->fpsController;
	const FPSUnitController& unitCon = owner->fpsControlPlayer->fpsController;
	const bool wantReverse = (unitCon.back && !unitCon.forward);

	float turnSign = 0.0f;

	currWayPoint = owner->frontdir * XZVector * mix(100.0f, -100.0f, wantReverse);
	currWayPoint = (owner->pos + currWayPoint).cClampInBounds();

	if (unitCon.forward || unitCon.back) {
		ChangeSpeed((maxSpeed * unitCon.forward) + (maxReverseSpeed * unitCon.back), wantReverse, true);
	} else {
		// not moving forward or backward, stop
		ChangeSpeed(0.0f, false, true);
	}

	if (unitCon.left ) { ChangeHeading(owner->heading + turnRate); turnSign =  1.0f; }
	if (unitCon.right) { ChangeHeading(owner->heading - turnRate); turnSign = -1.0f; }

	// local client is controlling us
	if (selfCon.GetControllee() == owner)
		camera->SetRotY(camera->GetRot().y + turnRate * turnSign * TAANG2RAD);

	return wantReverse;
}


void CGroundMoveType::UpdatePos(const CUnit* unit, const float3& moveDir, float3& resultantMove, int thread) const {
	const float3 prevPos = unit->pos;
	const float3 newPos = unit->pos + moveDir;
	resultantMove = moveDir;

	// The series of tests done here will benefit from using the same cached results.
	MoveDef* md = unit->moveDef;
	int tempNum = gs->GetMtTempNum(thread);

	MoveTypes::CheckCollisionQuery virtualObject(unit);
	MoveDefs::CollisionQueryStateTrack queryState;
	const bool isSubmersible = (md->isSubmarine ||
							   (md->followGround && md->depth > md->height));
	if (!isSubmersible)
		virtualObject.DisableHeightChecks();

	auto toMapSquare = [](float3 pos) {
		return int2({int(pos.x / SQUARE_SIZE), int(pos.z / SQUARE_SIZE)});
	};

	auto toSquareId = [](int2 square) {
		return (square.y * mapDims.mapx) + square.x;
	};

	auto isSquareOpen = [this, md, unit, &tempNum, thread, &toMapSquare, &virtualObject, &queryState, &isSubmersible](float3 pos) {
		if (isSubmersible){
			md->UpdateCheckCollisionQuery(virtualObject, queryState, toMapSquare(pos));
			if (queryState.refreshCollisionCache)
				tempNum = gs->GetMtTempNum(thread);
		}

		// separate calls because terrain is only checked for in the centre square, while
		// static objects are checked for in the whole footprint.
<<<<<<< HEAD
		return unit->moveDef->TestMoveSquare(unit, pos, (pos - unit->pos), true, false, true, nullptr, nullptr, thread)
				&& unit->moveDef->TestMovePositionForObjects(unit, pos, tempNum, thread);
				//&& unit->moveDef->TestMoveSquare(unit, pos, unit->speed, false, true, false);
	};
=======
		bool result = ( pathController.IgnoreTerrain(*md, pos) ||
				 unit->moveDef->TestMoveSquare(unit, pos, (pos - unit->pos), true, false, true, nullptr, nullptr, thread)
			   )
				&& unit->moveDef->TestMovePositionForObjects(&virtualObject, pos, tempNum, thread);
>>>>>>> ffa4baa5

		return result;
	};

	auto toPosition = [](int2 square) {
		return float3({float(square.x * SQUARE_SIZE + 1), 0.f, float(square.y * SQUARE_SIZE + 1)});
	};

	const int2 prevSquare = toMapSquare(prevPos);
	const int2 newSquare = toMapSquare(newPos);
	const int newPosStartSquare = toSquareId(newSquare);
	if (toSquareId(prevSquare) == newPosStartSquare) { return; }

	bool isSquareBlocked = !isSquareOpen(newPos);
	if (!isSquareBlocked) {
		const int2 fullDiffSquare = newSquare - prevSquare;
		if (fullDiffSquare.x != 0 && fullDiffSquare.y != 0) {

			const int2 diffSquare{1 - (2 * (fullDiffSquare.x < 0)), 1 - (2 * (fullDiffSquare.y < 0))};

			// We have a diagonal move. Make sure the unit cannot press through a corner.
			const int2 checkSqrX({newSquare.x - diffSquare.x, newSquare.y});
			const int2 checkSqrY({newSquare.x, newSquare.y - diffSquare.y});

			isSquareBlocked = !isSquareOpen(toPosition(checkSqrX)) && !isSquareOpen(toPosition(checkSqrY));
			if (isSquareBlocked)
				resultantMove = ZeroVector;
		}
	}
	else {
	// NOTE:
	//   does not check for structure blockage, coldet handles that
	//   entering of impassable terrain is *also* handled by coldet
	//
	//   the loop below tries to evade "corner" squares that would
	//   block us from initiating motion and is needed for when we
	//   are not *currently* moving but want to get underway to our
	//   first waypoint (HSOC coldet won't help then)
	//
	//   allowing movement through blocked squares when pathID != 0
	//   relies on assumption that PFS will not search if start-sqr
	//   is blocked, so too fragile
	//
	// TODO: look to move as much of this to MT to improve perf.

		bool updatePos = false;
		const float speed = moveDir.Length2D();

		auto tryToMove =
				[this, &isSquareOpen, &prevPos, &newPosStartSquare, &resultantMove]
				(const float3& newPos, float3 posOffset, float maxDisplacement = 0.f)
			{
			// units are moved in relation to their previous position.
			float3 offsetFromPrev = (newPos + posOffset) - prevPos;
			if ((maxDisplacement > 0.f) && offsetFromPrev.SqLength2D() > (maxDisplacement*maxDisplacement)) {
				offsetFromPrev.SafeNormalize2D() *= maxDisplacement;
			}
			float3 posToTest = prevPos + offsetFromPrev;
			int curSquare = int(posToTest.z / SQUARE_SIZE)*mapDims.mapx + int(posToTest.x / SQUARE_SIZE);
			if (curSquare != newPosStartSquare) {
				bool updatePos = isSquareOpen(posToTest);
				if (updatePos) {
					resultantMove = offsetFromPrev;
					return true;
				}
			}
			return false;
		};

		for (int n = 1; n <= SQUARE_SIZE; n++) {
			updatePos = tryToMove(newPos, unit->rightdir * n);
			if (updatePos) { break; }
			updatePos = tryToMove(newPos, unit->rightdir * -n);
			if (updatePos) { break; }
		}

		if (!updatePos)
			resultantMove = ZeroVector;
		else {
			const float3 openPos = prevPos + resultantMove;
			const int2 openSquare = toMapSquare(openPos);
			const int2 fullDiffSquare = openSquare - prevSquare;
			if (fullDiffSquare.x != 0 && fullDiffSquare.y != 0) {
				// axis-aligned slide to avoid clipping around corners and potentially into traps.
				const unsigned int facing = GetFacingFromHeading(unit->heading);
				constexpr float3 vecs[2] =
					{ { 0.f, 0.f, 1.f}
					, { 1.f, 0.f, 0.f}
				};
				const float3 aaSlideAxis = vecs[(facing - 1) % 2];

				const float displacement = (facing % 2 == 0) ? resultantMove.x : resultantMove.z;
				const float side = 1.f - (2.f * (displacement < 0.f));
				const float3 offset = aaSlideAxis * std::min(displacement*side, speed) * side;
				const float3 posToTest = prevPos + offset;

				updatePos = isSquareOpen(posToTest);

			// 	{bool printMoveInfo = (selectedUnitsHandler.selectedUnits.size() == 1)
			// 		&& (selectedUnitsHandler.selectedUnits.find(owner->id) != selectedUnitsHandler.selectedUnits.end());
			// {	bool printMoveInfo = (unit->id == 19432);
			// 	if (printMoveInfo) {
			// 		LOG("%s: unit %d: facing(%f,%f,%f) [%d:%d] right(%f,%f,%f) disp=%f"
			// 				, __func__, owner->id
			// 				, float(unit->frontdir.x), float(unit->frontdir.y), float(unit->frontdir.z), int(unit->heading), facing
			// 				, aaSlideAxis.x, aaSlideAxis.y, aaSlideAxis.z
			// 				, displacement);
			// 		LOG("%s: unit %d: resultantVec=(%f,%f,%f) prevPos=(%f,%f,%f) offset=(%f,%f,%f) posToTest=(%f,%f,%f) result=%d"
			// 				, __func__, owner->id
			// 				, resultantMove.x, resultantMove.y, resultantMove.z
			// 				, prevPos.x, prevPos.y, prevPos.z
			// 				, offset.x, offset.y, offset.z
			// 				, posToTest.x, posToTest.y, posToTest.z
			// 				, int(updatePos));
			// 	}}

				if (updatePos) {
					resultantMove = offset;
				} else {
					resultantMove = ZeroVector;
				}
			} else if (resultantMove.SqLength2D() > speed*speed) {
				updatePos = tryToMove(prevPos, resultantMove, speed);
				if (!updatePos)
					resultantMove = ZeroVector;
			}
		}
	}
}


void CGroundMoveType::UpdateOwnerPos(const float3& oldSpeedVector, const float3& newSpeedVector) {
	const float oldSpeed = oldSpeedVector.dot(flatFrontDir);
	const float newSpeed = newSpeedVector.dot(flatFrontDir);
	const float3 moveRequest = newSpeedVector;

	// if being built, the nanoframe might not be exactly on
	// the ground and would jitter from gravity acting on it
	// --> nanoframes can not move anyway, just return early
	// (units that become reverse-built will continue moving)
	if (owner->beingBuilt)
		return;

	if (!oldSpeedVector.same(newSpeedVector)) {
		owner->SetVelocityAndSpeed(newSpeedVector);
	}

	if (!moveRequest.same(ZeroVector)) {
		float3 resultantVel;
		bool limitDisplacment = true;
		float maxDisplacementSq = -1.f;

		UpdatePos(owner, moveRequest, resultantVel, 0);

		bool isMoveColliding = !resultantVel.same(moveRequest);
		if (isMoveColliding) {
			// Sometimes now regular collisions won't happen due to this code preventing that.
			// so units need to be able to get themselves out of stuck situations. So adding
			// a rerequest path check here.
			ReRequestPath(false);
		}

		bool isThereAnOpenSquare = !resultantVel.same(ZeroVector);
		if (isThereAnOpenSquare){
			owner->Move(resultantVel, true);
			if (positionStuck) {
				positionStuck = false;
			}
		} else if (positionStuck) {
			// Unit is stuck an the an open square could not be found. Just allow the unit to move
			// so that it gets unstuck eventually. Hopefully this won't look silly in practice, but
			// it is better than a unit being permanently stuck on something.
			owner->Move(moveRequest, true);
		}

		// NOTE:
		//   this can fail when gravity is allowed (a unit catching air
		//   can easily end up on an impassable square, especially when
		//   terrain contains micro-bumps) --> more likely at lower g's
		// assert(owner->moveDef->TestMoveSquare(owner, owner->pos, owner->speed, true, false, true));
	}

	reversing = UpdateOwnerSpeed(math::fabs(oldSpeed), math::fabs(newSpeed), newSpeed);
}

bool CGroundMoveType::UpdateOwnerSpeed(float oldSpeedAbs, float newSpeedAbs, float newSpeedRaw)
{
	const bool oldSpeedAbsGTZ = (oldSpeedAbs > 0.01f);
	const bool newSpeedAbsGTZ = (newSpeedAbs > 0.01f);
	const bool newSpeedRawLTZ = (newSpeedRaw < 0.0f );

	owner->UpdatePhysicalStateBit(CSolidObject::PSTATE_BIT_MOVING, newSpeedAbsGTZ);

	if (!oldSpeedAbsGTZ &&  newSpeedAbsGTZ)
		owner->script->StartMoving(newSpeedRawLTZ);
	if ( oldSpeedAbsGTZ && !newSpeedAbsGTZ)
		owner->script->StopMoving();

	// Push resistant units need special handling, when they start/stop.
	// Not much point while they are on the move because their squares get recognised as moving,
	// not structure, and are ignored by collision and pathing.
	bool changeInMotion = IsPushResistant() && oldSpeedAbsGTZ != newSpeedAbsGTZ;
	if (changeInMotion){
		if (newSpeedAbsGTZ)
			owner->UnBlock();
		else
			owner->Block();

		// this has to be done manually because units don't trigger it with block commands
		const int bx = owner->mapPos.x, sx = owner->xsize;
		const int bz = owner->mapPos.y, sz = owner->zsize;
		const int xminSqr = bx, xmaxSqr = bx + sx;
		const int zminSqr = bz, zmaxSqr = bz + sz;

		pathManager->TerrainChange(xminSqr, zminSqr, xmaxSqr, zmaxSqr, TERRAINCHANGE_OBJECT_INSERTED);
	}

	currentSpeed = newSpeedAbs;
	deltaSpeed   = 0.0f;

	return newSpeedRawLTZ;
}


bool CGroundMoveType::WantReverse(const float3& wpDir, const float3& ffDir) const
{
	if (!canReverse)
		return false;

	// these values are normally non-0, but LuaMoveCtrl
	// can override them and we do not want any div0's
	if (maxReverseSpeed <= 0.0f)
		return false;
	if (maxSpeed <= 0.0f)
		return true;

	if (accRate <= 0.0f)
		return false;
	if (decRate <= 0.0f)
		return false;
	if (turnRate <= 0.0f)
		return false;

	if (wpDir.dot(ffDir) >= 0.0f)
		return false;

	const float goalDist   = (goalPos - owner->pos).Length2D();                  // use *final* WP for ETA calcs; in elmos
	const float goalFwdETA = (goalDist / maxSpeed);                              // in frames (simplistic)
	const float goalRevETA = (goalDist / maxReverseSpeed);                       // in frames (simplistic)

	const float waypointAngle = std::clamp(wpDir.dot(owner->frontdir), -1.0f, 0.0f);  // clamp to prevent NaN's; [-1, 0]
	const float turnAngleDeg  = math::acosf(waypointAngle) * math::RAD_TO_DEG;   // in degrees; [90.0, 180.0]
	const float fwdTurnAngle  = (turnAngleDeg / 360.0f) * SPRING_CIRCLE_DIVS;    // in "headings"
	const float revTurnAngle  = SPRING_MAX_HEADING - fwdTurnAngle;               // 180 deg - angle

	// values <= 0 preserve default behavior
	if (maxReverseDist > 0.0f && minReverseAngle > 0.0f)
		return (currWayPointDist <= maxReverseDist && turnAngleDeg >= minReverseAngle);

	// units start accelerating before finishing the turn, so subtract something
	const float turnTimeMod      = 5.0f;
	const float fwdTurnAngleTime = std::max(0.0f, (fwdTurnAngle / turnRate) - turnTimeMod); // in frames
	const float revTurnAngleTime = std::max(0.0f, (revTurnAngle / turnRate) - turnTimeMod);

	const float apxFwdSpdAfterTurn = std::max(0.0f, currentSpeed - 0.125f * (fwdTurnAngleTime * decRate));
	const float apxRevSpdAfterTurn = std::max(0.0f, currentSpeed - 0.125f * (revTurnAngleTime * decRate));

	const float fwdDecTime = ( reversing * apxFwdSpdAfterTurn) / decRate;
	const float revDecTime = (!reversing * apxRevSpdAfterTurn) / decRate;
	const float fwdAccTime = (maxSpeed        - !reversing * apxFwdSpdAfterTurn) / accRate;
	const float revAccTime = (maxReverseSpeed -  reversing * apxRevSpdAfterTurn) / accRate;

	const float fwdETA = goalFwdETA + fwdTurnAngleTime + fwdAccTime + fwdDecTime;
	const float revETA = goalRevETA + revTurnAngleTime + revDecTime + revAccTime;

	return (fwdETA > revETA);
}



void CGroundMoveType::InitMemberPtrs(MemberData* memberData)
{
	memberData->bools[0].second = &atGoal;
	memberData->bools[1].second = &atEndOfPath;
	memberData->bools[2].second = &pushResistant;

	memberData->shorts[0].second = &minScriptChangeHeading;

	memberData->floats[0].second = &turnRate;
	memberData->floats[1].second = &turnAccel;
	memberData->floats[2].second = &accRate;
	memberData->floats[3].second = &decRate;
	memberData->floats[4].second = &myGravity;
	memberData->floats[5].second = &maxReverseDist,
	memberData->floats[6].second = &minReverseAngle;
	memberData->floats[7].second = &maxReverseSpeed;
	memberData->floats[8].second = &sqSkidSpeedMult;
}

bool CGroundMoveType::SetMemberValue(unsigned int memberHash, void* memberValue)
{
	// try the generic members first
	if (AMoveType::SetMemberValue(memberHash, memberValue))
		return true;

	// set pointers for this GMT instance
	InitMemberPtrs(&gmtMemberData);

	// special cases
	if (memberHash == gmtMemberData.floats[MAXREVERSESPEED_MEMBER_IDX].first) {
		*(gmtMemberData.floats[MAXREVERSESPEED_MEMBER_IDX].second) = *(reinterpret_cast<float*>(memberValue)) / GAME_SPEED;
		return true;
	}

	// note: <memberHash> should be calculated via HsiehHash
	// todo: use template lambdas in C++14
	{
		const auto pred = [memberHash](const std::pair<unsigned int, bool*>& p) { return (memberHash == p.first); };
		const auto iter = std::find_if(gmtMemberData.bools.begin(), gmtMemberData.bools.end(), pred);
		if (iter != gmtMemberData.bools.end()) {
			*(iter->second) = *(reinterpret_cast<bool*>(memberValue));
			return true;
		}
	}
	{
		const auto pred = [memberHash](const std::pair<unsigned int, short*>& p) { return (memberHash == p.first); };
		const auto iter = std::find_if(gmtMemberData.shorts.begin(), gmtMemberData.shorts.end(), pred);
		if (iter != gmtMemberData.shorts.end()) {
			*(iter->second) = short(*(reinterpret_cast<float*>(memberValue))); // sic (see SetMoveTypeValue)
			return true;
		}
	}
	{
		const auto pred = [memberHash](const std::pair<unsigned int, float*>& p) { return (memberHash == p.first); };
		const auto iter = std::find_if(gmtMemberData.floats.begin(), gmtMemberData.floats.end(), pred);
		if (iter != gmtMemberData.floats.end()) {
			*(iter->second) = *(reinterpret_cast<float*>(memberValue));
			return true;
		}
	}

	return false;
}
<|MERGE_RESOLUTION|>--- conflicted
+++ resolved
@@ -1020,10 +1020,6 @@
 			pathID = nextPathId;
 			nextPathId = 0;
 			wantRepath = false;
-<<<<<<< HEAD
-
-=======
->>>>>>> ffa4baa5
 		}
 	}
 
@@ -2073,13 +2069,7 @@
 		return false;
 	if (atEndOfPath)
 		return false;
-<<<<<<< HEAD
-	if (earlyCurrWayPoint.y == -1.0f || earlyNextWayPoint.y == -1.0f)
-		return true;
-
-=======
-	
->>>>>>> ffa4baa5
+
 	const float3& pos = owner->pos;
 		  float3& cwp = earlyCurrWayPoint;
 		  float3& nwp = earlyNextWayPoint;
@@ -2207,12 +2197,8 @@
 
 			// check the between pos and cwp for obstacles
 			// if still further than SS elmos from waypoint, disallow skipping
-<<<<<<< HEAD
-			const bool rangeTest = owner->moveDef->DoRawSearch(owner, pos, targetPos, owner->speed, true, true, true, nullptr, nullptr, thread);
-
-=======
 			const bool rangeTest = owner->moveDef->DoRawSearch(owner, pos, targetPos, owner->speed, true, true, false, nullptr, nullptr, thread);
->>>>>>> ffa4baa5
+
 			// {
 			// bool printMoveInfo = (selectedUnitsHandler.selectedUnits.size() == 1)
 			// 	&& (selectedUnitsHandler.selectedUnits.find(owner->id) != selectedUnitsHandler.selectedUnits.end());
@@ -3284,17 +3270,10 @@
 
 		// separate calls because terrain is only checked for in the centre square, while
 		// static objects are checked for in the whole footprint.
-<<<<<<< HEAD
-		return unit->moveDef->TestMoveSquare(unit, pos, (pos - unit->pos), true, false, true, nullptr, nullptr, thread)
-				&& unit->moveDef->TestMovePositionForObjects(unit, pos, tempNum, thread);
-				//&& unit->moveDef->TestMoveSquare(unit, pos, unit->speed, false, true, false);
-	};
-=======
 		bool result = ( pathController.IgnoreTerrain(*md, pos) ||
 				 unit->moveDef->TestMoveSquare(unit, pos, (pos - unit->pos), true, false, true, nullptr, nullptr, thread)
 			   )
 				&& unit->moveDef->TestMovePositionForObjects(&virtualObject, pos, tempNum, thread);
->>>>>>> ffa4baa5
 
 		return result;
 	};
