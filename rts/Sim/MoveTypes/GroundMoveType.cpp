--- conflicted
+++ resolved
@@ -2230,11 +2230,7 @@
 
 			// check the between pos and cwp for obstacles
 			// if still further than SS elmos from waypoint, disallow skipping
-<<<<<<< HEAD
-			const bool rangeTest = owner->moveDef->DoRawSearch(owner, pos, targetPos, owner->speed, 0, true, true, false, nullptr, nullptr, nullptr, thread);
-=======
-			const bool rangeTest = owner->moveDef->DoRawSearch(owner, owner->moveDef, pos, targetPos, true, true, false, nullptr, nullptr, thread);
->>>>>>> 27ea8b9b
+			const bool rangeTest = owner->moveDef->DoRawSearch(owner, owner->moveDef, pos, targetPos, 0, true, true, false, nullptr, nullptr, nullptr, thread);
 
 			// {
 			// bool printMoveInfo = (selectedUnitsHandler.selectedUnits.size() == 1)
