--- conflicted
+++ resolved
@@ -2772,9 +2772,8 @@
 	const bool allowSAT = modInfo.allowSepAxisCollisionTest;
 	const bool forceSAT = (colliderParams.z > 0.1f);
 
-<<<<<<< HEAD
 	MoveTypes::CheckCollisionQuery colliderInfo(collider);
-=======
+
 	// Push resistent units when stopped impacting pathing and also cannot be pushed, so it is important that such
 	// units are not going to prevent other units from moving around them if they are near narrow pathways.
 	const float colliderSeparationDist = (pushResistant && pushResistanceBlockActive) ? 0.f : colliderUD->separationDistance;
@@ -2782,7 +2781,7 @@
 	// Account for units that are larger than one's self.
 	const float maxCollisionRadius = colliderParams.y + moveDefHandler.GetLargestFootPrintSizeH();
 	const float searchRadius = colliderParams.x + maxCollisionRadius + colliderSeparationDist;
->>>>>>> 44f0a4d2
+
 
 	// copy on purpose, since the below can call Lua
 	QuadFieldQuery qfQuery;
