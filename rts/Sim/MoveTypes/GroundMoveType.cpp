--- conflicted
+++ resolved
@@ -3301,11 +3301,8 @@
 
 	MoveTypes::CheckCollisionQuery virtualObject(unit);
 	MoveDefs::CollisionQueryStateTrack queryState;
-<<<<<<< HEAD
-	const bool isSubmersible = md->isSubmersible;
-=======
+
 	const bool isSubmersible = md->IsComplexSubmersible();
->>>>>>> ab628714
 	if (!isSubmersible)
 		virtualObject.DisableHeightChecks();
 
