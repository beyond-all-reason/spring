--- conflicted
+++ resolved
@@ -189,26 +189,6 @@
 		int curThread
 	);
 
-<<<<<<< HEAD
-	void HandleUnitCollisions(
-		CUnit* collider,
-		const float3& colliderParams,
-		const UnitDef* colliderUD,
-		const MoveDef* colliderMD,
-		int curThread
-	);
-	void HandleFeatureCollisions(
-		CUnit* collider,
-		const float3& colliderParams,
-		const UnitDef* colliderUD,
-		const MoveDef* colliderMD,
-		int curThread
-	);
-
-	void ChangeSpeed(float, bool, bool = false);
-public:
-	void SetMainHeading();
-=======
     void HandleUnitCollisions(
         CUnit *collider,
         const float3 &colliderParams,
@@ -223,9 +203,9 @@
         const MoveDef *colliderMD,
         int curThread);
 
+public:
     void SetMainHeading();
     void ChangeSpeed(float, bool, bool = false);
->>>>>>> b58eef4b
 	void ChangeHeading(short newHeading);
 private:
 	void UpdateSkid();
