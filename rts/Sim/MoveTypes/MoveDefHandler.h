/* This file is part of the Spring engine (GPL v2 or later), see LICENSE.html */

#ifndef MOVEDEF_HANDLER_H
#define MOVEDEF_HANDLER_H

#include <array>
#include <limits>
#include <string>

#include "System/float3.h"
#include "System/type2.h"
#include "System/UnorderedMap.hpp"
#include "System/creg/creg_cond.h"

class MoveDefHandler;
class CSolidObject;
class CUnit;
class LuaTable;

namespace MoveTypes {
	class CheckCollisionQuery;
}

namespace MoveDefs {
	struct CollisionQueryStateTrack {
		float lastPosY = std::numeric_limits<float>::infinity();
		int lastInWater = -2;
		int lastWaterCollisions = -2;
		bool refreshCollisionCache = false;
	};
}

struct MoveDef {
	CR_DECLARE_STRUCT(MoveDef)

	MoveDef();
	MoveDef(const LuaTable& moveDefTable);
	MoveDef(const MoveDef& moveDef) = delete;
	MoveDef(MoveDef&& moveDef) = default;

	MoveDef& operator = (const MoveDef& moveDef) = delete;
	MoveDef& operator = (MoveDef&& moveDef) = default;

	bool DoRawSearch(
		const CSolidObject* collider,
		const MoveDef* md,
		const float3 startPos,
		const float3 endPos,
		bool testTerrain,
		bool testObjects,
		bool centerOnly,
		float* minSpeedModPtr,
		int* maxBlockBitPtr,
		int thread = 0
	) const;
	void UpdateCheckCollisionQuery(MoveTypes::CheckCollisionQuery& collider, MoveDefs::CollisionQueryStateTrack& state, const int2 pos) const;
	bool TestMoveSquareRange(
		const MoveTypes::CheckCollisionQuery& collider,
		const float3 rangeMins,
		const float3 rangeMaxs,
		const float3 testMoveDir,
		bool testTerrain = true,
		bool testObjects = true,
		bool centerOnly = false,
		float* minSpeedModPtr = nullptr,
		int* maxBlockBitPtr = nullptr,
		int thread = 0
	) const;
	bool TestMoveSquare(
		const MoveTypes::CheckCollisionQuery& collider,
		const float3 testMovePos,
		const float3 testMoveDir,
		bool testTerrain = true,
		bool testObjects = true,
		bool centerOnly = false,
		float* minSpeedModPtr = nullptr,
		int* maxBlockBitPtr = nullptr,
		int thread = 0
	) const {
		return (TestMoveSquareRange(collider, testMovePos, testMovePos, testMoveDir, testTerrain, testObjects, centerOnly, minSpeedModPtr, maxBlockBitPtr, thread));
	}
	bool TestMovePositionForObjects(
		const MoveTypes::CheckCollisionQuery* collider,
		const float3 testMovePos,
		int magicNum,
		int thread
	) const;

	// aircraft and buildings defer to UnitDef::floatOnWater
	bool FloatOnWater() const { return (speedModClass == MoveDef::Hover || speedModClass == MoveDef::Ship); }

	float2 GetFootPrint(float scale) const { return {xsize * scale, zsize * scale}; }

	float CalcFootPrintMinExteriorRadius(float scale = 1.0f) const; // radius minimally bounding the footprint
	float CalcFootPrintMaxInteriorRadius(float scale = 1.0f) const; // radius maximally bounded by the footprint
	float CalcFootPrintAxisStretchFactor() const; // 0 for square-shaped footprints, 1 for (impossible) line-shaped footprints

	float GetDepthMod(float height) const;

	unsigned int CalcCheckSum() const;

	bool IsComplexSubmersible() const {
		return (isSubmarine || (followGround && depth > height)) && overrideUnitWaterline;
	};

	static float GetDefaultMinWaterDepth() { return -1e6f; }
	static float GetDefaultMaxWaterDepth() { return +1e6f; }

	/// determines which of the {tank,kbot,hover,ship}Speed
	/// modifiers this MoveDef receives from a terrain-type
	enum SpeedModClass {
		Tank  = 0,
		KBot  = 1,
		Hover = 2,
		Ship  = 3
	};
	enum TerrainClass {
		Land  = 0, /// we are restricted to "land" (terrain with height >= 0)
		Water = 1, /// we are restricted to "water" (terrain with height < 0)
		Mixed = 2, /// we can exist at heights both greater and smaller than 0
	};
	enum DepthModParams {
		DEPTHMOD_MIN_HEIGHT = 0,
		DEPTHMOD_MAX_HEIGHT = 1,
		DEPTHMOD_MAX_SCALE  = 2,
		DEPTHMOD_QUA_COEFF  = 3,
		DEPTHMOD_LIN_COEFF  = 4,
		DEPTHMOD_CON_COEFF  = 5,
		DEPTHMOD_NUM_PARAMS = 6,
	};
	enum SpeedModMults {
		SPEEDMOD_MOBILE_IDLE_MULT = 0,
		SPEEDMOD_MOBILE_BUSY_MULT = 1,
		SPEEDMOD_MOBILE_MOVE_MULT = 2,
		SPEEDMOD_MOBILE_NUM_MULTS = 3,
	};

	std::string name;

#pragma pack(push, 1)
	SpeedModClass speedModClass = MoveDef::Tank;
	TerrainClass terrainClass = MoveDef::Mixed;

	unsigned int pathType = 0;

	/// of the footprint
	int xsize = 0, xsizeh = 0;
	int zsize = 0, zsizeh = 0;

	/// minWaterDepth for ships, maxWaterDepth otherwise
	/// controls movement and (un-)loading constraints
	float depth = 0.0f;
	float depthModParams[DEPTHMOD_NUM_PARAMS];
	float height = 0.0f;
	float maxSlope = 1.0f;
	float slopeMod = 0.0f;
	float crushStrength = 0.0f;
	float waterline = 0.0f;

	// PF speedmod-multipliers for squares blocked by mobile units
	// (which can respectively be "idle" == non-moving and have no
	// orders, "busy" == non-moving but have orders, or "moving")
	// NOTE:
	//     includes one extra padding element to make the moveMath
	//     member start on an 8-byte boundary for 64-bit platforms
	float speedModMults[SPEEDMOD_MOBILE_NUM_MULTS + 1];

	/// heatmap path-cost modifier
	float heatMod = 0.05f;
	float flowMod = 1.0f;

	/// heat produced by a path per tick
	int heatProduced = 30;

	/// do we stick to the ground when in water?
	bool followGround = true;
	/// are we supposed to be a purely sub-surface ship?
	bool isSubmarine = false;
	/// If false, this forces the use of simple underwater collisions, which can cause some pathing issues for
	/// amphibious units. i.e. they are blocked by obstacles above and below the water regardless of height.
	bool overrideUnitWaterline = true;

	/// do we try to pathfind around squares blocked by mobile units?
	///
	/// this also serves as a padding byte for alignment so compiler
	/// does not insert it (GetCheckSum would need to skip such bytes
	/// otherwise, since they are never initialized)
	bool avoidMobilesOnPath = true;
	bool allowTerrainCollisions = true;
<<<<<<< HEAD
	bool allowDirectionalPathing = true;
	bool allowRawMovement = false;
	bool preferShortestPath = true;
=======
	bool allowDirectionalPathing = false;
	bool allowRawMovement = false;
	bool preferShortestPath = false;
>>>>>>> 6c9f788a

	/// do we leave heat and avoid any left by others?
	bool heatMapping = true;
	bool flowMapping = true;
#pragma pack(pop)
};



class LuaParser;
class MoveDefHandler
{
	CR_DECLARE_STRUCT(MoveDefHandler)
public:
	constexpr static size_t MAX_MOVE_DEFS = 256;

	void Init(LuaParser* defsParser);
	void PostSimInit();
	void Kill() {
		nameMap.clear(); // never iterated

		mdCounter = 0;
		mdChecksum = 0;
	}

	MoveDef* GetMoveDefByPathType(unsigned int pathType) { assert(pathType < mdCounter); return &moveDefs[pathType]; }
	MoveDef* GetMoveDefByName(const std::string& name);

	unsigned int GetNumMoveDefs() const { return mdCounter; }
	unsigned int GetCheckSum() const { return mdChecksum; }

	int GetLargestFootPrintXSize() { return largestSize; };
	int GetLargestFootPrintSizeH() { return largestSizeH; };

private:
	std::array<MoveDef, MAX_MOVE_DEFS> moveDefs;
	spring::unordered_map<unsigned int, int> nameMap;

	unsigned int mdCounter = 0;
	unsigned int mdChecksum = 0;

	int largestSize = 0;
	int largestSizeH = 0;
};

extern MoveDefHandler moveDefHandler;

#endif // MOVEDEF_HANDLER_H
<|MERGE_RESOLUTION|>--- conflicted
+++ resolved
@@ -187,15 +187,9 @@
 	/// otherwise, since they are never initialized)
 	bool avoidMobilesOnPath = true;
 	bool allowTerrainCollisions = true;
-<<<<<<< HEAD
-	bool allowDirectionalPathing = true;
-	bool allowRawMovement = false;
-	bool preferShortestPath = true;
-=======
 	bool allowDirectionalPathing = false;
 	bool allowRawMovement = false;
 	bool preferShortestPath = false;
->>>>>>> 6c9f788a
 
 	/// do we leave heat and avoid any left by others?
 	bool heatMapping = true;
