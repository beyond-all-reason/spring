/* This file is part of the Spring engine (GPL v2 or later), see LICENSE.html */

#ifndef MOVEDEF_HANDLER_H
#define MOVEDEF_HANDLER_H

#include <array>
#include <limits>
#include <string>

#include "System/float3.h"
#include "System/type2.h"
#include "System/UnorderedMap.hpp"
#include "System/creg/creg_cond.h"

class MoveDefHandler;
class CSolidObject;
class CUnit;
class LuaTable;

namespace MoveTypes {
	class CheckCollisionQuery;
}

namespace MoveDefs {
	struct CollisionQueryStateTrack {
		float lastPosY = std::numeric_limits<float>::infinity();
		int lastInWater = -2;
		int lastWaterCollisions = -2;
		bool refreshCollisionCache = false;
	};
}

struct MoveDef {
	CR_DECLARE_STRUCT(MoveDef)

	MoveDef();
	MoveDef(const LuaTable& moveDefTable);
	MoveDef(const MoveDef& moveDef) = delete;
	MoveDef(MoveDef&& moveDef) = default;

	MoveDef& operator = (const MoveDef& moveDef) = delete;
	MoveDef& operator = (MoveDef&& moveDef) = default;

	// nearestSquare is given a meaningful value only when the result is true.
	bool DoRawSearch(
		const CSolidObject* collider,
		const MoveDef* md,
		const float3 startPos,
		const float3 endPos,
		float goalRadius,
		bool testTerrain,
		bool testObjects,
		bool centerOnly,
		float* minSpeedModPtr,
		int* maxBlockBitPtr,
		int2* nearestSquare,
		int thread = 0
	) const;
	void UpdateCheckCollisionQuery(MoveTypes::CheckCollisionQuery& collider, MoveDefs::CollisionQueryStateTrack& state, const int2 pos) const;
	bool TestMoveSquareRange(
		const MoveTypes::CheckCollisionQuery& collider,
		const float3 rangeMins,
		const float3 rangeMaxs,
		const float3 testMoveDir,
		bool testTerrain = true,
		bool testObjects = true,
		bool centerOnly = false,
		float* minSpeedModPtr = nullptr,
		int* maxBlockBitPtr = nullptr,
		int thread = 0
	) const;
	bool TestMoveSquare(
		const MoveTypes::CheckCollisionQuery& collider,
		const float3 testMovePos,
		const float3 testMoveDir,
		bool testTerrain = true,
		bool testObjects = true,
		bool centerOnly = false,
		float* minSpeedModPtr = nullptr,
		int* maxBlockBitPtr = nullptr,
		int thread = 0
	) const {
		return (TestMoveSquareRange(collider, testMovePos, testMovePos, testMoveDir, testTerrain, testObjects, centerOnly, minSpeedModPtr, maxBlockBitPtr, thread));
	}
	bool TestMovePositionForObjects(
		const MoveTypes::CheckCollisionQuery* collider,
		const float3 testMovePos,
		int magicNum,
		int thread
	) const;

	bool IsInExitOnly(float3 testMovePos) const;
	bool IsInExitOnly(int x, int z) const;

	// aircraft and buildings defer to UnitDef::floatOnWater
	bool FloatOnWater() const { return (speedModClass == MoveDef::Hover || speedModClass == MoveDef::Ship); }

	float2 GetFootPrint(float scale) const { return {xsize * scale, zsize * scale}; }

	float CalcFootPrintMinExteriorRadius(float scale = 1.0f) const; // radius minimally bounding the footprint
	float CalcFootPrintMaxInteriorRadius(float scale = 1.0f) const; // radius maximally bounded by the footprint
	float CalcFootPrintAxisStretchFactor() const; // 0 for square-shaped footprints, 1 for (impossible) line-shaped footprints

	float GetDepthMod(float height) const;

	unsigned int CalcCheckSum() const;

	bool IsComplexSubmersible() const {
		return (isSubmarine || (followGround && depth > height)) && overrideUnitWaterline;
	};

	static float GetDefaultMinWaterDepth() { return -1e6f; }
	static float GetDefaultMaxWaterDepth() { return +1e6f; }

	/// determines which of the {tank,kbot,hover,ship}Speed
	/// modifiers this MoveDef receives from a terrain-type
	enum SpeedModClass {
		Tank  = 0,
		KBot  = 1,
		Hover = 2,
		Ship  = 3
	};
	enum TerrainClass {
		Land  = 0, /// we are restricted to "land" (terrain with height >= 0)
		Water = 1, /// we are restricted to "water" (terrain with height < 0)
		Mixed = 2, /// we can exist at heights both greater and smaller than 0
	};
	enum DepthModParams {
		DEPTHMOD_MIN_HEIGHT = 0,
		DEPTHMOD_MAX_HEIGHT = 1,
		DEPTHMOD_MAX_SCALE  = 2,
		DEPTHMOD_QUA_COEFF  = 3,
		DEPTHMOD_LIN_COEFF  = 4,
		DEPTHMOD_CON_COEFF  = 5,
		DEPTHMOD_NUM_PARAMS = 6,
	};
	enum SpeedModMults {
		SPEEDMOD_MOBILE_IDLE_MULT = 0,
		SPEEDMOD_MOBILE_BUSY_MULT = 1,
		SPEEDMOD_MOBILE_MOVE_MULT = 2,
		SPEEDMOD_MOBILE_NUM_MULTS = 3,
	};

	std::string name;

#pragma pack(push, 1)
	SpeedModClass speedModClass = MoveDef::Tank;
	TerrainClass terrainClass = MoveDef::Mixed;

	unsigned int pathType = 0;

	/// of the footprint
	int xsize = 0, xsizeh = 0;
	int zsize = 0, zsizeh = 0;

	/// minWaterDepth for ships, maxWaterDepth otherwise
	/// controls movement and (un-)loading constraints
	float depth = 0.0f;
	float depthModParams[DEPTHMOD_NUM_PARAMS];
	float height = 0.0f;
	float maxSlope = 1.0f;
	float slopeMod = 0.0f;
	float crushStrength = 0.0f;
	float waterline = 0.0f;

	// PF speedmod-multipliers for squares blocked by mobile units
	// (which can respectively be "idle" == non-moving and have no
	// orders, "busy" == non-moving but have orders, or "moving")
	// NOTE:
	//     includes one extra padding element to make the moveMath
	//     member start on an 8-byte boundary for 64-bit platforms
	float speedModMults[SPEEDMOD_MOBILE_NUM_MULTS + 1];

	/// heatmap path-cost modifier
	float heatMod = 0.05f;
	float flowMod = 1.0f;

	/// heat produced by a path per tick
	int heatProduced = 30;

	/// do we stick to the ground when in water?
	bool followGround = true;
	/// are we supposed to be a purely sub-surface ship?
	bool isSubmarine = false;
<<<<<<< HEAD
	// can this unit completely submerge in water?
	bool isSubmersible = false;
=======
	/// If false, this forces the use of simple underwater collisions, which can cause some pathing issues for
	/// amphibious units. i.e. they are blocked by obstacles above and below the water regardless of height.
	bool overrideUnitWaterline = true;
>>>>>>> ab628714

	/// do we try to pathfind around squares blocked by mobile units?
	///
	/// this also serves as a padding byte for alignment so compiler
	/// does not insert it (GetCheckSum would need to skip such bytes
	/// otherwise, since they are never initialized)
	bool avoidMobilesOnPath = true;
	bool allowTerrainCollisions = true;
	bool allowDirectionalPathing = false;
	bool allowRawMovement = false;
	bool preferShortestPath = false;

	/// do we leave heat and avoid any left by others?
	bool heatMapping = true;
	bool flowMapping = true;
#pragma pack(pop)
};



class LuaParser;
class MoveDefHandler
{
	CR_DECLARE_STRUCT(MoveDefHandler)
public:
	constexpr static size_t MAX_MOVE_DEFS = 256;

	void Init(LuaParser* defsParser);
	void PostSimInit();
	void Kill() {
		nameMap.clear(); // never iterated

		mdCounter = 0;
		mdChecksum = 0;
	}

	MoveDef* GetMoveDefByPathType(unsigned int pathType) { assert(pathType < mdCounter); return &moveDefs[pathType]; }
	MoveDef* GetMoveDefByName(const std::string& name);

	unsigned int GetNumMoveDefs() const { return mdCounter; }
	unsigned int GetCheckSum() const { return mdChecksum; }

	int GetLargestFootPrintXSize() { return largestSize; };
	int GetLargestFootPrintSizeH() { return largestSizeH; };

private:
	std::array<MoveDef, MAX_MOVE_DEFS> moveDefs;
	spring::unordered_map<unsigned int, int> nameMap;

	unsigned int mdCounter = 0;
	unsigned int mdChecksum = 0;

	int largestSize = 0;
	int largestSizeH = 0;
};

extern MoveDefHandler moveDefHandler;

#endif // MOVEDEF_HANDLER_H
<|MERGE_RESOLUTION|>--- conflicted
+++ resolved
@@ -106,7 +106,7 @@
 	unsigned int CalcCheckSum() const;
 
 	bool IsComplexSubmersible() const {
-		return (isSubmarine || (followGround && depth > height)) && overrideUnitWaterline;
+		return isSubmersible && overrideUnitWaterline;
 	};
 
 	static float GetDefaultMinWaterDepth() { return -1e6f; }
@@ -182,14 +182,13 @@
 	bool followGround = true;
 	/// are we supposed to be a purely sub-surface ship?
 	bool isSubmarine = false;
-<<<<<<< HEAD
+
 	// can this unit completely submerge in water?
 	bool isSubmersible = false;
-=======
+
 	/// If false, this forces the use of simple underwater collisions, which can cause some pathing issues for
 	/// amphibious units. i.e. they are blocked by obstacles above and below the water regardless of height.
 	bool overrideUnitWaterline = true;
->>>>>>> ab628714
 
 	/// do we try to pathfind around squares blocked by mobile units?
 	///
