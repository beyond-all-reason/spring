--- conflicted
+++ resolved
@@ -134,39 +134,10 @@
 /* Check if a given square-position is accessable by the MoveDef footprint. */
 CMoveMath::BlockType CMoveMath::IsBlockedNoSpeedModCheck(const MoveDef& moveDef, int xSquare, int zSquare, const CSolidObject* collider, int thread)
 {
-<<<<<<< HEAD
 	MoveTypes::CheckCollisionQuery collisionQuery = (collider != nullptr)
 			? MoveTypes::CheckCollisionQuery(collider)
 			: MoveTypes::CheckCollisionQuery(&moveDef);
 	collisionQuery.UpdateElevationForPos(int2{xSquare, zSquare});
-=======
-	RECOIL_DETAILED_TRACY_ZONE;
-	const int xmin = std::max(xSquare - moveDef.xsizeh,                0);
-	const int zmin = std::max(zSquare - moveDef.zsizeh,                0);
-	const int xmax = std::min(xSquare + moveDef.xsizeh, mapDims.mapx - 1);
-	const int zmax = std::min(zSquare + moveDef.zsizeh, mapDims.mapy - 1);
-
-	BlockType ret = BLOCK_NONE;
-
-	// footprints are point-symmetric around <xSquare, zSquare>
-	// same as RangeIsBlocked but without anti-duplication test
-	for (int z = zmin; z <= zmax; z += FOOTPRINT_ZSTEP) {
-		const int zOffset = z * mapDims.mapx;
-
-		for (int x = xmin; x <= xmax; x += FOOTPRINT_XSTEP) {
-			const CGroundBlockingObjectMap::BlockingMapCell& cell = groundBlockingObjectMap.GetCellUnsafeConst(zOffset + x);
-
-			for (size_t i = 0, n = cell.size(); i < n; i++) {
-				const CSolidObject* collidee = cell[i];
-
-				if (((ret |= ObjectBlockType(moveDef, collidee, collider)) & BLOCK_STRUCTURE) == 0)
-					continue;
-
-				return ret;
-			}
-		}
-	}
->>>>>>> 44f0a4d2
 
 	return RangeIsBlocked(xSquare - moveDef.xsizeh, xSquare + moveDef.xsizeh, zSquare - moveDef.zsizeh, zSquare + moveDef.zsizeh, &collisionQuery, thread);
 }
@@ -225,17 +196,6 @@
 	return ret;
 }
 
-<<<<<<< HEAD
-=======
-CMoveMath::BlockType CMoveMath::IsBlockedNoSpeedModCheckThreadUnsafe(const MoveDef& moveDef, int xSquare, int zSquare, const CSolidObject* collider)
-{
-	RECOIL_DETAILED_TRACY_ZONE;
-	assert(Threading::IsMainThread() || Threading::IsGameLoadThread());
-	return RangeIsBlocked(moveDef, xSquare - moveDef.xsizeh, xSquare + moveDef.xsizeh, zSquare - moveDef.zsizeh, zSquare + moveDef.zsizeh, collider);
-}
-
-
->>>>>>> 44f0a4d2
 bool CMoveMath::CrushResistant(const MoveDef& colliderMD, const CSolidObject* collidee)
 {
 	RECOIL_DETAILED_TRACY_ZONE;
