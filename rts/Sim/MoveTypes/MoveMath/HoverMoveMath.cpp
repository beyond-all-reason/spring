/* This file is part of the Spring engine (GPL v2 or later), see LICENSE.html */

#include "MoveMath.h"
#include "Sim/Misc/ModInfo.h"
#include "Sim/MoveTypes/MoveDefHandler.h"

#include "System/Misc/TracyDefs.h"

/*
Calculate speed-multiplier for given height and slope data.
*/
float CMoveMath::HoverSpeedMod(const MoveDef& moveDef, float height, float slope)
{
	RECOIL_DETAILED_TRACY_ZONE;
	// no speed-penalty if on water (unless noWaterMove)
	if (height < 0.0f)
		return (1.0f * !noHoverWaterMove);
	// slope too steep?
	if (slope > moveDef.maxSlope)
		return 0.0f;

	return (1.0f / (1.0f + slope * moveDef.slopeMod));
}

float CMoveMath::HoverSpeedMod(const MoveDef& moveDef, float height, float slope, float dirSlopeMod)
{
<<<<<<< HEAD
=======
  RECOIL_DETAILED_TRACY_ZONE;
>>>>>>> 6c9f788a
	// Only difference direction can have is making hills climbing slower.

	// no speed-penalty if on water
	if (height < 0.0f)
		return (1.0f * !noHoverWaterMove);

	if (slope > moveDef.maxSlope)
		return 0.0f;

	return (1.0f / (1.0f + std::max(0.0f, slope * dirSlopeMod) * moveDef.slopeMod));
}
<|MERGE_RESOLUTION|>--- conflicted
+++ resolved
@@ -24,10 +24,7 @@
 
 float CMoveMath::HoverSpeedMod(const MoveDef& moveDef, float height, float slope, float dirSlopeMod)
 {
-<<<<<<< HEAD
-=======
-  RECOIL_DETAILED_TRACY_ZONE;
->>>>>>> 6c9f788a
+	RECOIL_DETAILED_TRACY_ZONE;
 	// Only difference direction can have is making hills climbing slower.
 
 	// no speed-penalty if on water
