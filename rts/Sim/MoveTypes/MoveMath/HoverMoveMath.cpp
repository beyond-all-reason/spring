--- conflicted
+++ resolved
@@ -24,14 +24,7 @@
 
 float CMoveMath::HoverSpeedMod(const MoveDef& moveDef, float height, float slope, float dirSlopeMod)
 {
-<<<<<<< HEAD
-=======
-	RECOIL_DETAILED_TRACY_ZONE;
-	if (!modInfo.allowDirectionalPathing) {
-		return HoverSpeedMod(moveDef, height, slope);
-	}
-
->>>>>>> 44f0a4d2
+  RECOIL_DETAILED_TRACY_ZONE;
 	// Only difference direction can have is making hills climbing slower.
 
 	// no speed-penalty if on water
