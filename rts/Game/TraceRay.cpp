--- conflicted
+++ resolved
@@ -421,16 +421,12 @@
 	CollisionQuery cq;
 
 	QuadFieldQuery qfQuery;
-<<<<<<< HEAD
 	if (useRadar) {
 		const float allyTeamError = losHandler->GetAllyTeamRadarErrorSize(gu->myAllyTeam);
-		quadField.GetQuadsOnWideRay(qfQuery, start, dir, length, allyTeamError);
+		quadField.GetQuadsOnWideRay(qfQuery, start, dir, maxRayLength, allyTeamError);
 	} else {
-		quadField.GetQuadsOnRay(qfQuery, start, dir, length);
-	}
-=======
-	quadField.GetQuadsOnRay(qfQuery, start, dir, maxRayLength);
->>>>>>> 306a5dba
+		quadField.GetQuadsOnRay(qfQuery, start, dir, maxRayLength);
+	}
 
 	for (const int quadIdx: *qfQuery.quads) {
 		const CQuadField::Quad& quad = quadField.GetQuad(quadIdx);
