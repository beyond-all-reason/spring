--- conflicted
+++ resolved
@@ -209,11 +209,8 @@
 	typedef std::set<unsigned char> PlayersToForwardMsgvec;
 	typedef std::map<unsigned char, PlayersToForwardMsgvec> MsgToForwardMap;
 	MsgToForwardMap relayingMessagesMap;
-<<<<<<< HEAD
-=======
 
 	bool canReconnect;
->>>>>>> 9bb1ba93
 };
 
 extern CGameServer* gameServer;
