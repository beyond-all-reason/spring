--- conflicted
+++ resolved
@@ -38,11 +38,7 @@
 
 	CR_IGNORED(dsMapHash),
 	CR_IGNORED(dsModHash),
-<<<<<<< HEAD
-=======
-	CR_IGNORED(mapSeed),
 	CR_IGNORED(fixedRNGSeed),
->>>>>>> 784e417c
 
 	CR_IGNORED(gameStartDelay),
 
@@ -187,11 +183,7 @@
 
 	std::memset(dsMapHash, 0, sizeof(dsMapHash));
 	std::memset(dsModHash, 0, sizeof(dsModHash));
-<<<<<<< HEAD
-=======
-	mapSeed = 0;
 	fixedRNGSeed = 0;
->>>>>>> 784e417c
 
 	gameStartDelay = 0;
 	numDemoPlayers = 0;
