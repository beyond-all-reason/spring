#include "StdAfx.h"

#include <algorithm>
#include <map>
#include <SDL_timer.h>
#include <cctype>
#include <cstring>
#include <boost/format.hpp>

#include "mmgr.h"

#include "GameSetup.h"
#include "TdfParser.h"
#include "FileSystem/ArchiveScanner.h"
#include "Map/MapParser.h"
#include "Rendering/Textures/TAPalette.h"
#include "UnsyncedRNG.h"
#include "Exceptions.h"
#include "Util.h"
#include "LogOutput.h"


using namespace std;


const CGameSetup* gameSetup = NULL;

LocalSetup::LocalSetup() :
		myPlayerNum(0),
		hostport(8452),
		sourceport(0),
		autohostport(0),
		isHost(true)
{
}

void LocalSetup::Init(const std::string& setup)
{
	TdfParser file(setup.c_str(), setup.length());
	
	if(!file.SectionExist("GAME"))
		throw content_error("GAME-section didn't exist in setupscript");

	// Technical parameters
	file.GetDef(hostip,     "localhost", "GAME\\HostIP");
	file.GetDef(hostport,   "8452", "GAME\\HostPort");
	file.GetDef(sourceport, "0", "GAME\\SourcePort");
	file.GetDef(autohostport, "0", "GAME\\AutohostPort");
	
	file.GetDef(myPlayerName,  "", "GAME\\MyPlayerName");
	file.GetDef(myPlayerNum,  "0", "GAME\\MyPlayerNum");
	if (myPlayerName.empty())
	{
		char section[50];
		sprintf(section, "GAME\\PLAYER%i", myPlayerNum);
		string s(section);

		if (!file.SectionExist(s))
			throw content_error("myPlayer not found");

		std::map<std::string, std::string> setup = file.GetAllValues(s);
		std::map<std::string, std::string>::iterator it = setup.find("name");
		if (it != setup.end())
			myPlayerName = it->second;
		else
			throw content_error("Player doesn't have a name");
	}

	int tmp_isHost = 0;
	if (file.GetValue(tmp_isHost, "GAME\\IsHost"))
		isHost = static_cast<bool>(tmp_isHost);
	else
	{
		for (int a = 0; a < MAX_PLAYERS; ++a) {
			// search for the first player not from the demo, if it is ourself, we are the host
			char section[50];
			sprintf(section, "GAME\\PLAYER%i", a);
			string s(section);

			if (!file.SectionExist(s)) {
				continue;
			}
			bool fromdemo = false;
			std::string name;
			std::map<std::string, std::string> setup = file.GetAllValues(s);
			std::map<std::string, std::string>::iterator it;
			if ((it = setup.find("name")) != setup.end())
				name = it->second;
			if ((it = setup.find("isfromdemo")) != setup.end())
				fromdemo = static_cast<bool>(atoi(it->second.c_str()));
			
			if (!fromdemo)
			{
				isHost = (myPlayerName == name);
				break;
			}
		}
	}
}

CGameSetup::CGameSetup()
{
	startPosType=StartPos_Fixed;
	numDemoPlayers=0;
	hostDemo=false;
}

CGameSetup::~CGameSetup()
{
}

/**
@brief Load unit restrictions
@post restrictedUnits initialized
 */
void CGameSetup::LoadUnitRestrictions(const TdfParser& file)
{
	int numRestrictions;
	file.GetDef(numRestrictions, "0", "GAME\\NumRestrictions");

	for (int i = 0; i < numRestrictions; ++i) {
		char key[100];
		sprintf(key, "GAME\\RESTRICT\\Unit%d", i);
		string resName = file.SGetValueDef("", key);
		sprintf(key, "GAME\\RESTRICT\\Limit%d", i);
		int resLimit;
		file.GetDef(resLimit, "0", key);

		restrictedUnits[resName] = resLimit;
	}
}

/**
@brief Load startpositions from map
@pre mapName, numTeams, teamStartNum initialized and the map loaded (LoadMap())
 */
void CGameSetup::LoadStartPositionsFromMap()
{
	MapParser mapParser(mapName);

	for(int a = 0; a < numTeams; ++a) {
		float3 pos(1000.0f, 100.0f, 1000.0f);
		if (!mapParser.GetStartPos(teamStartingData[a].teamStartNum, pos) && (startPosType == StartPos_Fixed || startPosType == StartPos_Random)) // don't fail when playing with more players than startpositions and we didn't use them anyway
			throw content_error(mapParser.GetErrorLog());
		teamStartingData[a].startPos = SFloat3(pos.x, pos.y, pos.z);
	}
}

/**
@brief Load startpositions from map/script
@pre numTeams and startPosType initialized
@post readyTeams, teamStartNum and team start positions initialized

Unlike the other functions, this is not called on Init() , instead we wait for CPreGame to call this. The reason is that the map is not known before CPreGame recieves the gamedata from the server.
 */
void CGameSetup::LoadStartPositions()
{
	TdfParser file(gameSetupText.c_str(), gameSetupText.length());

	if (startPosType == StartPos_Random) {
		// Server syncs these later, so we can use unsynced rng
		UnsyncedRNG rng;
		rng.Seed(gameSetupText.length()^ SDL_GetTicks());
		int teamStartNum[MAX_TEAMS];
		for (int i = 0; i < MAX_TEAMS; ++i)
			teamStartNum[i] = i;
		std::random_shuffle(&teamStartNum[0], &teamStartNum[numTeams], rng);
		for (unsigned int i = 0; i < teamStartingData.size(); ++i)
			teamStartingData[i].teamStartNum = teamStartNum[i];
	}
	else
	{
		for (int a = 0; a < numTeams; ++a) {
		teamStartingData[a].teamStartNum = a;
		}
	}

	LoadStartPositionsFromMap();

	// Show that we havent selected start pos yet
	if (startPosType == StartPos_ChooseInGame) {
		for (int a = 0; a < numTeams; ++a) {
			teamStartingData[a].startPos.y = -500;
		}
	}

	// Load start position from gameSetup script
	if (startPosType == StartPos_ChooseBeforeGame) {
		for (int a = 0; a < numTeams; ++a) {
			char section[50];
			sprintf(section, "GAME\\TEAM%i\\", a);
			string s(section);
			std::string xpos = file.SGetValueDef("", s + "StartPosX");
			std::string zpos = file.SGetValueDef("", s + "StartPosZ");
			if (!xpos.empty())
			{
				teamStartingData[a].startPos.x = atoi(xpos.c_str());
			}
			if (!zpos.empty())
			{
				teamStartingData[a].startPos.z = atoi(zpos.c_str());
			}
		}
	}
}

/**
@brief Load players and remove gaps in the player numbering.
@pre numPlayers initialized
@post players loaded, numDemoPlayers initialized
 */
void CGameSetup::LoadPlayers(const TdfParser& file)
{
	numDemoPlayers = 0;
	// i = player index in game (no gaps), a = player index in script
	int i = 0;
	std::set<std::string> nameList;
	for (int a = 0; a < MAX_PLAYERS; ++a) {
		char section[50];
		sprintf(section, "GAME\\PLAYER%i", a);
		string s(section);

		if (!file.SectionExist(s)) {
			continue;
		}
		PlayerBase data;

		// expects lines of form team=x rather than team=TEAMx
		// team field is relocated in RemapTeams
		std::map<std::string, std::string> setup = file.GetAllValues(s);
		std::map<std::string, std::string>::iterator it;
		if ((it = setup.find("team")) != setup.end())
			data.team = atoi(it->second.c_str());
		if ((it = setup.find("rank")) != setup.end())
			data.rank = atoi(it->second.c_str());
		if ((it = setup.find("name")) != setup.end())
		{
			if (nameList.find(it->second) != nameList.end())
				throw content_error(str( boost::format("GameSetup: Player %i has name %s which is already taken") %a %it->second.c_str() ));
			data.name = it->second;
			nameList.insert(data.name);
		}
		else
		{
			throw content_error(str( boost::format("GameSetup: No name given for Player %i") %a ));
		}
		if ((it = setup.find("countryCode")) != setup.end())
			data.countryCode = it->second;
		if ((it = setup.find("spectator")) != setup.end())
			data.spectator = static_cast<bool>(atoi(it->second.c_str()));
		if ((it = setup.find("isfromdemo")) != setup.end())
			data.isFromDemo = static_cast<bool>(atoi(it->second.c_str()));

		if (data.isFromDemo)
			numDemoPlayers++;

		playerStartingData.push_back(data);
		playerRemap[a] = i;
		++i;
	}

	unsigned playerCount = 0;
	if (!file.GetValue(playerCount, "GAME\\NumPlayers") || playerStartingData.size() == playerCount)
		numPlayers = playerStartingData.size();
	else
		logOutput.Print("Warning: incorrect number of players in GameSetup script");
}

/**
 * @brief Load LUA and Skirmish AIs.
 */
void CGameSetup::LoadSkirmishAIs(const TdfParser& file)
{
	// i = AI index in game (no gaps), a = AI index in script
//	int i = 0;
	for (int a = 0; a < MAX_PLAYERS; ++a) {
		char section[50];
		sprintf(section, "GAME\\AI%i", a);
		string s(section);

		if (!file.SectionExist(s)) {
			continue;
		}
//		PlayerBase data;
//
//		// expects lines of form team=x rather than team=TEAMx
//		// team field is relocated in RemapTeams
//		std::map<std::string, std::string> setup = file.GetAllValues(s);
//		std::map<std::string, std::string>::iterator it;
//		if ((it = setup.find("team")) != setup.end())
//			data.team = atoi(it->second.c_str());
//		if ((it = setup.find("rank")) != setup.end())
//			data.rank = atoi(it->second.c_str());
//		if ((it = setup.find("name")) != setup.end())
//			data.name = it->second;
//		if ((it = setup.find("countryCode")) != setup.end())
//			data.countryCode = it->second;
//		if ((it = setup.find("spectator")) != setup.end())
//			data.spectator = static_cast<bool>(atoi(it->second.c_str()));
//		if ((it = setup.find("isfromdemo")) != setup.end())
//			data.isFromDemo = static_cast<bool>(atoi(it->second.c_str()));
//
//		playerStartingData.push_back(data);
//		playerRemap[a] = i;
//		++i;

		SkirmishAIData data;

		data.team = atoi(file.SGetValueDef("-1", s + "Team").c_str());
		if (data.team == -1) {
			throw content_error("missing AI.Team in GameSetup script");
		}
		data.host = atoi(file.SGetValueDef("-1", s + "Host").c_str());
		if (data.host == -1) {
			throw content_error("missing AI.Host in GameSetup script");
		}

		// Is this team (Lua) AI controlled?
		data.isLuaAI = (file.SGetValueDef("0", s + "IsLuaAI") == "1");
		// If this is a demo replay, non-Lua AIs aren't loaded.

//		if (data.luaAI.empty()) {
//			data.luaAI = file.SGetValueDef("", s + "LuaAI");
//		// this else if is only here fo rbackwards compatibility
//		} else if (data.luaAI.size() > 6 && data.luaAI.substr(0, 6) == "LuaAI:") {
//			data.luaAI = data.luaAI.substr(6);
//		}

		data.shortName = file.SGetValueDef("", s + "Name");
		if (data.shortName == "") {
			throw content_error("missing AI.Name in GameSetup script");
		}
		data.version = file.SGetValueDef("", s + "Version");
		if (file.SectionExist(s + "Options")) {
			data.options = file.GetAllValues(s + "Options");
		}

		skirmishAIStartingData.push_back(data);

//		skirmishAIRemap[a] = i;
//		++i;
	}

	unsigned aiCount = 0;
	if (!file.GetValue(aiCount, "GAME\\NumSkirmishAIs")
			|| skirmishAIStartingData.size() == aiCount) {
		aiCount = skirmishAIStartingData.size();
	} else {
		throw content_error(
				"incorrect number of skirmish AIs in GameSetup script");
	}
}
const SkirmishAIData* CGameSetup::GetSkirmishAIDataForTeam(int teamId) const {

	std::map<int, const SkirmishAIData*>::const_iterator sad;
	sad = team_skirmishAI.find(teamId);
	if (sad == team_skirmishAI.end()) {
		return NULL;
	} else {
		return sad->second;
	}
}

/**
@brief Load teams and remove gaps in the team numbering.
@pre numTeams, hostDemo initialized
@post teams loaded
 */
void CGameSetup::LoadTeams(const TdfParser& file)
{
	// i = team index in game (no gaps), a = team index in script
	int i = 0;
	for (int a = 0; a < MAX_TEAMS; ++a) {
		char section[50];
		sprintf(section, "GAME\\TEAM%i\\", a);
		string s(section);

		if (!file.SectionExist(s.substr(0, s.length() - 1))) {
			continue;
		}

		// Get default color from palette (based on "color" tag)
		int colorNum = atoi(file.SGetValueDef("-1", s + "color").c_str());
		if (colorNum == -1) colorNum = a;
		colorNum %= palette.NumTeamColors();
		float3 defaultCol(palette.teamColor[colorNum][0] / 255.0f, palette.teamColor[colorNum][1] / 255.0f, palette.teamColor[colorNum][2] / 255.0f);

		// Read RGBColor, this overrides color if both had been set.
		float3 color = file.GetFloat3(defaultCol, s + "rgbcolor");
		TeamData data;
		for (int b = 0; b < 3; ++b) {
			data.color[b] = int(color[b] * 255);
		}
		data.color[3] = 255;

		data.handicap = atof(file.SGetValueDef("0", s + "handicap").c_str()) / 100 + 1;
		data.leader = atoi(file.SGetValueDef("0", s + "teamleader").c_str());
		data.side = StringToLower(file.SGetValueDef("arm", s + "side").c_str());
		data.teamAllyteam = atoi(file.SGetValueDef("0", s + "allyteam").c_str());
//
//		// Is this team (Lua) AI controlled?
//		// If this is a demo replay, non-Lua AIs aren't loaded.
//		data.luaAI = file.SGetValueDef("", s + "aispecifier");
//		if (data.luaAI.empty()) {
//			data.luaAI = file.SGetValueDef("", s + "LuaAI");
//		// this else if is only here fo rbackwards compatibility
//		} else if (data.luaAI.size() > 6 && data.luaAI.substr(0, 6) == "LuaAI:") {
//			data.luaAI = data.luaAI.substr(6);
//		}
//
//		string aiS(s + "AI\\");
//		data.skirmishAIShortName = file.SGetValueDef("", aiS + "Name");
//		data.skirmishAIVersion = file.SGetValueDef("", aiS + "Version");
//		if (file.SectionExist(aiS + "Options")) {
//			data.skirmishAIOptions = file.GetAllValues(aiS + "Options");
//		}
		
		teamStartingData.push_back(data);

		teamRemap[a] = i;
		++i;
	}

	unsigned teamCount = 0;
	if (!file.GetValue(teamCount, "Game\\NumTeams") || teamStartingData.size() == teamCount)
		numTeams = teamStartingData.size();
	else
		logOutput.Print("Warning: incorrect number of teams in GameSetup script");
}

/**
@brief Load allyteams and remove gaps in the allyteam numbering.
@pre numAllyTeams initialized
@post allyteams loaded
*/
void CGameSetup::LoadAllyTeams(const TdfParser& file)
{
	// i = allyteam index in game (no gaps), a = allyteam index in script
	int i = 0;
	for (int a = 0; a < MAX_TEAMS; ++a) {
		char section[50];
		sprintf(section,"GAME\\ALLYTEAM%i\\",a);
		string s(section);

		if (!file.SectionExist(s.substr(0, s.length() - 1)))
			continue;
		AllyTeamData data;
		data.startRectTop    = atof(file.SGetValueDef("0", s + "StartRectTop").c_str());
		data.startRectBottom = atof(file.SGetValueDef("1", s + "StartRectBottom").c_str());
		data.startRectLeft   = atof(file.SGetValueDef("0", s + "StartRectLeft").c_str());
		data.startRectRight  = atof(file.SGetValueDef("1", s + "StartRectRight").c_str());

		int numAllies = atoi(file.SGetValueDef("0", s + "NumAllies").c_str());

		for (int otherAllyTeam = 0; otherAllyTeam < MAX_TEAMS; ++otherAllyTeam) {
			data.allies[otherAllyTeam] = (i == otherAllyTeam);
		}
		for (int b = 0; b < numAllies; ++b) {
			char key[100];
			sprintf(key, "GAME\\ALLYTEAM%i\\Ally%i", a, b);
			int other = atoi(file.SGetValueDef("0",key).c_str());
			data.allies[other] = true;
		}
		data.allies[i] = true; // team i is ally from team i
		allyStartingData.push_back(data);

		allyteamRemap[a] = i;
		++i;
	}


	unsigned allyCount = 0;
	if (!file.GetValue(allyCount, "GAME\\NumAllyTeams") || allyStartingData.size() == allyCount)
		numAllyTeams = allyStartingData.size();
	else
		logOutput.Print("Warning: incorrect number of allyteams in GameSetup script");
}

/** @brief Update all player indices to refer to the right player. */
void CGameSetup::RemapPlayers()
{
	// relocate Team.TeamLeader field
	for (int a = 0; a < numTeams; ++a) {
		if (playerRemap.find(teamStartingData[a].leader) == playerRemap.end()) {
			throw content_error("invalid Team.leader in GameSetup script");
		}
		teamStartingData[a].leader = playerRemap[teamStartingData[a].leader];
	}
	// relocate AI.host field
	for (unsigned int a = 0; a < skirmishAIStartingData.size(); ++a) {
		if (playerRemap.find(skirmishAIStartingData[a].host) == playerRemap.end())
			throw content_error("invalid AI.host in GameSetup script");
		skirmishAIStartingData[a].host = playerRemap[skirmishAIStartingData[a].host];
	}
}

/** @brief Update all team indices to refer to the right team. */
void CGameSetup::RemapTeams()
{
	// relocate Player.team field
	for (int a = 0; a < numPlayers; ++a) {
		if (teamRemap.find(playerStartingData[a].team) == teamRemap.end())
<<<<<<< HEAD
			throw content_error("invalid Player.team in GameSetup script");
=======
			throw content_error( str(boost::format("GameSetup: Player %i belong to wrong team: %i") %a %playerStartingData[a].team) );
>>>>>>> 803107e0
		playerStartingData[a].team = teamRemap[playerStartingData[a].team];
	}
	// relocate AI.team field
	for (unsigned int a = 0; a < skirmishAIStartingData.size(); ++a) {
		if (teamRemap.find(skirmishAIStartingData[a].team) == teamRemap.end())
			throw content_error("invalid AI.team in GameSetup script");
		skirmishAIStartingData[a].team = teamRemap[skirmishAIStartingData[a].team];
		team_skirmishAI[skirmishAIStartingData[a].team] = &(skirmishAIStartingData[a]);
	}
}

/** @brief Update all allyteam indices to refer to the right allyteams. */
void CGameSetup::RemapAllyteams()
{
	// relocate Team.Allyteam field
	for (int a = 0; a < numTeams; ++a) {
		if (allyteamRemap.find(teamStartingData[a].teamAllyteam) == allyteamRemap.end()) {
			throw content_error("invalid Team.Allyteam in GameSetup script");
		}
		teamStartingData[a].teamAllyteam = allyteamRemap[teamStartingData[a].teamAllyteam];
	}

	// relocate gs->allies matrix
	for (int a = 0; a < MAX_TEAMS; ++a) {
		for (int b = 0; b < MAX_TEAMS; ++b) {
			if (allyteamRemap.find(a) != allyteamRemap.end() &&
				allyteamRemap.find(b) != allyteamRemap.end()) {
				allyStartingData[allyteamRemap[a]].allies[allyteamRemap[b]] = allyStartingData[a].allies[b];
			}
		}
	}
}

bool CGameSetup::Init(const std::string& buf)
{
	// Copy buffer contents
	gameSetupText = buf;

	// Parse
	TdfParser file(buf.c_str(),buf.size());

	if(!file.SectionExist("GAME"))
		return false;

	// Game parameters
	scriptName  = file.SGetValueDef("Commanders", "GAME\\ScriptName");

	// Used by dedicated server only
	int tempMapHash, tempModHash;
	file.GetDef(tempMapHash, "0", "GAME\\MapHash");
	file.GetDef(tempModHash, "0", "GAME\\ModHash");
	mapHash = (unsigned int) tempMapHash;
	modHash = (unsigned int) tempModHash;

	baseMod     = file.SGetValueDef("",  "GAME\\Gametype");
	mapName     = file.SGetValueDef("",  "GAME\\MapName");
	luaGaiaStr  = file.SGetValueDef("1", "GAME\\ModOptions\\LuaGaia");
	if (luaGaiaStr == "0")
		useLuaGaia = false;
	else
		useLuaGaia = true;
	luaRulesStr = file.SGetValueDef("1", "GAME\\ModOptions\\LuaRules");
	saveName    = file.SGetValueDef("",  "GAME\\Savefile");
	demoName    = file.SGetValueDef("",  "GAME\\Demofile");
	hostDemo    = !demoName.empty();

	file.GetDef(gameMode,         "0", "GAME\\ModOptions\\GameMode");
	file.GetDef(noHelperAIs,      "0", "GAME\\ModOptions\\NoHelperAIs");
	file.GetDef(maxUnits,       "500", "GAME\\ModOptions\\MaxUnits");
	file.GetDef(limitDgun,        "0", "GAME\\ModOptions\\LimitDgun");
	file.GetDef(diminishingMMs,   "0", "GAME\\ModOptions\\DiminishingMMs");
	file.GetDef(disableMapDamage, "0", "GAME\\ModOptions\\DisableMapDamage");
	file.GetDef(ghostedBuildings, "1", "GAME\\ModOptions\\GhostedBuildings");
	file.GetDef(startMetal,    "1000", "GAME\\ModOptions\\StartMetal");
	file.GetDef(startEnergy,   "1000", "GAME\\ModOptions\\StartEnergy");

	file.GetDef(maxSpeed, "3.0", "GAME\\ModOptions\\MaxSpeed");
	file.GetDef(minSpeed, "0.3", "GAME\\ModOptions\\MinSpeed");

	file.GetDef(fixedAllies, "1", "GAME\\ModOptions\\FixedAllies");

	// Read the map & mod options
	if (file.SectionExist("GAME\\MapOptions")) {
		mapOptions = file.GetAllValues("GAME\\MapOptions");
	}
	if (file.SectionExist("GAME\\ModOptions")) {
		modOptions = file.GetAllValues("GAME\\ModOptions");
	}

	// Read startPosType (with clamping)
	int startPosTypeInt;
	file.GetDef(startPosTypeInt, "0", "GAME\\StartPosType");
	if (startPosTypeInt < 0 || startPosTypeInt > StartPos_Last)
		startPosTypeInt = 0;
	startPosType = (StartPosType)startPosTypeInt;

	// Read subsections
	LoadPlayers(file);
	LoadSkirmishAIs(file);
	LoadTeams(file);
	LoadAllyTeams(file);

	// Relocate indices (for gap removing)
	RemapPlayers();
	RemapTeams();
	RemapAllyteams();

	LoadUnitRestrictions(file);

	// Postprocessing
	baseMod = archiveScanner->ModArchiveToModName(baseMod);

	return true;
}
<|MERGE_RESOLUTION|>--- conflicted
+++ resolved
@@ -500,11 +500,7 @@
 	// relocate Player.team field
 	for (int a = 0; a < numPlayers; ++a) {
 		if (teamRemap.find(playerStartingData[a].team) == teamRemap.end())
-<<<<<<< HEAD
-			throw content_error("invalid Player.team in GameSetup script");
-=======
 			throw content_error( str(boost::format("GameSetup: Player %i belong to wrong team: %i") %a %playerStartingData[a].team) );
->>>>>>> 803107e0
 		playerStartingData[a].team = teamRemap[playerStartingData[a].team];
 	}
 	// relocate AI.team field
