// Game.cpp: implementation of the CGame class.
//
//////////////////////////////////////////////////////////////////////

#include "StdAfx.h"
#include "Rendering/GL/myGL.h"

#include <stdlib.h>
#include <time.h>
#include <cctype>
#include <locale>
#include <sstream>

#include <boost/thread/thread.hpp>
#include <boost/bind.hpp>

#include <boost/thread/barrier.hpp>

#include <SDL_keyboard.h>
#include <SDL_keysym.h>
#include <SDL_mouse.h>
#include <SDL_timer.h>
#include <SDL_events.h>
#include <SDL_video.h>

#include "mmgr.h"

#include "Game.h"
#include "float.h"
#include "Camera.h"
#include "CameraHandler.h"
#include "ConsoleHistory.h"
#include "FPUCheck.h"
#include "GameHelper.h"
#include "GameServer.h"
#include "CommandMessage.h"
#include "GameSetup.h"
#include "GameVersion.h"
#include "LoadSaveHandler.h"
#include "SelectedUnits.h"
#include "PlayerHandler.h"
#include "PlayerRoster.h"
#include "Sync/SyncTracer.h"
#include "ChatMessage.h"
#include "TimeProfiler.h"
#include "WaitCommandsAI.h"
#include "WordCompletion.h"
#include "OSCStatsSender.h"
#ifdef _WIN32
#  include "winerror.h"
#endif
#include "ExternalAI/EngineOutHandler.h"
#include "ExternalAI/IAILibraryManager.h"
#include "ExternalAI/SkirmishAIHandler.h"
#include "Sim/Units/Groups/Group.h"
#include "Sim/Units/Groups/GroupHandler.h"
#include "FileSystem/ArchiveScanner.h"
#include "FileSystem/FileHandler.h"
#include "FileSystem/VFSHandler.h"
#include "Map/BaseGroundDrawer.h"
#include "Map/Ground.h"
#include "Map/HeightMapTexture.h"
#include "Map/MapDamage.h"
#include "Map/MapInfo.h"
#include "Map/MetalMap.h"
#include "Map/ReadMap.h"
#include "NetProtocol.h"
#include "DemoRecorder.h"
#include "ConfigHandler.h"
#include "FileSystem/FileSystem.h"
#include "Rendering/Env/BaseSky.h"
#include "Rendering/Env/BaseTreeDrawer.h"
#include "Rendering/Env/BaseWater.h"
#include "Rendering/FartextureHandler.h"
#include "Rendering/glFont.h"
#include "Rendering/GroundDecalHandler.h"
#include "Rendering/HUDDrawer.h"
#include "Rendering/IconHandler.h"
#include "Rendering/InMapDraw.h"
#include "Rendering/ShadowHandler.h"
#include "Rendering/VerticalSync.h"
#include "Rendering/Textures/Bitmap.h"
#include "Rendering/Textures/NamedTextures.h"
#include "Rendering/Textures/3DOTextureHandler.h"
#include "Rendering/Textures/S3OTextureHandler.h"
#include "Rendering/UnitModels/3DOParser.h"
#include "Rendering/UnitModels/UnitDrawer.h"
#include "Lua/LuaInputReceiver.h"
#include "Lua/LuaHandle.h"
#include "Lua/LuaGaia.h"
#include "Lua/LuaRules.h"
#include "Lua/LuaOpenGL.h"
#include "Lua/LuaParser.h"
#include "Lua/LuaSyncedRead.h"
#include "Lua/LuaUnsyncedCtrl.h"
#include "Sim/Misc/CategoryHandler.h"
#include "Sim/Misc/DamageArrayHandler.h"
#include "Sim/Features/FeatureHandler.h"
#include "Sim/Misc/GeometricObjects.h"
#include "Sim/Misc/GroundBlockingObjectMap.h"
#include "Sim/Misc/LosHandler.h"
#include "Sim/Misc/ModInfo.h"
#include "Sim/Misc/QuadField.h"
#include "Sim/Misc/RadarHandler.h"
#include "Sim/Misc/SideParser.h"
#include "Sim/Misc/TeamHandler.h"
#include "Sim/Misc/Wind.h"
#include "Sim/MoveTypes/MoveInfo.h"
#include "Sim/Path/PathManager.h"
#include "Sim/Projectiles/Projectile.h"
#include "Sim/Projectiles/ProjectileHandler.h"
#include "Sim/Units/COB/CobEngine.h"
#include "Sim/Units/COB/CobFile.h"
#include "Sim/Units/COB/UnitScriptEngine.h"
#include "Sim/Units/UnitDefHandler.h"
#include "Sim/Units/Unit.h"
#include "Sim/Units/UnitHandler.h"
#include "Sim/Units/UnitLoader.h"
#include "Sim/Units/UnitTracker.h"
#include "Sim/Units/CommandAI/LineDrawer.h"
#include "StartScripts/Script.h"
#include "StartScripts/ScriptHandler.h"
#include "Sync/SyncedPrimitiveIO.h"
#include "Util.h"
#include "Exceptions.h"
#include "EventHandler.h"
#include "Sound/Sound.h"
#include "Sound/AudioChannel.h"
#include "Sound/Music.h"
#include "FileSystem/SimpleParser.h"
#include "Net/RawPacket.h"
#include "Net/PackPacket.h"
#include "Net/UnpackPacket.h"
#include "UI/CommandColors.h"
#include "UI/CursorIcons.h"
#include "UI/EndGameBox.h"
#include "UI/GameInfo.h"
#include "UI/GameSetupDrawer.h"
#include "UI/GuiHandler.h"
#include "UI/InfoConsole.h"
#include "UI/KeyBindings.h"
#include "UI/KeyCodes.h"
#include "UI/LuaUI.h"
#include "UI/MiniMap.h"
#include "UI/MouseHandler.h"
#include "UI/QuitBox.h"
#include "UI/ResourceBar.h"
#include "UI/SelectionKeyHandler.h"
#include "UI/ShareBox.h"
#include "UI/TooltipConsole.h"
#include "UI/ProfileDrawer.h"
#include "Rendering/Textures/ColorMap.h"
#include "Sim/Projectiles/ExplosionGenerator.h"
#include <boost/cstdint.hpp>

#ifndef NO_AVI
#  include "Platform/Win/AVIGenerator.h"
#endif

#include "myMath.h"
#include "Sim/MoveTypes/MoveType.h"
#include "Sim/Weapons/Weapon.h"
#include "Sim/Weapons/WeaponDefHandler.h"


#ifdef USE_GML
#include "lib/gml/gmlsrv.h"
extern gmlClientServer<void, int,CUnit*> *gmlProcessor;
#endif

extern boost::uint8_t *keys;
extern bool globalQuit;
extern bool fullscreen;

CGame* game = NULL;


CR_BIND(CGame, (std::string(""), std::string(""), NULL));

CR_REG_METADATA(CGame,(
//	CR_MEMBER(drawMode),
//	CR_MEMBER(defsParser), // temp-var, save irrelevant
	CR_MEMBER(oldframenum),
//	CR_MEMBER(fps),
//	CR_MEMBER(thisFps),
	CR_MEMBER(lastSimFrame),
//	CR_MEMBER(fpstimer),
//	CR_MEMBER(starttime),
//	CR_MEMBER(lastUpdate),
//	CR_MEMBER(lastMoveUpdate),
//	CR_MEMBER(lastModGameTimeMeasure),
//	CR_MEMBER(lastUpdateRaw),
//	CR_MEMBER(updateDeltaSeconds),
	CR_MEMBER(totalGameTime),
	CR_MEMBER(userInputPrefix),
	CR_MEMBER(lastTick),
	CR_MEMBER(chatSound),
//	CR_MEMBER(camMove),
//	CR_MEMBER(camRot),
	CR_MEMBER(hideInterface),
	CR_MEMBER(gameOver),
//	CR_MEMBER(windowedEdgeMove),
//	CR_MEMBER(fullscreenEdgeMove),
	CR_MEMBER(showFPS),
	CR_MEMBER(showClock),
	CR_MEMBER(noSpectatorChat),
	CR_MEMBER(drawMapMarks),
	CR_MEMBER(crossSize),
//	CR_MEMBER(drawSky),
//	CR_MEMBER(drawWater),
//	CR_MEMBER(drawGround),
	CR_MEMBER(moveWarnings),
	CR_MEMBER(gameID),
//	CR_MEMBER(script),
//	CR_MEMBER(infoConsole),
//	CR_MEMBER(consoleHistory),
//	CR_MEMBER(wordCompletion),
//	CR_MEMBER(creatingVideo),
//	CR_MEMBER(aviGenerator),
//	CR_MEMBER(hotBinding),
//	CR_MEMBER(inputTextPosX),
//	CR_MEMBER(inputTextPosY),
//	CR_MEMBER(inputTextSizeX),
//	CR_MEMBER(inputTextSizeY),
//	CR_MEMBER(lastCpuUsageTime),
//	CR_MEMBER(skipping),
	CR_MEMBER(playing),
//	CR_MEMBER(lastFrameTime),
//	CR_MEMBER(leastQue),
//	CR_MEMBER(timeLeft),
//	CR_MEMBER(consumeSpeed),
//	CR_MEMBER(lastframe),
//	CR_MEMBER(leastQue),

	CR_POSTLOAD(PostLoad)
));


CGame::CGame(std::string mapname, std::string modName, CLoadSaveHandler *saveFile):
	drawMode(notDrawing),
	defsParser(NULL),
	oldframenum(0),
	fps(0),
	thisFps(0),
	lastSimFrame(-1),

	totalGameTime(0),

	hideInterface(false),

	gameOver(false),

	noSpectatorChat(false),
	drawMapMarks(true),

	drawSky(true),
	drawWater(true),
	drawGround(true),

	script(NULL),

	creatingVideo(false),

	skipping(false),
	playing(false),
	chatting(false),
	lastFrameTime(0),

	leastQue(0),
	timeLeft(0.0f),
	consumeSpeed(1.0f)
{
	game = this;
	boost::thread thread(boost::bind<void, CNetProtocol, CNetProtocol*>(&CNetProtocol::UpdateLoop, net));

	memset(gameID, 0, sizeof(gameID));

	infoConsole = new CInfoConsole();

	time(&starttime);
	lastTick = clock();

	for(int a = 0; a < 8; ++a) {
		camMove[a] = false;
	}
	for(int a = 0; a < 4; ++a) {
		camRot[a] = false;
	}

	windowedEdgeMove   = !!configHandler->Get("WindowedEdgeMove",   1);
	fullscreenEdgeMove = !!configHandler->Get("FullscreenEdgeMove", 1);

	showFPS   = !!configHandler->Get("ShowFPS",   0);
	showClock = !!configHandler->Get("ShowClock", 1);

	crossSize = configHandler->Get("CrossSize", 10.0f);

	playerRoster.SetSortTypeByCode(
			(PlayerRoster::SortType)configHandler->Get("ShowPlayerInfo", 1));

	CInputReceiver::guiAlpha = configHandler->Get("GuiOpacity",  0.8f);

	const string inputTextGeo = configHandler->GetString("InputTextGeo", "");
	ParseInputTextGeometry("default");
	ParseInputTextGeometry(inputTextGeo);

	userInput  = "";
	writingPos = 0;
	userPrompt = "";

	CLuaHandle::SetModUICtrl(!!configHandler->Get("LuaModUICtrl", 1));

	{
		ScopedOnceTimer timer("Loading console");
		consoleHistory = new CConsoleHistory;
		wordCompletion = new CWordCompletion;
		for (int pp = 0; pp < playerHandler->ActivePlayers(); pp++) {
			wordCompletion->AddWord(playerHandler->Player(pp)->name, false, false, false);
		}
		// add the Skirmish AIs instance names to word completion,
		// for various things, eg chatting
		const CSkirmishAIHandler::id_ai_t& ais  = skirmishAIHandler.GetAllSkirmishAIs();
		CSkirmishAIHandler::id_ai_t::const_iterator ai;
		for (ai = ais.begin(); ai != ais.end(); ++ai) {
			wordCompletion->AddWord(ai->second.name + " ", false, false, false);
		}
		// add the available Skirmish AI libraries to word completion, for /aicontrol
		const IAILibraryManager::T_skirmishAIKeys& aiLibs = aiLibManager->GetSkirmishAIKeys();
		IAILibraryManager::T_skirmishAIKeys::const_iterator aiLib;
		for (aiLib = aiLibs.begin(); aiLib != aiLibs.end(); ++aiLib) {
			wordCompletion->AddWord(aiLib->GetShortName() + " " + aiLib->GetVersion() + " ", false, false, false);
		}
		// add the available Lua AI implementations to word completion, for /aicontrol
		const std::set<std::string>& luaAIShortNames = skirmishAIHandler.GetLuaAIImplShortNames();
		for (std::set<std::string>::const_iterator sn = luaAIShortNames.begin();
				sn != luaAIShortNames.end(); ++sn) {
			wordCompletion->AddWord(*sn + " ", false, false, false);
		}
	}

	{
		ScopedOnceTimer timer("Loading sounds");

		sound->LoadSoundDefs("gamedata/sounds.lua");
		chatSound = sound->GetSoundId("IncomingChat", false);
	}
	moveWarnings = !!configHandler->Get("MoveWarnings", 1);

	{
		ScopedOnceTimer timer("Camera and mouse");
		camera = new CCamera();
		cam2 = new CCamera();
		mouse = new CMouseHandler();
		camHandler = new CCameraHandler();
	}
	tooltip = new CTooltipConsole();
	iconHandler = new CIconHandler();

	selectedUnits.Init(playerHandler->ActivePlayers());

	helper = new CGameHelper();

	modInfo.Init(modName.c_str());

	if (!sideParser.Load()) {
		throw content_error(sideParser.GetErrorLog());
	}

	{
		ScopedOnceTimer timer("Loading defs");
		PrintLoadMsg("Parsing definitions");

		defsParser = new LuaParser("gamedata/defs.lua",
										SPRING_VFS_MOD_BASE, SPRING_VFS_ZIP);
		// customize the defs environment
		defsParser->GetTable("Spring");
		defsParser->AddFunc("GetModOptions", LuaSyncedRead::GetModOptions);
		defsParser->AddFunc("GetMapOptions", LuaSyncedRead::GetMapOptions);
		defsParser->EndTable();
		// run the parser
		if (!defsParser->Execute()) {
			throw content_error(defsParser->GetErrorLog());
		}
		const LuaTable root = defsParser->GetRoot();
		if (!root.IsValid()) {
			throw content_error("Error loading definitions");
		}
		// bail now if any of these tables in invalid
		// (makes searching for errors that much easier
		if (!root.SubTable("UnitDefs").IsValid()) {
			throw content_error("Error loading UnitDefs");
		}
		if (!root.SubTable("FeatureDefs").IsValid()) {
			throw content_error("Error loading FeatureDefs");
		}
		if (!root.SubTable("WeaponDefs").IsValid()) {
			throw content_error("Error loading WeaponDefs");
		}
		if (!root.SubTable("ArmorDefs").IsValid()) {
			throw content_error("Error loading ArmorDefs");
		}
		if (!root.SubTable("MoveDefs").IsValid()) {
			throw content_error("Error loading MoveDefs");
		}
	}
	explGenHandler = new CExplosionGeneratorHandler();

	shadowHandler = new CShadowHandler();

	ground = new CGround();

	PrintLoadMsg("Loading map informations");

	const_cast<CMapInfo*>(mapInfo)->Load();
	readmap = CReadMap::LoadMap (mapname);
	groundBlockingObjectMap = new CGroundBlockingObjectMap(gs->mapSquares);
	wind.LoadWind();
	moveinfo = new CMoveInfo();
	groundDecals = new CGroundDecalHandler();
	ReColorTeams();

	guihandler = new CGuiHandler();
	minimap = new CMiniMap();

	ph = new CProjectileHandler();

	damageArrayHandler = new CDamageArrayHandler();
	unitDefHandler = new CUnitDefHandler();

	inMapDrawer = new CInMapDraw();
	cmdColors.LoadConfig("cmdcolors.txt");

	const std::map<std::string, int>& unitMap = unitDefHandler->unitDefIDsByName;
	std::map<std::string, int>::const_iterator uit;
	for (uit = unitMap.begin(); uit != unitMap.end(); uit++) {
		wordCompletion->AddWord(uit->first + " ", false, true, false);
	}

	geometricObjects = new CGeometricObjects();

	qf = new CQuadField();

	featureHandler = new CFeatureHandler();

	mapDamage = IMapDamage::GetMapDamage();
	loshandler = new CLosHandler();
	radarhandler = new CRadarHandler(false);

	uh = new CUnitHandler();
	unitDrawer = new CUnitDrawer();
	fartextureHandler = new CFartextureHandler();
	modelParser = new C3DModelLoader();

	featureHandler->LoadFeaturesFromMap(saveFile || CScriptHandler::Instance().chosenScript->loadGame);
	pathManager = new CPathManager();

#ifdef SYNCCHECK
	// update the checksum with path data
	{ SyncedUint tmp(pathManager->GetPathChecksum()); }
#endif
	logOutput.Print("Pathing data checksum: %08x\n", pathManager->GetPathChecksum());

	delete defsParser;
	defsParser = NULL;

	sky = CBaseSky::GetSky();

	resourceBar = new CResourceBar();
	keyCodes = new CKeyCodes();
	keyBindings = new CKeyBindings();
	keyBindings->Load("uikeys.txt");
	selectionKeys = new CSelectionKeyHandler();

	water=CBaseWater::GetWater(NULL);
	for(int t = 0; t < teamHandler->ActiveTeams(); ++t) {
		grouphandlers.push_back(new CGroupHandler(t));
	}
	CCobInstance::InitVars(teamHandler->ActiveTeams(), teamHandler->ActiveAllyTeams());
	CEngineOutHandler::Initialize();

	GameSetupDrawer::Enable();

	PrintLoadMsg("Loading LuaRules");
	CLuaRules::LoadHandler();

	if (gs->useLuaGaia) {
		PrintLoadMsg("Loading LuaGaia");
		CLuaGaia::LoadHandler();
	}
	{
		PrintLoadMsg("Loading LuaUI");
		CLuaUI::LoadHandler();
	}
	PrintLoadMsg("Finalizing...");

	if (true || !shadowHandler->drawShadows) { // FIXME ?
		glLightfv(GL_LIGHT1, GL_AMBIENT, mapInfo->light.unitAmbientColor);
		glLightfv(GL_LIGHT1, GL_DIFFUSE, mapInfo->light.unitSunColor);
		glLightfv(GL_LIGHT1, GL_SPECULAR, mapInfo->light.unitAmbientColor);
		glMaterialf(GL_FRONT_AND_BACK, GL_SHININESS, 0);
		glLightModeli(GL_LIGHT_MODEL_TWO_SIDE, 0);
	}

	lastframe = SDL_GetTicks();
	lastModGameTimeMeasure = lastframe;
	lastUpdate = lastframe;
	lastMoveUpdate = lastframe;
	lastUpdateRaw = lastframe;
	updateDeltaSeconds = 0.0f;
	script = CScriptHandler::Instance().chosenScript;
	assert(script);
	eventHandler.GamePreload();

	glFogfv(GL_FOG_COLOR, mapInfo->atmosphere.fogColor);
	glFogf(GL_FOG_START,gu->viewRange*mapInfo->atmosphere.fogStart);
	glFogf(GL_FOG_END, gu->viewRange);
	glFogf(GL_FOG_DENSITY, 1.0f);
	glFogi(GL_FOG_MODE,GL_LINEAR);
	glEnable(GL_FOG);
	glClearColor(mapInfo->atmosphere.fogColor[0], mapInfo->atmosphere.fogColor[1], mapInfo->atmosphere.fogColor[2], 0.0f);
#ifdef TRACE_SYNC
	tracefile.NewInterval();
	tracefile.NewInterval();
	tracefile.NewInterval();
	tracefile.NewInterval();
	tracefile.NewInterval();
	tracefile.NewInterval();
	tracefile.NewInterval();
	tracefile.NewInterval();
#endif

	activeController = this;

	if (!saveFile) {
		UnloadStartPicture();
	}

	net->loading = false;
	thread.join();
<<<<<<< HEAD
	std::string addVersInfo = "";
#if defined USE_GML
	addVersInfo += " MT (" + IntToString(gmlThreadCount) +  " threads)";
#endif
#if defined HEADLESS
	addVersInfo += " Headless";
#endif
	logOutput.Print("Spring %s%s", SpringVersion::GetFull().c_str(), addVersInfo.c_str());
	logOutput.Print("Build date/time: %s", SpringVersion::BuildTime);
=======
	logOutput.Print("Spring %s", SpringVersion::GetFull().c_str());
	logOutput.Print("Build date/time: %s", SpringVersion::BuildTime);
#ifdef USE_GML
	logOutput.Print("MT with %d threads.", gmlThreadCount);
#endif
>>>>>>> 324c8d59
	//sending your playername to the server indicates that you are finished loading
	CPlayer* p = playerHandler->Player(gu->myPlayerNum);
	net->Send(CBaseNetProtocol::Get().SendPlayerName(gu->myPlayerNum, p->name));

	lastCpuUsageTime = gu->gameTime + 10;

	mouse->ShowMouse();

	// last in, first served
	luaInputReceiver = new LuaInputReceiver();
}


CGame::~CGame()
{
	if (treeDrawer) {
		configHandler->Set("TreeRadius",
		                     (unsigned int)(treeDrawer->baseTreeDistance * 256));
	}

	SafeDelete(guihandler);

#ifndef NO_AVI
	if(creatingVideo) {
		creatingVideo = false;
		SafeDelete(aviGenerator);
	}
#endif

#ifdef TRACE_SYNC
	tracefile << "End game\n";
#endif

	CLuaGaia::FreeHandler();
	CLuaRules::FreeHandler();
	LuaOpenGL::Free();
	heightMapTexture.Kill();

	SafeDelete(gameServer);

	eoh->PreDestroy();
	CEngineOutHandler::Destroy();

	for(int t = 0; t < teamHandler->ActiveTeams(); ++t) {
		delete grouphandlers[t];
		grouphandlers[t] = NULL;
	}
	grouphandlers.clear();

	SafeDelete(water);
	SafeDelete(sky);
	SafeDelete(resourceBar);

	SafeDelete(featureHandler);
	SafeDelete(uh);
	SafeDelete(unitDrawer);
	SafeDelete(geometricObjects);
	SafeDelete(ph);
	SafeDelete(minimap);
	SafeDelete(pathManager);
	SafeDelete(groundDecals);
	SafeDelete(ground);
	SafeDelete(luaInputReceiver);
	SafeDelete(inMapDrawer);
	SafeDelete(net);
	SafeDelete(radarhandler);
	SafeDelete(loshandler);
	SafeDelete(mapDamage);
	SafeDelete(qf);
	SafeDelete(tooltip);
	SafeDelete(keyBindings);
	SafeDelete(keyCodes);
	SafeDelete(sound);
	SafeDelete(selectionKeys);
	SafeDelete(mouse);
	SafeDelete(camHandler);
	SafeDelete(helper);
	SafeDelete(shadowHandler);
	SafeDelete(moveinfo);
	SafeDelete(unitDefHandler);
	SafeDelete(damageArrayHandler);
	SafeDelete(vfsHandler);
	SafeDelete(archiveScanner);
	SafeDelete(modelParser);
	SafeDelete(iconHandler);
	SafeDelete(fartextureHandler);
	SafeDelete(texturehandler3DO);
	SafeDelete(texturehandlerS3O);
	SafeDelete(camera);
	SafeDelete(cam2);
	SafeDelete(infoConsole);
	SafeDelete(consoleHistory);
	SafeDelete(wordCompletion);
	SafeDelete(explGenHandler);

	delete const_cast<CMapInfo*>(mapInfo);
	mapInfo = NULL;
	SafeDelete(groundBlockingObjectMap);

	CCategoryHandler::RemoveInstance();
	CColorMap::DeleteColormaps();
}


void CGame::PostLoad()
{
	if (gameServer) {
		gameServer->PostLoad(lastTick, gs->frameNum);
	}
}


void CGame::ResizeEvent()
{
	if (minimap != NULL) {
		minimap->UpdateGeometry();
	}

	// Fix water renderer, they depend on screen resolution...
	water = CBaseWater::GetWater(water);

	eventHandler.ViewResize();
}


int CGame::KeyPressed(unsigned short k, bool isRepeat)
{
	if (!gameOver && !isRepeat) {
		playerHandler->Player(gu->myPlayerNum)->currentStats.keyPresses++;
	}

	if (!hotBinding.empty()) {
		if (k == SDLK_ESCAPE) {
			hotBinding.clear();
		}
		else if (!keyCodes->IsModifier(k) && (k != keyBindings->GetFakeMetaKey())) {
			CKeySet ks(k, false);
			string cmd = "bind";
			cmd += " " + ks.GetString(false) ;
			cmd += " " + hotBinding;
			keyBindings->Command(cmd);
			hotBinding.clear();
			logOutput.Print("%s", cmd.c_str());
		}
		return 0;
	}

	// Get the list of possible key actions
	CKeySet ks(k, false);
	const CKeyBindings::ActionList& actionList = keyBindings->GetActionList(ks);

	if (userWriting) {
		unsigned int actionIndex;
		for (actionIndex = 0; actionIndex < actionList.size(); actionIndex++) {
			const Action& action = actionList[actionIndex];

			if (action.command == "edit_return") {
				userWriting=false;
				writingPos = 0;
				if (k == SDLK_RETURN) {
					keys[k] = false; //prevent game start when server chats
				}
				if (chatting) {
					string command;
					if ((userInput.find_first_of("aAsS") == 0) && (userInput[1] == ':')) {
						command = userInput.substr(2);
					} else {
						command = userInput;
					}
					if ((command[0] == '/') && (command[1] != '/')) {
						// execute an action
						consoleHistory->AddLine(command);
						const string actionLine = command.substr(1); // strip the '/'
						chatting = false;
						userInput = "";
						writingPos = 0;
						logOutput.Print(command);
						CKeySet ks(k, false);
						Action fakeAction(actionLine);
						ActionPressed(fakeAction, ks, isRepeat);
					}
				}
				break;
			}
			else if ((action.command == "edit_escape") &&
			         (chatting || inMapDrawer->wantLabel)) {
				if (chatting) {
					consoleHistory->AddLine(userInput);
				}
				userWriting=false;
				chatting=false;
				inMapDrawer->wantLabel=false;
				userInput="";
				writingPos = 0;
				break;
			}
			else if (action.command == "edit_complete") {
				string head = userInput.substr(0, writingPos);
				string tail = userInput.substr(writingPos);
				vector<string> partials = wordCompletion->Complete(head);
				userInput = head + tail;
				writingPos = (int)head.length();
				if (!partials.empty()) {
					string msg;
					for (unsigned int i = 0; i < partials.size(); i++) {
						msg += "  ";
						msg += partials[i];
					}
					logOutput.Print(msg);
				}
				break;
			}
			else if (action.command == "chatswitchall") {
				if ((userInput.find_first_of("aAsS") == 0) && (userInput[1] == ':')) {
					userInput = userInput.substr(2);
					writingPos = std::max(0, writingPos - 2);
				}
				userInputPrefix = "";
				break;
			}
			else if (action.command == "chatswitchally") {
				if ((userInput.find_first_of("aAsS") == 0) && (userInput[1] == ':')) {
					userInput[0] = 'a';
				} else {
					userInput = "a:" + userInput;
					writingPos += 2;
				}
				userInputPrefix = "a:";
				break;
			}
			else if (action.command == "chatswitchspec") {
				if ((userInput.find_first_of("aAsS") == 0) && (userInput[1] == ':')) {
					userInput[0] = 's';
				} else {
					userInput = "s:" + userInput;
					writingPos += 2;
				}
				userInputPrefix = "s:";
				break;
			}
			else if (action.command == "pastetext") {
				if (!action.extra.empty()) {
					userInput.insert(writingPos, action.extra);
					writingPos += action.extra.length();
				} else {
					PasteClipboard();
				}
				break;
			}

			else if (action.command == "edit_backspace") {
				if (!userInput.empty() && (writingPos > 0)) {
					userInput.erase(writingPos - 1, 1);
					writingPos--;
				}
				break;
			}
			else if (action.command == "edit_delete") {
				if (!userInput.empty() && (writingPos < (int)userInput.size())) {
					userInput.erase(writingPos, 1);
				}
				break;
			}
			else if (action.command == "edit_home") {
				writingPos = 0;
				break;
			}
			else if (action.command == "edit_end") {
				writingPos = (int)userInput.length();
				break;
			}
			else if (action.command == "edit_prev_char") {
				writingPos = std::max(0, std::min((int)userInput.length(), writingPos - 1));
				break;
			}
			else if (action.command == "edit_next_char") {
				writingPos = std::max(0, std::min((int)userInput.length(), writingPos + 1));
				break;
			}
			else if (action.command == "edit_prev_word") {
				// prev word
				const char* s = userInput.c_str();
				int p = writingPos;
				while ((p > 0) && !isalnum(s[p - 1])) { p--; }
				while ((p > 0) &&  isalnum(s[p - 1])) { p--; }
				writingPos = p;
				break;
			}
			else if (action.command == "edit_next_word") {
				const int len = (int)userInput.length();
				const char* s = userInput.c_str();
				int p = writingPos;
				while ((p < len) && !isalnum(s[p])) { p++; }
				while ((p < len) &&  isalnum(s[p])) { p++; }
				writingPos = p;
				break;
			}
			else if ((action.command == "edit_prev_line") && chatting) {
				userInput = consoleHistory->PrevLine(userInput);
				writingPos = (int)userInput.length();
				break;
			}
			else if ((action.command == "edit_next_line") && chatting) {
				userInput = consoleHistory->NextLine(userInput);
				writingPos = (int)userInput.length();
				break;
			}
		}

		if (actionIndex != actionList.size()) {
			ignoreNextChar = true; // the key was used, ignore it  (ex: alt+a)
		}

		return 0;
	}

	// try the input receivers
	std::deque<CInputReceiver*>& inputReceivers = GetInputReceivers();
	std::deque<CInputReceiver*>::iterator ri;
	for (ri = inputReceivers.begin(); ri != inputReceivers.end(); ++ri) {
		CInputReceiver* recv=*ri;
		if (recv && recv->KeyPressed(k, isRepeat)) {
			return 0;
		}
	}

	// try our list of actions
	for (int i = 0; i < (int)actionList.size(); ++i) {
		if (ActionPressed(actionList[i], ks, isRepeat)) {
			return 0;
		}
	}

	return 0;
}


int CGame::KeyReleased(unsigned short k)
{
	//	keys[k] = false;

	if ((userWriting) && (((k>=' ') && (k<='Z')) || (k==8) || (k==190))) {
		return 0;
	}

	// try the input receivers
	std::deque<CInputReceiver*>& inputReceivers = GetInputReceivers();
	std::deque<CInputReceiver*>::iterator ri;
	for (ri = inputReceivers.begin(); ri != inputReceivers.end(); ++ri) {
		CInputReceiver* recv=*ri;
		if (recv && recv->KeyReleased(k)) {
			return 0;
		}
	}

	// try our list of actions
	CKeySet ks(k, true);
	const CKeyBindings::ActionList& al = keyBindings->GetActionList(ks);
	for (int i = 0; i < (int)al.size(); ++i) {
		if (ActionReleased(al[i])) {
			return 0;
		}
	}


	return 0;
}

static std::vector<std::string> _local_strSpaceTokenize(const std::string& text) {

	std::vector<std::string> tokens;

#define SPACE_DELIMS " \t"
	// Skip delimiters at beginning.
	std::string::size_type lastPos = text.find_first_not_of(SPACE_DELIMS, 0);
	// Find first "non-delimiter".
	std::string::size_type pos     = text.find_first_of(SPACE_DELIMS, lastPos);

	while (std::string::npos != pos || std::string::npos != lastPos) {
		// Found a token, add it to the vector.
		tokens.push_back(text.substr(lastPos, pos - lastPos));
		// Skip delimiters.  Note the "not_of"
		lastPos = text.find_first_not_of(SPACE_DELIMS, pos);
		// Find next "non-delimiter"
		pos = text.find_first_of(SPACE_DELIMS, lastPos);
	}
#undef SPACE_DELIMS

	return tokens;
}

// FOR UNSYNCED MESSAGES
bool CGame::ActionPressed(const Action& action,
                          const CKeySet& ks, bool isRepeat)
{
	// we may need these later
	CBaseGroundDrawer* gd = readmap->GetGroundDrawer();
	std::deque<CInputReceiver*>& inputReceivers = GetInputReceivers();

	const string& cmd = action.command;
	bool notfound1=false;

	// process the action
	if (cmd == "select") {
		selectionKeys->DoSelection(action.extra);
	}
	else if (cmd == "selectunits") {
		SelectUnits(action.extra);
	}
	else if (cmd == "selectcycle") {
		SelectCycle(action.extra);
	}
	else if (cmd == "deselect") {
		selectedUnits.ClearSelected();
	}
	else if (cmd == "shadows") {
		const int current = configHandler->Get("Shadows", 0);
		if (current < 0) {
			logOutput.Print("Shadows have been disabled with %i", current);
			logOutput.Print("Change your configuration and restart to use them");
			return true;
		}
		else if (!shadowHandler->canUseShadows) {
			logOutput.Print("Your hardware/driver setup does not support shadows");
			return true;
		}

		delete shadowHandler;
		int next = 0;
		if (!action.extra.empty()) {
			int mapsize = 2048;
			const char* args = action.extra.c_str();
			const int argcount = sscanf(args, "%i %i", &next, &mapsize);
			if (argcount > 1) {
				configHandler->Set("ShadowMapSize", mapsize);
			}
		} else {
			next = (current == 0) ? 1 : 0;
		}
		configHandler->Set("Shadows", next);
		logOutput.Print("Set Shadows to %i", next);
		shadowHandler = new CShadowHandler();
	}
	else if (cmd == "water") {
		static char rmodes[5][32] = {"basic", "reflective", "dynamic", "reflective&refractive", "bumpmapped"};
		int next = 0;

		if (!action.extra.empty()) {
			next = std::max(0, atoi(action.extra.c_str()) % 5);
		} else {
			const int current = configHandler->Get("ReflectiveWater", 1);
			next = (std::max(0, current) + 1) % 5;
		}
		configHandler->Set("ReflectiveWater", next);
		logOutput.Print("Set water rendering mode to %i (%s)", next, rmodes[next]);
		water = CBaseWater::GetWater(water);
	}
	else if (cmd == "advshading") {
		static bool canUse = unitDrawer->advShading;
		if (canUse) {
			if (!action.extra.empty()) {
				unitDrawer->advShading = !!atoi(action.extra.c_str());
			} else {
				unitDrawer->advShading = !unitDrawer->advShading;
			}
			logOutput.Print("Advanced shading %s",
			                unitDrawer->advShading ? "enabled" : "disabled");
		}
	}
	else if (cmd == "say") {
		SendNetChat(action.extra);
	}
	else if (cmd == "w") {
		const std::string::size_type pos = action.extra.find_first_of(" ");
		if (pos != std::string::npos) {
			const int playernum = playerHandler->Player(action.extra.substr(0, pos));
			if (playernum >= 0) {
				SendNetChat(action.extra.substr(pos+1), playernum);
			} else {
				logOutput.Print("Player not found: %s", action.extra.substr(0, pos).c_str());
			}
		}
	}
	else if (cmd == "wbynum") {
		const std::string::size_type pos = action.extra.find_first_of(" ");
		if (pos != std::string::npos) {
			std::istringstream buf(action.extra.substr(0, pos));
			int playernum;
			buf >> playernum;
			if (playernum >= 0) {
				SendNetChat(action.extra.substr(pos+1), playernum);
			} else {
				logOutput.Print("Playernumber invalid: %i", playernum);
			}
		}
	}
	else if (cmd == "echo") {
		logOutput.Print(action.extra);
	}
	else if (cmd == "set") {
		const std::string::size_type pos = action.extra.find_first_of(" ");
		if (pos != std::string::npos) {
			const std::string varName = action.extra.substr(0, pos);
			configHandler->SetString(varName, action.extra.substr(pos+1));
		}
	}
	else if (cmd == "drawinmap") {
		inMapDrawer->keyPressed = true;
	}
	else if (cmd == "drawlabel") {
		float3 pos = inMapDrawer->GetMouseMapPos();
		if (pos.x >= 0) {
			inMapDrawer->keyPressed = false;
			inMapDrawer->PromptLabel(pos);
			if ((ks.Key() >= SDLK_SPACE) && (ks.Key() <= SDLK_DELETE)) {
				ignoreNextChar=true;
			}
		}
	}

	else if (!isRepeat && cmd == "mouse1") {
		mouse->MousePress (mouse->lastx, mouse->lasty, 1);
	}
	else if (!isRepeat && cmd == "mouse2") {
		mouse->MousePress (mouse->lastx, mouse->lasty, 2);
	}
	else if (!isRepeat && cmd == "mouse3") {
		mouse->MousePress (mouse->lastx, mouse->lasty, 3);
	}
	else if (!isRepeat && cmd == "mouse4") {
		mouse->MousePress (mouse->lastx, mouse->lasty, 4);
	}
	else if (!isRepeat && cmd == "mouse5") {
		mouse->MousePress (mouse->lastx, mouse->lasty, 5);
	}
	else if (cmd == "viewselection") {

		GML_RECMUTEX_LOCK(sel); // ActionPressed

		const CUnitSet& selUnits = selectedUnits.selectedUnits;
		if (!selUnits.empty()) {
			float3 pos(0.0f, 0.0f, 0.0f);
			CUnitSet::const_iterator it;
			for (it = selUnits.begin(); it != selUnits.end(); ++it) {
				pos += (*it)->midPos;
			}
			pos /= (float)selUnits.size();
			camHandler->GetCurrentController().SetPos(pos);
			camHandler->CameraTransition(0.6f);
		}
	}

	else if (cmd == "moveforward") {
		camMove[0]=true;
	}
	else if (cmd == "moveback") {
		camMove[1]=true;
	}
	else if (cmd == "moveleft") {
		camMove[2]=true;
	}
	else if (cmd == "moveright") {
		camMove[3]=true;
	}
	else if (cmd == "moveup") {
		camMove[4]=true;
	}
	else if (cmd == "movedown") {
		camMove[5]=true;
	}
	else if (cmd == "movefast") {
		camMove[6]=true;
	}
	else if (cmd == "moveslow") {
		camMove[7]=true;
	}
	else if ((cmd == "aikill") || (cmd == "aireload")) {
		bool badArgs = false;

		const CPlayer* fromPlayer     = playerHandler->Player(gu->myPlayerNum);
		const int      fromTeamId     = (fromPlayer != NULL) ? fromPlayer->team : -1;
		const bool cheating           = gs->cheatEnabled;
		const bool hasArgs            = (action.extra.size() > 0);
		std::vector<std::string> args = _local_strSpaceTokenize(action.extra);
		size_t skirmishAIId           = 0; // will only be used if !badArgs
		const bool singlePlayer       = (playerHandler->ActivePlayers() <= 1);
		const std::string actionName  = cmd.substr(2);

		if (hasArgs) {
			bool share = false;
			int teamToKillId         = -1;
			int teamToReceiveUnitsId = -1;

			if (args.size() >= 1) {
				teamToKillId = atoi(args[0].c_str());
			}
			if ((args.size() >= 2) && (actionName == "kill")) {
				teamToReceiveUnitsId = atoi(args[1].c_str());
				share = true;
			}

			CTeam* teamToKill = teamHandler->IsActiveTeam(teamToKillId) ?
			                          teamHandler->Team(teamToKillId) : NULL;
			const CTeam* teamToReceiveUnits = teamHandler->Team(teamToReceiveUnitsId) ?
			                                  teamHandler->Team(teamToReceiveUnitsId) : NULL;

			if (teamToKill == NULL) {
				logOutput.Print("Team to %s: not a valid team number: \"%s\"", actionName.c_str(), args[0].c_str());
				badArgs = true;
			}
			if (share && teamToReceiveUnits == NULL) {
				logOutput.Print("Team to receive units: not a valid team number: \"%s\"", args[1].c_str());
				badArgs = true;
			}
			if (!badArgs && (skirmishAIHandler.GetSkirmishAIsInTeam(teamToKillId).size() == 0)) {
				logOutput.Print("Team to %s: not a Skirmish AI team: %i", actionName.c_str(), teamToKillId);
				badArgs = true;
			} else {
				const CSkirmishAIHandler::ids_t skirmishAIIds = skirmishAIHandler.GetSkirmishAIsInTeam(teamToKillId, gu->myPlayerNum);
				if (skirmishAIIds.size() > 0) {
					skirmishAIId = skirmishAIIds[0];
				} else {
					logOutput.Print("Team to %s: not a local Skirmish AI team: %i", actionName.c_str(), teamToKillId);
					badArgs = true;
				}
			}
			if (!badArgs && skirmishAIHandler.GetSkirmishAI(skirmishAIId)->isLuaAI) {
				logOutput.Print("Team to %s: it is not yet supported to %s Lua AIs", actionName.c_str(), actionName.c_str());
				badArgs = true;
			}
			if (!badArgs) {
				const bool weAreAllied  = teamHandler->AlliedTeams(fromTeamId, teamToKillId);
				const bool weAreAIHost  = (skirmishAIHandler.GetSkirmishAI(skirmishAIId)->hostPlayer == gu->myPlayerNum);
				const bool weAreLeader  = (teamToKill->leader == gu->myPlayerNum);
				if (!(weAreAIHost || weAreLeader || singlePlayer || (weAreAllied && cheating))) {
					logOutput.Print("Team to %s: player %s is not allowed to %s Skirmish AI controlling team %i (try with /cheat)",
							actionName.c_str(), fromPlayer->name.c_str(), actionName.c_str(), teamToKillId);
					badArgs = true;
				}
			}
			if (!badArgs && teamToKill->isDead) {
				logOutput.Print("Team to %s: is a dead team already: %i", actionName.c_str(), teamToKillId);
				badArgs = true;
			}

			if (!badArgs) {
				if (actionName == "kill") {
					if (share) {
						net->Send(CBaseNetProtocol::Get().SendGiveAwayEverything(gu->myPlayerNum, teamToReceiveUnitsId, teamToKillId));
						// when the AIs team has no units left,
						// the AI will be destroyed automatically
					} else {
						const SkirmishAIData* sai = skirmishAIHandler.GetSkirmishAI(skirmishAIId);
						const bool isLocalSkirmishAI = (sai->hostPlayer == gu->myPlayerNum);
						if (isLocalSkirmishAI) {
							skirmishAIHandler.SetLocalSkirmishAIDieing(skirmishAIId, 3 /* = AI killed */);
						}
					}
				} else if (actionName == "reload") {
					net->Send(CBaseNetProtocol::Get().SendAIStateChanged(gu->myPlayerNum, skirmishAIId, SKIRMAISTATE_RELOADING));
				}

				logOutput.Print("Skirmish AI controlling team %i is beeing %sed ...", teamToKillId, actionName.c_str());
			}
		} else {
			logOutput.Print("/%s: missing mandatory argument \"teamTo%s\"", action.command.c_str(), actionName.c_str());
			badArgs = true;
		}

		if (badArgs) {
			if (actionName == "kill") {
				logOutput.Print("description: "
				                "Kill a Skirmish AI controlling a team. The team itsself will remain alive, "
				                "unless a second argument is given, which specifies an active team "
				                "that will receive all the units of the AI team.");
				logOutput.Print("usage:   /%s teamToKill [teamToReceiveUnits]", action.command.c_str());
			} else if (actionName == "reload") {
				logOutput.Print("description: "
				                "Reload a Skirmish AI controlling a team."
				                "The team itsself will remain alive during the process.");
				logOutput.Print("usage:   /%s teamToReload", action.command.c_str());
			}
		}
	}
	else if (cmd == "aicontrol") {
		bool badArgs = false;

		const CPlayer* fromPlayer     = playerHandler->Player(gu->myPlayerNum);
		const int      fromTeamId     = (fromPlayer != NULL) ? fromPlayer->team : -1;
		const bool cheating           = gs->cheatEnabled;
		const bool hasArgs            = (action.extra.size() > 0);
		const bool singlePlayer       = (playerHandler->ActivePlayers() <= 1);
		std::vector<std::string> args = _local_strSpaceTokenize(action.extra);

		if (hasArgs) {
			int         teamToControlId = -1;
			std::string aiShortName     = "";
			std::string aiVersion       = "";
			std::string aiName          = "";
			std::map<std::string, std::string> aiOptions;

			std::vector<std::string> args = _local_strSpaceTokenize(action.extra);
			if (args.size() >= 1) {
				teamToControlId = atoi(args[0].c_str());
			}
			if (args.size() >= 2) {
				aiShortName = args[1];
			} else {
				logOutput.Print("/%s: missing mandatory argument \"aiShortName\"", action.command.c_str());
			}
			if (args.size() >= 3) {
				aiVersion = args[2];
			}
			if (args.size() >= 4) {
				aiName = args[3];
			}

			CTeam* teamToControl = teamHandler->IsActiveTeam(teamToControlId) ?
			                             teamHandler->Team(teamToControlId) : NULL;

			if (teamToControl == NULL) {
				logOutput.Print("Team to control: not a valid team number: \"%s\"", args[0].c_str());
				badArgs = true;
			}
			if (!badArgs) {
				const bool weAreAllied  = teamHandler->AlliedTeams(fromTeamId, teamToControlId);
				const bool weAreLeader  = (teamToControl->leader == gu->myPlayerNum);
				const bool noLeader     = (teamToControl->leader == -1);
				if (!(weAreLeader || singlePlayer || (weAreAllied && (cheating || noLeader)))) {
					logOutput.Print("Team to control: player %s is not allowed to let a Skirmish AI take over control of team %i (try with /cheat)",
							fromPlayer->name.c_str(), teamToControlId);
					badArgs = true;
				}
			}
			if (!badArgs && teamToControl->isDead) {
				logOutput.Print("Team to control: is a dead team: %i", teamToControlId);
				badArgs = true;
			}
			// TODO: FIXME: remove this, if support for multiple Skirmish AIs per team is in place
			if (!badArgs && (skirmishAIHandler.GetSkirmishAIsInTeam(teamToControlId).size() > 0)) {
				logOutput.Print("Team to control: there is already an AI controlling this team: %i", teamToControlId);
				badArgs = true;
			}
			if (!badArgs && (skirmishAIHandler.GetLocalSkirmishAIInCreation(teamToControlId) != NULL)) {
				logOutput.Print("Team to control: there is already an AI beeing created for team: %i", teamToControlId);
				badArgs = true;
			}
			if (!badArgs) {
				const std::set<std::string>& luaAIImplShortNames = skirmishAIHandler.GetLuaAIImplShortNames();
				if (luaAIImplShortNames.find(aiShortName) != luaAIImplShortNames.end()) {
					logOutput.Print("Team to control: it is currently not supported to initialize Lua AIs mid-game");
					badArgs = true;
				}
			}

			if (!badArgs) {
				SkirmishAIKey aiKey(aiShortName, aiVersion);
				aiKey = aiLibManager->ResolveSkirmishAIKey(aiKey);
				if (aiKey.IsUnspecified()) {
					logOutput.Print("Skirmish AI: not a valid Skirmish AI: %s %s",
							aiShortName.c_str(), aiVersion.c_str());
					badArgs = true;
				} else {
					const CSkirmishAILibraryInfo* aiLibInfo = aiLibManager->GetSkirmishAIInfos().find(aiKey)->second;

					SkirmishAIData aiData;
					aiData.name       = (aiName != "") ? aiName : aiShortName;
					aiData.team       = teamToControlId;
					aiData.hostPlayer = gu->myPlayerNum;
					aiData.shortName  = aiShortName;
					aiData.version    = aiVersion;
					std::map<std::string, std::string>::const_iterator o;
					for (o = aiOptions.begin(); o != aiOptions.end(); ++o) {
						aiData.optionKeys.push_back(o->first);
					}
					aiData.options    = aiOptions;
					aiData.isLuaAI    = aiLibInfo->IsLuaAI();

					skirmishAIHandler.CreateLocalSkirmishAI(aiData);
				}
			}
		} else {
			logOutput.Print("/%s: missing mandatory arguments \"teamToControl\" and \"aiShortName\"", action.command.c_str());
			badArgs = true;
		}

		if (badArgs) {
			logOutput.Print("description: Let a Skirmish AI take over control of a team.");
			logOutput.Print("usage:   /%s teamToControl aiShortName [aiVersion] [name] [options...]", action.command.c_str());
			logOutput.Print("example: /%s 1 RAI 0.601 my_RAI_Friend difficulty=2 aggressiveness=3", action.command.c_str());
		}
	}
	else if (cmd == "ailist") {
		const CSkirmishAIHandler::id_ai_t& ais  = skirmishAIHandler.GetAllSkirmishAIs();
		if (ais.size() > 0) {
			CSkirmishAIHandler::id_ai_t::const_iterator ai;
			logOutput.Print("ID | Team | Local | Lua | Name | (Hosting player name) or (Short name & Version)");
			for (ai = ais.begin(); ai != ais.end(); ++ai) {
				const bool isLocal = (ai->second.hostPlayer == gu->myPlayerNum);
				std::string lastPart;
				if (isLocal) {
					lastPart = "(Key:)  " + ai->second.shortName + " " + ai->second.version;
				} else {
					lastPart = "(Host:) " + playerHandler->Player(gu->myPlayerNum)->name;
				}
				logOutput.Print("%d | %i | %s | %s | %s | %s",
						ai->first,
						ai->second.team,
						(isLocal ? "yes" : "no "),
						(ai->second.isLuaAI ? "yes" : "no "),
						ai->second.name.c_str(),
						lastPart.c_str());
			}
		} else {
			logOutput.Print("<There are no active Skirmish AIs in this game>");
		}
	}
	else if (cmd == "team"){
		if (gs->cheatEnabled)
		{
			int team=atoi(action.extra.c_str());
			if ((team >= 0) && (team < teamHandler->ActiveTeams())) {
				net->Send(CBaseNetProtocol::Get().SendJoinTeam(gu->myPlayerNum, team));
			}
		}
	}
	else if (cmd == "spectator"){
		if (!gu->spectating)
			net->Send(CBaseNetProtocol::Get().SendResign(gu->myPlayerNum));
	}
	else if ((cmd == "specteam") && gu->spectating) {
		const int team = atoi(action.extra.c_str());
		if ((team >= 0) && (team < teamHandler->ActiveTeams())) {
			gu->myTeam = team;
			gu->myAllyTeam = teamHandler->AllyTeam(team);
		}
		CLuaUI::UpdateTeams();
	}
	else if ((cmd == "specfullview") && gu->spectating) {
		if (!action.extra.empty()) {
			const int mode = atoi(action.extra.c_str());
			gu->spectatingFullView   = !!(mode & 1);
			gu->spectatingFullSelect = !!(mode & 2);
		} else {
			gu->spectatingFullView = !gu->spectatingFullView;
			gu->spectatingFullSelect = gu->spectatingFullView;
		}
		CLuaUI::UpdateTeams();
	}
	else if (cmd == "ally" && !gu->spectating) {
		if (action.extra.size() > 0) {
			if (!gameSetup->fixedAllies) {
				std::istringstream is(action.extra);
				int otherAllyTeam = -1;
				is >> otherAllyTeam;
				int state = -1;
				is >> state;
				if (state >= 0 && state < 2 && otherAllyTeam >= 0 && otherAllyTeam != gu->myAllyTeam)
					net->Send(CBaseNetProtocol::Get().SendSetAllied(gu->myPlayerNum, otherAllyTeam, state));
				else
					logOutput.Print("/ally: wrong parameters (usage: /ally <other team> [0|1])");
			}
			else {
				logOutput.Print("No ingame alliances are allowed");
			}
		}
	}

	else if (cmd == "group") {
		const char* c = action.extra.c_str();
		const int t = c[0];
		if ((t >= '0') && (t <= '9')) {
			const int team = (t - '0');
			do { c++; } while ((c[0] != 0) && isspace(c[0]));
			grouphandlers[gu->myTeam]->GroupCommand(team, c);
		}
	}
	else if (cmd == "group0") {
		grouphandlers[gu->myTeam]->GroupCommand(0);
	}
	else if (cmd == "group1") {
		grouphandlers[gu->myTeam]->GroupCommand(1);
	}
	else if (cmd == "group2") {
		grouphandlers[gu->myTeam]->GroupCommand(2);
	}
	else if (cmd == "group3") {
		grouphandlers[gu->myTeam]->GroupCommand(3);
	}
	else if (cmd == "group4") {
		grouphandlers[gu->myTeam]->GroupCommand(4);
	}
	else if (cmd == "group5") {
		grouphandlers[gu->myTeam]->GroupCommand(5);
	}
	else if (cmd == "group6") {
		grouphandlers[gu->myTeam]->GroupCommand(6);
	}
	else if (cmd == "group7") {
		grouphandlers[gu->myTeam]->GroupCommand(7);
	}
	else if (cmd == "group8") {
		grouphandlers[gu->myTeam]->GroupCommand(8);
	}
	else if (cmd == "group9") {
		grouphandlers[gu->myTeam]->GroupCommand(9);
	}

	else if (cmd == "lastmsgpos") {
		// cycle through the positions
		camHandler->GetCurrentController().SetPos(infoConsole->GetMsgPos());
		camHandler->CameraTransition(0.6f);
	}
	else if (((cmd == "chat")     || (cmd == "chatall") ||
	         (cmd == "chatally") || (cmd == "chatspec")) &&
	         // if chat is bound to enter and we're waiting for user to press enter to start game, ignore.
				  (ks.Key() != SDLK_RETURN || playing || !keys[SDLK_LCTRL] )) {

		if (cmd == "chatall")  { userInputPrefix = ""; }
		if (cmd == "chatally") { userInputPrefix = "a:"; }
		if (cmd == "chatspec") { userInputPrefix = "s:"; }
		userWriting = true;
		userPrompt = "Say: ";
		userInput = userInputPrefix;
		writingPos = (int)userInput.length();
		chatting = true;

		if (ks.Key() != SDLK_RETURN) {
			ignoreNextChar = true;
		}

		consoleHistory->ResetPosition();
	}
	else if (cmd == "track") {
		unitTracker.Track();
	}
	else if (cmd == "trackoff") {
		unitTracker.Disable();
	}
	else if (cmd == "trackmode") {
		unitTracker.IncMode();
	}
	else if (cmd == "showhealthbars") {
		if (action.extra.empty()) {
			unitDrawer->showHealthBars = !unitDrawer->showHealthBars;
		} else {
			unitDrawer->showHealthBars = !!atoi(action.extra.c_str());
		}
	}
	else if (cmd == "showrezbars") {
		if (action.extra.empty()) {
			featureHandler->showRezBars = !featureHandler->showRezBars;
		} else {
			featureHandler->showRezBars = !!atoi(action.extra.c_str());
		}
	}
	else if (cmd == "pause") {
		// disallow pausing prior to start of game proper
		if (playing) {
			bool newPause;
			if (action.extra.empty()) {
				newPause = !gs->paused;
			} else {
				newPause = !!atoi(action.extra.c_str());
			}
			net->Send(CBaseNetProtocol::Get().SendPause(gu->myPlayerNum, newPause));
			lastframe = SDL_GetTicks(); // this required here?
		}
	}
	else if (cmd == "debug") {
		if (gu->drawdebug)
		{
			ProfileDrawer::Disable();
			gu->drawdebug = false;
		}
		else
		{
			ProfileDrawer::Enable();
			gu->drawdebug = true;
		}
	}
	else if (cmd == "nosound") {
		if (sound->Mute()) {
			logOutput.Print("Sound disabled");
		} else {
			logOutput.Print("Sound enabled");
		}
	}
	else if (cmd == "soundchannelenable") {
		std::string channel;
		int enableInt, enable;
		std::istringstream buf(action.extra);
		buf >> channel;
		buf >> enableInt;
		if (enableInt == 0)
			enable = false;
		else
			enable = true;

		if (channel == "UnitReply")
			Channels::UnitReply.Enable(enable);
		else if (channel == "General")
			Channels::General.Enable(enable);
		else if (channel == "Battle")
			Channels::Battle.Enable(enable);
		else if (channel == "UserInterface")
			Channels::UserInterface.Enable(enable);
		else if (channel == "Music")
			Channels::BGMusic.Enable(enable);
	}
	else if (cmd == "savegame"){
		if (filesystem.CreateDirectory("Saves")) {
			CLoadSaveHandler ls;
			ls.mapName = gameSetup->mapName;
			ls.modName = modInfo.filename;
			ls.SaveGame("Saves/QuickSave.ssf");
		}
	}

#ifndef NO_AVI
	else if (cmd == "createvideo") {
		if(creatingVideo){
			creatingVideo=false;
			delete aviGenerator;
			aviGenerator=0;
		} else {
			creatingVideo=true;
			string fileName;
			for(int a=0;a<999;++a){
				char t[50];
				itoa(a,t,10);
				fileName=string("video")+t+".avi";
				CFileHandler ifs(fileName);
				if(!ifs.FileExists())
					break;
			}

			int videoSizeX = (gu->viewSizeX/4)*4;
			int videoSizeY = (gu->viewSizeY/4)*4;
			aviGenerator = new CAVIGenerator(fileName, videoSizeX, videoSizeY, 30);

			int savedCursorMode = SDL_ShowCursor(SDL_QUERY);
			SDL_ShowCursor(SDL_ENABLE);

			if(!aviGenerator->InitEngine()){
				creatingVideo=false;
				logOutput.Print(aviGenerator->GetLastErrorMessage());
				delete aviGenerator;
				aviGenerator=0;
			} else {
				LogObject() << "Recording avi to " << fileName << " size " << videoSizeX << " x " << videoSizeY;
			}

			SDL_ShowCursor(savedCursorMode);
			//aviGenerator->InitEngine() (avicap32.dll)? modifies the FPU control word.
			//Setting it back to default state.
			streflop_init<streflop::Simple>();
		}
	}
#endif

	else if (cmd == "updatefov") {
		if (action.extra.empty()) {
			gd->updateFov = !gd->updateFov;
		} else {
			gd->updateFov = !!atoi(action.extra.c_str());
		}
	}
	else if (cmd == "drawtrees") {
		if (action.extra.empty()) {
			treeDrawer->drawTrees = !treeDrawer->drawTrees;
		} else {
			treeDrawer->drawTrees = !!atoi(action.extra.c_str());
		}
	}
	else if (cmd == "dynamicsky") {
		if (action.extra.empty()) {
			sky->dynamicSky = !sky->dynamicSky;
		} else {
			sky->dynamicSky = !!atoi(action.extra.c_str());
		}
	}
#ifdef USE_GML
	else if (cmd == "multithreaddrawground") {
		if (action.extra.empty()) {
			gd->multiThreadDrawGround = !gd->multiThreadDrawGround;
		} else {
			gd->multiThreadDrawGround = !!atoi(action.extra.c_str());
		}
		logOutput.Print("Multithreaded ground rendering is %s", gd->multiThreadDrawGround?"enabled":"disabled");
	}
	else if (cmd == "multithreaddrawgroundshadow") {
		if (action.extra.empty()) {
			gd->multiThreadDrawGroundShadow = !gd->multiThreadDrawGroundShadow;
		} else {
			gd->multiThreadDrawGroundShadow = !!atoi(action.extra.c_str());
		}
		logOutput.Print("Multithreaded ground shadow rendering is %s", gd->multiThreadDrawGroundShadow?"enabled":"disabled");
	}
	else if (cmd == "multithreaddrawunit") {
		if (action.extra.empty()) {
			unitDrawer->multiThreadDrawUnit = !unitDrawer->multiThreadDrawUnit;
		} else {
			unitDrawer->multiThreadDrawUnit = !!atoi(action.extra.c_str());
		}
		logOutput.Print("Multithreaded unit rendering is %s", unitDrawer->multiThreadDrawUnit?"enabled":"disabled");
	}
	else if (cmd == "multithreaddrawunitshadow") {
		if (action.extra.empty()) {
			unitDrawer->multiThreadDrawUnitShadow = !unitDrawer->multiThreadDrawUnitShadow;
		} else {
			unitDrawer->multiThreadDrawUnitShadow = !!atoi(action.extra.c_str());
		}
		logOutput.Print("Multithreaded unit shadow rendering is %s", unitDrawer->multiThreadDrawUnitShadow?"enabled":"disabled");
	}
	else if (cmd == "multithread" || cmd == "multithreaddraw" || cmd == "multithreadsim") {
		int mtenabled=gd->multiThreadDrawGround + unitDrawer->multiThreadDrawUnit + unitDrawer->multiThreadDrawUnitShadow > 1;
		if (cmd == "multithread" || cmd == "multithreaddraw") {
			if (action.extra.empty()) {
				gd->multiThreadDrawGround = !mtenabled;
				unitDrawer->multiThreadDrawUnit = !mtenabled;
				unitDrawer->multiThreadDrawUnitShadow = !mtenabled;
			} else {
				gd->multiThreadDrawGround = !!atoi(action.extra.c_str());
				unitDrawer->multiThreadDrawUnit = !!atoi(action.extra.c_str());
				unitDrawer->multiThreadDrawUnitShadow = !!atoi(action.extra.c_str());
			}
			if(!gd->multiThreadDrawGround)
				gd->multiThreadDrawGroundShadow=0;
			logOutput.Print("Multithreaded rendering is %s", gd->multiThreadDrawGround?"enabled":"disabled");
		}
#	if GML_ENABLE_SIM
		if (cmd == "multithread" || cmd == "multithreadsim") {
			extern volatile int gmlMultiThreadSim;
			extern volatile int gmlStartSim;
			if (action.extra.empty()) {
				gmlMultiThreadSim = (cmd == "multithread") ? !mtenabled : !gmlMultiThreadSim;
			} else {
				gmlMultiThreadSim = !!atoi(action.extra.c_str());
			}
			gmlStartSim=1;
			logOutput.Print("Simulation threading is %s", gmlMultiThreadSim?"enabled":"disabled");
		}
#	endif
	}
#endif
	else if (!isRepeat && (cmd == "gameinfo")) {
		if (!CGameInfo::IsActive()) {
			CGameInfo::Enable();
		} else {
			CGameInfo::Disable();
		}
	}
	else if (cmd == "hideinterface") {
		if (action.extra.empty()) {
			hideInterface = !hideInterface;
		} else {
			hideInterface = !!atoi(action.extra.c_str());
		}
	}
	else if (cmd == "hardwarecursor") {
		if (action.extra.empty()) {
			mouse->hardwareCursor = !mouse->hardwareCursor;
		} else {
			mouse->hardwareCursor = !!atoi(action.extra.c_str());
		}
		mouse->UpdateHwCursor();
		configHandler->Set("HardwareCursor", (int)mouse->hardwareCursor);
	}
	else if (cmd == "increaseviewradius") {
		gd->IncreaseDetail();
	}
	else if (cmd == "decreaseviewradius") {
		gd->DecreaseDetail();
	}
	else if (cmd == "moretrees") {
		treeDrawer->baseTreeDistance+=0.2f;
		LogObject() << "Base tree distance " << treeDrawer->baseTreeDistance*2*SQUARE_SIZE*TREE_SQUARE_SIZE << "\n";
	}
	else if (cmd == "lesstrees") {
		treeDrawer->baseTreeDistance-=0.2f;
		LogObject() << "Base tree distance " << treeDrawer->baseTreeDistance*2*SQUARE_SIZE*TREE_SQUARE_SIZE << "\n";
	}
	else if (cmd == "moreclouds") {
		sky->cloudDensity*=0.95f;
		LogObject() << "Cloud density " << 1/sky->cloudDensity << "\n";
	}
	else if (cmd == "lessclouds") {
		sky->cloudDensity*=1.05f;
		LogObject() << "Cloud density " << 1/sky->cloudDensity << "\n";
	}

	// Break up the if/else chain to workaround MSVC compiler limit
	// "fatal error C1061: compiler limit : blocks nested too deeply"
	else { notfound1=true; }
	if (notfound1) { // BEGINN: MSVC limit workaround

	if (cmd == "speedup") {
		float speed = gs->userSpeedFactor;
		if(speed < 5) {
			speed += (speed < 2) ? 0.1f : 0.2f;
			float fpart = speed - (int)speed;
			if(fpart < 0.01f || fpart > 0.99f)
				speed = round(speed);
		} else if (speed < 10) {
			speed += 0.5f;
		} else {
			speed += 1.0f;
		}
		net->Send(CBaseNetProtocol::Get().SendUserSpeed(gu->myPlayerNum, speed));
	}
	else if (cmd == "slowdown") {
		float speed = gs->userSpeedFactor;
		if (speed <= 5) {
			speed -= (speed <= 2) ? 0.1f : 0.2f;
			float fpart = speed - (int)speed;
			if(fpart < 0.01f || fpart > 0.99f)
				speed = round(speed);
			if (speed < 0.1f)
				speed = 0.1f;
		} else if (speed <= 10) {
			speed -= 0.5f;
		} else {
			speed -= 1.0f;
		}
		net->Send(CBaseNetProtocol::Get().SendUserSpeed(gu->myPlayerNum, speed));
	}

	else if (cmd == "controlunit") {
		Command c;
		c.id=CMD_STOP;
		c.options=0;
		selectedUnits.GiveCommand(c,false);		//force it to update selection and clear order que
		net->Send(CBaseNetProtocol::Get().SendDirectControl(gu->myPlayerNum));
	}
	else if (cmd == "showshadowmap") {
		shadowHandler->showShadowMap = !shadowHandler->showShadowMap;
	}
	else if (cmd == "showstandard") {
		gd->DisableExtraTexture();
	}
	else if (cmd == "showelevation") {
		gd->SetHeightTexture();
	}
	else if (cmd == "toggleradarandjammer"){
		gd->ToggleRadarAndJammer();
	}
	else if (cmd == "showmetalmap") {
		gd->SetMetalTexture(readmap->metalMap->metalMap,&readmap->metalMap->extractionMap.front(),readmap->metalMap->metalPal,false);
	}
	else if (cmd == "showpathmap") {
		gd->SetPathMapTexture();
	}
	else if (cmd == "togglelos") {
		gd->ToggleLosTexture();
	}
	else if (cmd == "sharedialog") {
		if(!inputReceivers.empty() && dynamic_cast<CShareBox*>(inputReceivers.front())==0 && !gu->spectating)
			new CShareBox();
	}
	else if (cmd == "quitmenu") {
		if (!inputReceivers.empty() && dynamic_cast<CQuitBox*>(inputReceivers.front()) == 0)
			new CQuitBox();
	}
	else if (cmd == "quitforce" || cmd == "quit") {
		logOutput.Print("User exited");
		globalQuit = true;
	}
	else if (cmd == "incguiopacity") {
		CInputReceiver::guiAlpha = std::min(CInputReceiver::guiAlpha+0.1f,1.0f);
		configHandler->Set("GuiOpacity", CInputReceiver::guiAlpha);
	}
	else if (cmd == "decguiopacity") {
		CInputReceiver::guiAlpha = std::max(CInputReceiver::guiAlpha-0.1f,0.0f);
		configHandler->Set("GuiOpacity", CInputReceiver::guiAlpha);
	}

	else if (cmd == "screenshot") {
		const char* ext = "png";
		if (action.extra == "jpg") {
			ext = "jpg";
		}

		if (filesystem.CreateDirectory("screenshots")) {
			int x = gu->dualScreenMode? gu->viewSizeX << 1: gu->viewSizeX;

			if (x % 4)
				x += (4 - x % 4);

			unsigned char* buf = new unsigned char[x * gu->viewSizeY * 4];
			glReadPixels(0, 0, x, gu->viewSizeY, GL_RGBA, GL_UNSIGNED_BYTE, buf);

			CBitmap b(buf, x, gu->viewSizeY);
			b.ReverseYAxis();

			char t[50];
			for (int a = configHandler->Get("ScreenshotCounter", 0); a <= 9999; ++a) {
				sprintf(t, "screenshots/screen%03i.%s", a, ext);
				CFileHandler ifs(t);
				if (!ifs.FileExists())
				{
					configHandler->Set("ScreenshotCounter", a < 9999 ? a+1 : 0);
					break;
				}
			}
			b.Save(t);
			logOutput.Print("Saved: %s", t);
			delete[] buf;
		}
	}

	else if (cmd == "grabinput") {
		SDL_GrabMode newMode;
		if (action.extra.empty()) {
			const SDL_GrabMode curMode = SDL_WM_GrabInput(SDL_GRAB_QUERY);
			switch (curMode) {
				default: // make compiler happy
				case SDL_GRAB_OFF: newMode = SDL_GRAB_ON;  break;
				case SDL_GRAB_ON:  newMode = SDL_GRAB_OFF; break;
			}
		} else {
			if (atoi(action.extra.c_str())) {
				newMode = SDL_GRAB_ON;
			} else {
				newMode = SDL_GRAB_OFF;
			}
		}
		SDL_WM_GrabInput(newMode);
		logOutput.Print("Input grabbing %s",
		                (newMode == SDL_GRAB_ON) ? "enabled" : "disabled");
	}
	else if (cmd == "clock") {
		if (action.extra.empty()) {
			showClock = !showClock;
		} else {
			showClock = !!atoi(action.extra.c_str());
		}
		configHandler->Set("ShowClock", showClock ? 1 : 0);
	}
	else if (cmd == "cross") {
		if (action.extra.empty()) {
			if (crossSize > 0.0f) {
				crossSize = -crossSize;
			} else {
				crossSize = std::max(1.0f, -crossSize);
			}
		} else {
			crossSize = atof(action.extra.c_str());
		}
		configHandler->Set("CrossSize", crossSize);
	}
	else if (cmd == "fps") {
		if (action.extra.empty()) {
			showFPS = !showFPS;
		} else {
			showFPS = !!atoi(action.extra.c_str());
		}
		configHandler->Set("ShowFPS", showFPS ? 1 : 0);
	}
	else if (cmd == "info") {
		if (action.extra.empty()) {
			if (playerRoster.GetSortType() == PlayerRoster::Disabled) {
				playerRoster.SetSortTypeByCode(PlayerRoster::Allies);
			} else {
				playerRoster.SetSortTypeByCode(PlayerRoster::Disabled);
			}
		} else {
			playerRoster.SetSortTypeByName(action.extra);
		}
		if (playerRoster.GetSortType() != PlayerRoster::Disabled) {
			logOutput.Print("Sorting roster by %s", playerRoster.GetSortName());
		}
		configHandler->Set("ShowPlayerInfo", (int)playerRoster.GetSortType());
	}
	else if (cmd == "cmdcolors") {
		const string name = action.extra.empty() ? "cmdcolors.txt" : action.extra;
		cmdColors.LoadConfig(name);
		logOutput.Print("Reloaded cmdcolors with: " + name);
	}
	else if (cmd == "ctrlpanel") {
		const string name = action.extra.empty() ? "ctrlpanel.txt" : action.extra;
		guihandler->ReloadConfig(name);
		logOutput.Print("Reloaded ctrlpanel with: " + name);
	}
	else if (cmd == "font") {
		CglFont *newFont = NULL, *newSmallFont = NULL;
		try {
			const int fontSize = configHandler->Get("FontSize", 23);
			const int smallFontSize = configHandler->Get("SmallFontSize", 14);
			const int outlineWidth = configHandler->Get("FontOutlineWidth", 3);
			const float outlineWeight = configHandler->Get("FontOutlineWeight", 25.0f);
			const int smallOutlineWidth = configHandler->Get("SmallFontOutlineWidth", 2);
			const float smallOutlineWeight = configHandler->Get("SmallFontOutlineWeight", 10.0f);

			newFont = CglFont::LoadFont(action.extra, fontSize, outlineWidth, outlineWeight);
			newSmallFont = CglFont::LoadFont(action.extra, smallFontSize, smallOutlineWidth, smallOutlineWeight);
		} catch (std::exception e) {
			if (newFont) delete newFont;
			if (newSmallFont) delete newSmallFont;
			newFont = newSmallFont = NULL;
			logOutput.Print(string("font error: ") + e.what());
		}
		if (newFont != NULL && newSmallFont != NULL) {
			delete font;
			delete smallFont;
			font = newFont;
			smallFont = newSmallFont;
			logOutput.Print("Loaded font: %s\n", action.extra.c_str());
			configHandler->SetString("FontFile", action.extra);
			configHandler->SetString("SmallFontFile", action.extra);
		}
	}
	else if (cmd == "vsync") {
		if (action.extra.empty()) {
			VSync.SetFrames((VSync.GetFrames() <= 0) ? 1 : 0);
		} else {
			VSync.SetFrames(atoi(action.extra.c_str()));
		}
	}
	else if (cmd == "safegl") {
		if (action.extra.empty()) {
			LuaOpenGL::SetSafeMode(!LuaOpenGL::GetSafeMode());
		} else {
			LuaOpenGL::SetSafeMode(!!atoi(action.extra.c_str()));
		}
	}
	else if (cmd == "resbar") {
		if (resourceBar) {
			if (action.extra.empty()) {
				resourceBar->disabled = !resourceBar->disabled;
			} else {
				resourceBar->disabled = !atoi(action.extra.c_str());
			}
		}
	}
	else if (cmd == "tooltip") {
		if (tooltip) {
			if (action.extra.empty()) {
				tooltip->disabled = !tooltip->disabled;
			} else {
				tooltip->disabled = !atoi(action.extra.c_str());
			}
		}
	}
	else if (cmd == "console") {
		if (infoConsole) {
			if (action.extra.empty()) {
				infoConsole->disabled = !infoConsole->disabled;
			} else {
				infoConsole->disabled = !atoi(action.extra.c_str());
			}
		}
	}
	else if (cmd == "endgraph") {
		if (action.extra.empty()) {
			CEndGameBox::disabled = !CEndGameBox::disabled;
		} else {
			CEndGameBox::disabled = !atoi(action.extra.c_str());
		}
	}
	else if (cmd == "fpshud") {
		if (action.extra.empty()) {
			hudDrawer->SetDraw(!hudDrawer->GetDraw());
		} else {
			hudDrawer->SetDraw(!!atoi(action.extra.c_str()));
		}
	}
	else if (cmd == "movewarnings") {
		if (action.extra.empty()) {
			moveWarnings = !moveWarnings;
		} else {
			moveWarnings = !!atoi(action.extra.c_str());
		}
		configHandler->Set("MoveWarnings", moveWarnings ? 1 : 0);
		logOutput.Print(string("movewarnings ") +
		                (moveWarnings ? "enabled" : "disabled"));
	}

	else if (cmd == "mapmarks") {
		if (action.extra.empty()) {
			drawMapMarks = !drawMapMarks;
		} else {
			drawMapMarks = !!atoi(action.extra.c_str());
		}
	}
	else if (cmd == "allmapmarks") {
		if (gs->cheatEnabled) {
			if (action.extra.empty()) {
				inMapDrawer->ToggleAllVisible();
			} else {
				inMapDrawer->SetAllVisible(!!atoi(action.extra.c_str()));
			}
		}
	}
	else if (cmd == "noluadraw") {
		if (action.extra.empty()) {
			inMapDrawer->SetLuaMapDrawingAllowed(!inMapDrawer->GetLuaMapDrawingAllowed());
		} else {
			inMapDrawer->SetLuaMapDrawingAllowed(!!atoi(action.extra.c_str()));
		}
	}

	else if (cmd == "luaui") {
		if (guihandler != NULL) {

			GML_STDMUTEX_LOCK(sim); // ActionPressed

			guihandler->RunLayoutCommand(action.extra);
		}
	}
	else if (cmd == "luamoduictrl") {
		bool modUICtrl;
		if (action.extra.empty()) {
			modUICtrl = !CLuaHandle::GetModUICtrl();
		} else {
			modUICtrl = !!atoi(action.extra.c_str());
		}
		CLuaHandle::SetModUICtrl(modUICtrl);
		configHandler->Set("LuaModUICtrl", modUICtrl ? 1 : 0);
	}
	else if (cmd == "minimap") {
		if (minimap != NULL) {
			minimap->ConfigCommand(action.extra);
		}
	}
	else if (cmd == "grounddecals") {
		if (groundDecals) {
			if (action.extra.empty()) {
				groundDecals->SetDrawDecals(!groundDecals->GetDrawDecals());
			} else {
				groundDecals->SetDrawDecals(!!atoi(action.extra.c_str()));
			}
		}
		logOutput.Print("Ground decals are %s",
		                groundDecals->GetDrawDecals() ? "enabled" : "disabled");
	}
	else if (cmd == "maxparticles") {
		if (ph && !action.extra.empty()) {
			const int value = std::max(1, atoi(action.extra.c_str()));
			ph->SetMaxParticles(value);
			logOutput.Print("Set maximum particles to: %i", value);
		}
	}
	else if (cmd == "maxnanoparticles") {
		if (ph && !action.extra.empty()) {
			const int value = std::max(1, atoi(action.extra.c_str()));
			ph->SetMaxNanoParticles(value);
			logOutput.Print("Set maximum nano-particles to: %i", value);
		}
	}
	else if (cmd == "gathermode") {
		if (guihandler != NULL) {
			bool gatherMode;
			if (action.extra.empty()) {
				gatherMode = !guihandler->GetGatherMode();
			} else {
				gatherMode = !!atoi(action.extra.c_str());
			}
			guihandler->SetGatherMode(gatherMode);
			logOutput.Print("gathermode %s", gatherMode ? "enabled" : "disabled");
		}
	}
	else if (cmd == "pastetext") {
		if (userWriting){
			if (!action.extra.empty()) {
				userInput.insert(writingPos, action.extra);
				writingPos += action.extra.length();
			} else {
				PasteClipboard();
			}
			return 0;
		}
	}
	else if (cmd == "buffertext") {
		if (!action.extra.empty()) {
			consoleHistory->AddLine(action.extra);
		}
	}
	else if (cmd == "inputtextgeo") {
		if (!action.extra.empty()) {
			ParseInputTextGeometry(action.extra);
		}
	}
	else if (cmd == "disticon") {
		if (!action.extra.empty()) {
			const int iconDist = atoi(action.extra.c_str());
			unitDrawer->SetUnitIconDist((float)iconDist);
			configHandler->Set("UnitIconDist", iconDist);
			logOutput.Print("Set UnitIconDist to %i", iconDist);
		}
	}
	else if (cmd == "distdraw") {
		if (!action.extra.empty()) {
			const int drawDist = atoi(action.extra.c_str());
			unitDrawer->SetUnitDrawDist((float)drawDist);
			configHandler->Set("UnitLodDist", drawDist);
			logOutput.Print("Set UnitLodDist to %i", drawDist);
		}
	}
	else if (cmd == "lodscale") {
		if (!action.extra.empty()) {
			vector<string> args = CSimpleParser::Tokenize(action.extra, 0);
			if (args.size() == 1) {
				const float value = (float)atof(args[0].c_str());
				unitDrawer->LODScale = value;
			}
			else if (args.size() == 2) {
				const float value = (float)atof(args[1].c_str());
				if (args[0] == "shadow") {
					unitDrawer->LODScaleShadow = value;
				} else if (args[0] == "reflection") {
					unitDrawer->LODScaleReflection = value;
				} else if (args[0] == "refraction") {
					unitDrawer->LODScaleRefraction = value;
				}
			}
		}
	}
	else if (cmd == "wiremap") {
		if (action.extra.empty()) {
			gd->wireframe  = !gd->wireframe;
			sky->wireframe = gd->wireframe;
		} else {
			gd->wireframe  = !atoi(action.extra.c_str());
			sky->wireframe = gd->wireframe;
		}
	}
	else if (cmd == "setgamma") {
		float r, g, b;
		const int count = sscanf(action.extra.c_str(), "%f %f %f", &r, &g, &b);
		if (count == 1) {
			SDL_SetGamma(r, r, r);
			logOutput.Print("Set gamma value");
		}
		else if (count == 3) {
			SDL_SetGamma(r, g, b);
			logOutput.Print("Set gamma values");
		}
		else {
			logOutput.Print("Unknown gamma format");
		}
	}
	else if (cmd == "crash" && gs->cheatEnabled) {
		int *a=0;
		*a=0;
	}
	else if (cmd == "exception" && gs->cheatEnabled) {
		throw std::runtime_error("Exception test");
	}
	else if (cmd == "divbyzero" && gs->cheatEnabled) {
		float a = 0;
		logOutput.Print("Result: %f", 1.0f/a);
	}
	else if (cmd == "give" && gs->cheatEnabled) {
		if (action.extra.find('@') == string::npos) {
			std::string msg = "give "; //FIXME lazyness
			msg += action.extra;
			float3 p;
			CInputReceiver* ir = NULL;
			if (!hideInterface)
				ir = CInputReceiver::GetReceiverAt(mouse->lastx, mouse->lasty);
			if (ir == minimap)
				p = minimap->GetMapPosition(mouse->lastx, mouse->lasty);
			else {
				const float3& pos = camera->pos;
				const float3& dir = mouse->dir;
				const float dist = ground->LineGroundCol(pos, pos + (dir * 30000.0f));
				p = pos + (dir * dist);
			}
			char buf[128];
			SNPRINTF(buf, sizeof(buf), " @%.0f,%.0f,%.0f", p.x, p.y, p.z);
			msg += buf;
			CommandMessage pckt(msg, gu->myPlayerNum);
			net->Send(pckt.Pack());
		}
		else {
			CommandMessage pckt(action, gu->myPlayerNum);
			net->Send(pckt.Pack());
		}
	}
	else if (cmd == "destroy" && gs->cheatEnabled) {
		// kill selected units
		std::stringstream ss;
		ss << "destroy";
		for (CUnitSet::iterator it = selectedUnits.selectedUnits.begin();
				it != selectedUnits.selectedUnits.end();
				++it) {
			ss << " " << (*it)->id;
		}
		CommandMessage pckt(ss.str(), gu->myPlayerNum);
		net->Send(pckt.Pack());
	}
	else if (cmd == "send") {
		CommandMessage pckt(Action(action.extra), gu->myPlayerNum);
		net->Send(pckt.Pack());
	}
	else if (cmd == "save") {// /save [-y ]<savename>
		if (filesystem.CreateDirectory("Saves")) {
			bool saveoverride = action.extra.find("-y ") == 0;
			std::string savename(action.extra.c_str()+(saveoverride?3:0));
			savename="Saves/"+savename+".ssf";
			if (filesystem.GetFilesize(savename)==0 || saveoverride) {
				logOutput.Print("Saving game to %s\n",savename.c_str());
				CLoadSaveHandler ls;
				ls.mapName = gameSetup->mapName;
				ls.modName = modInfo.filename;
				ls.SaveGame(savename);
			} else {
				logOutput.Print("File %s already exists(use /save -y to override)\n",savename.c_str());
			}
		}
	}
	else if (cmd == "debuginfo") {
		if (action.extra == "sound") {
			sound->PrintDebugInfo();
		} else if (action.extra == "profiling") {
			profiler.PrintProfilingInfo();
		}
	}
	else if (cmd == "benchmark-script") {
		CUnitScript::BenchmarkScript(action.extra);
	}
	else if (cmd == "atm" ||
#ifdef DEBUG
			cmd == "desync" ||
#endif
			cmd == "resync" ||
			cmd == "take" ||
			cmd == "luarules") {
		//these are synced commands, forward only
		CommandMessage pckt(action, gu->myPlayerNum);
		net->Send(pckt.Pack());
	}
	else {
		static std::set<std::string> serverCommands = std::set<std::string>(commands, commands+numCommands);
		if (serverCommands.find(cmd) != serverCommands.end())
		{
			CommandMessage pckt(action, gu->myPlayerNum);
			net->Send(pckt.Pack());
		}

		if (!Console::Instance().ExecuteAction(action))
		{
			if (guihandler != NULL) // maybe a widget is interested?
				guihandler->RunLayoutCommand(action.rawline);
			return false;
		}
	}

	} // END: MSVC limit workaround

	return true;
}


bool CGame::ActionReleased(const Action& action)
{
	const string& cmd = action.command;

	if (cmd == "drawinmap"){
		inMapDrawer->keyPressed=false;
	}
	else if (cmd == "moveforward") {
		camMove[0]=false;
	}
	else if (cmd == "moveback") {
		camMove[1]=false;
	}
	else if (cmd == "moveleft") {
		camMove[2]=false;
	}
	else if (cmd == "moveright") {
		camMove[3]=false;
	}
	else if (cmd == "moveup") {
		camMove[4]=false;
	}
	else if (cmd == "movedown") {
		camMove[5]=false;
	}
	else if (cmd == "movefast") {
		camMove[6]=false;
	}
	else if (cmd == "moveslow") {
		camMove[7]=false;
	}
	else if (cmd == "mouse1") {
		mouse->MouseRelease (mouse->lastx, mouse->lasty, 1);
	}
	else if (cmd == "mouse2") {
		mouse->MouseRelease (mouse->lastx, mouse->lasty, 2);
	}
	else if (cmd == "mouse3") {
		mouse->MouseRelease (mouse->lastx, mouse->lasty, 3);
	}
	else if (cmd == "mousestate") {
		if (keys[SDLK_LSHIFT] || keys[SDLK_LCTRL])
			camHandler->ToggleState();
		else
			mouse->ToggleState();
	}
	else if (cmd == "gameinfoclose") {
		CGameInfo::Disable();
	}
	// HACK   somehow weird things happen when MouseRelease is called for button 4 and 5.
	// Note that SYS_WMEVENT on windows also only sends MousePress events for these buttons.
// 	else if (cmd == "mouse4") {
// 		mouse->MouseRelease (mouse->lastx, mouse->lasty, 4);
//	}
// 	else if (cmd == "mouse5") {
// 		mouse->MouseRelease (mouse->lastx, mouse->lasty, 5);
//	}

	return 0;
}


void SetBoolArg(bool& value, const std::string& str)
{
	if (str.empty()) // toggle
	{
		value = !value;
	}
	else // set
	{
		const int num = atoi(str.c_str());
		value = (num != 0);
	}
}


// FOR SYNCED MESSAGES
void CGame::ActionReceived(const Action& action, int playernum)
{
	if (action.command == "cheat") {
		SetBoolArg(gs->cheatEnabled, action.extra);
		if (gs->cheatEnabled)
			logOutput.Print("Cheating!");
		else
			logOutput.Print("No more cheating");
	}
	else if (action.command == "nohelp") {
		SetBoolArg(gs->noHelperAIs, action.extra);
		selectedUnits.PossibleCommandChange(NULL);
		if (gs->noHelperAIs) {
			// remove any current GroupAIs
			CUnitSet& teamUnits = teamHandler->Team(gu->myTeam)->units;
			CUnitSet::iterator it;
			for(it = teamUnits.begin(); it != teamUnits.end(); ++it)
			{
				CUnit* unit = *it;
				if (unit->group && (unit->group->id > 9)) {
					unit->SetGroup(NULL);
				}
			}
		}
		logOutput.Print("LuaUI control is %s", gs->noHelperAIs ? "disabled" : "enabled");
	}
	else if (action.command == "nospecdraw") {
		bool buf;
		SetBoolArg(buf, action.extra);
		inMapDrawer->SetSpecMapDrawingAllowed(buf);
	}
	else if (action.command == "godmode") {
		if (!gs->cheatEnabled)
			logOutput.Print("godmode requires /cheat");
		else {
			SetBoolArg(gs->godMode, action.extra);
			CLuaUI::UpdateTeams();
			if (gs->godMode) {
				logOutput.Print("God Mode Enabled");
			} else {
				logOutput.Print("God Mode Disabled");
			}
			CPlayer::UpdateControlledTeams();
		}
	}
	else if (action.command == "globallos") {
		if (!gs->cheatEnabled) {
			logOutput.Print("globallos requires /cheat");
		} else {
			SetBoolArg(gs->globalLOS, action.extra);
			if (gs->globalLOS) {
				logOutput.Print("Global LOS Enabled");
			} else {
				logOutput.Print("Global LOS Disabled");
			}
		}
	}
	else if (action.command == "nocost" && gs->cheatEnabled) {
		if (unitDefHandler->ToggleNoCost()) {
			logOutput.Print("Everything is for free!");
		} else {
			logOutput.Print("Everything costs resources again!");
		}
	}
	else if (action.command == "give" && gs->cheatEnabled) {
		std::string s = "give "; //FIXME lazyness
		s += action.extra;

		// .give [amount] <unitName> [team] <@x,y,z>
		vector<string> args = CSimpleParser::Tokenize(s, 0);

		if (args.size() < 3) {
			logOutput.Print("Someone is spoofing invalid .give messages!");
			return;
		}

		float3 pos;
		if (sscanf(args[args.size() - 1].c_str(), "@%f,%f,%f", &pos.x, &pos.y, &pos.z) != 3) {
			logOutput.Print("Someone is spoofing invalid .give messages!");
			return;
		}

		int amount = 1;
		int team = playerHandler->Player(playernum)->team;

		int amountArg = -1;
		int teamArg = -1;

		if (args.size() == 5) {
			amountArg = 1;
			teamArg = 3;
		}
		else if (args.size() == 4) {
			if (args[1].find_first_not_of("0123456789") == string::npos) {
				amountArg = 1;
			} else {
				teamArg = 2;
			}
		}

		if (amountArg >= 0) {
			const string& amountStr = args[amountArg];
			amount = atoi(amountStr.c_str());
			if ((amount < 0) || (amountStr.find_first_not_of("0123456789") != string::npos)) {
				logOutput.Print("Bad give amount: %s", amountStr.c_str());
				return;
			}
		}

		if (teamArg >= 0) {
			const string& teamStr = args[teamArg];
			team = atoi(teamStr.c_str());
			if ((team < 0) || (team >= teamHandler->ActiveTeams()) || (teamStr.find_first_not_of("0123456789") != string::npos)) {
				logOutput.Print("Bad give team: %s", teamStr.c_str());
				return;
			}
		}

		const string unitName = (amountArg >= 0) ? args[2] : args[1];

		if (unitName == "all") {
			// player entered ".give all"
			int sqSize = (int) streflop::ceil(streflop::sqrt((float) unitDefHandler->numUnitDefs));
			int currentNumUnits = teamHandler->Team(team)->units.size();
			int numRequestedUnits = unitDefHandler->numUnitDefs;

			// make sure team unit-limit not exceeded
			if ((currentNumUnits + numRequestedUnits) > uh->MaxUnitsPerTeam()) {
				numRequestedUnits = uh->MaxUnitsPerTeam() - currentNumUnits;
			}

			// make sure square is entirely on the map
			float sqHalfMapSize = sqSize / 2 * 10 * SQUARE_SIZE;
			pos.x = std::max(sqHalfMapSize, std::min(pos.x, float3::maxxpos - sqHalfMapSize - 1));
			pos.z = std::max(sqHalfMapSize, std::min(pos.z, float3::maxzpos - sqHalfMapSize - 1));

			for (int a = 1; a <= numRequestedUnits; ++a) {
				float posx = pos.x + (a % sqSize - sqSize / 2) * 10 * SQUARE_SIZE;
				float posz = pos.z + (a / sqSize - sqSize / 2) * 10 * SQUARE_SIZE;
				float3 pos2 = float3(posx, pos.y, posz);
				const UnitDef* ud = &unitDefHandler->unitDefs[a];
				if (ud->valid) {
					const CUnit* unit =
						unitLoader.LoadUnit(ud, pos2, team, false, 0, NULL);
					if (unit) {
						unitLoader.FlattenGround(unit);
					}
				}
			}
		}
		else if (!unitName.empty()) {
			int numRequestedUnits = amount;
			int currentNumUnits = teamHandler->Team(team)->units.size();

			if (currentNumUnits >= uh->MaxUnitsPerTeam()) {
				LogObject() << "Unable to give any more units to team " << team << "(current: " << currentNumUnits << ", max: " << uh->MaxUnits() << ")";
				return;
			}

			// make sure team unit-limit is not exceeded
			if ((currentNumUnits + numRequestedUnits) > uh->MaxUnitsPerTeam()) {
				numRequestedUnits = uh->MaxUnitsPerTeam() - currentNumUnits;
			}

			const UnitDef* unitDef = unitDefHandler->GetUnitDefByName(unitName);

			if (unitDef != NULL) {
				int xsize = unitDef->xsize;
				int zsize = unitDef->zsize;
				int squareSize = (int) streflop::ceil(streflop::sqrt((float) numRequestedUnits));
				int total = numRequestedUnits;

				float3 minpos = pos;
				minpos.x -= ((squareSize - 1) * xsize * SQUARE_SIZE) / 2;
				minpos.z -= ((squareSize - 1) * zsize * SQUARE_SIZE) / 2;

				for (int z = 0; z < squareSize; ++z) {
					for (int x = 0; x < squareSize && total > 0; ++x) {
						float minposx = minpos.x + x * xsize * SQUARE_SIZE;
						float minposz = minpos.z + z * zsize * SQUARE_SIZE;
						const float3 upos(minposx, minpos.y, minposz);
						const CUnit* unit = unitLoader.LoadUnit(unitDef, upos, team, false, 0, NULL);

						if (unit) {
							unitLoader.FlattenGround(unit);
						}
						--total;
					}
				}

				logOutput.Print("Giving %i %s to team %i", numRequestedUnits, unitName.c_str(), team);
			}
			else {
				if (teamArg < 0) {
					team = -1; // default to world features
				}

				const FeatureDef* featureDef = featureHandler->GetFeatureDef(unitName);
				if (featureDef) {
					int xsize = featureDef->xsize;
					int zsize = featureDef->zsize;
					int squareSize = (int) streflop::ceil(streflop::sqrt((float) numRequestedUnits));
					int total = amount; // FIXME -- feature count limit?

					float3 minpos = pos;
					minpos.x -= ((squareSize - 1) * xsize * SQUARE_SIZE) / 2;
					minpos.z -= ((squareSize - 1) * zsize * SQUARE_SIZE) / 2;

					for (int z = 0; z < squareSize; ++z) {
						for (int x = 0; x < squareSize && total > 0; ++x) {
							float minposx = minpos.x + x * xsize * SQUARE_SIZE;
							float minposz = minpos.z + z * zsize * SQUARE_SIZE;
							float minposy = ground->GetHeight2(minposx, minposz);
							const float3 upos(minposx, minposy, minposz);
							CFeature* feature = new CFeature();
							feature->Initialize(upos, featureDef, 0, 0, team, teamHandler->AllyTeam(team), "");
							--total;
						}
					}

					logOutput.Print("Giving %i %s (feature) to team %i",
									numRequestedUnits, unitName.c_str(), team);
				}
				else {
					logOutput.Print(unitName + " is not a valid unitname");
				}
			}
		}
	}
	else if (action.command == "destroy" && gs->cheatEnabled) {
		std::stringstream ss(action.extra);
		logOutput.Print("Killing units: %s", action.extra.c_str());
		do {
			unsigned id;
			ss >> id;
			if (!ss)
				break;
			if (id >= uh->units.size())
				continue;
			if (uh->units[id] == NULL)
				continue;
			uh->units[id]->KillUnit(false, false, 0);
		} while (true);
	}
	else if (action.command == "nospectatorchat") {
		SetBoolArg(noSpectatorChat, action.extra);
		logOutput.Print("Spectators %s chat", noSpectatorChat ? "can not" : "can");
	}
	else if (action.command == "reloadcob" && gs->cheatEnabled) {
		ReloadCOB(action.extra, playernum);
	}
	else if (action.command == "devlua" && gs->cheatEnabled) {
		bool devMode = CLuaHandle::GetDevMode();
		SetBoolArg(devMode, action.extra);
		CLuaHandle::SetDevMode(devMode);
		if (devMode) {
			logOutput.Print("Lua devmode enabled, this can cause desyncs");
		} else {
			logOutput.Print("Lua devmode disabled");
		}
	}
	else if (action.command == "editdefs" && gs->cheatEnabled) {
		SetBoolArg(gs->editDefsEnabled, action.extra);
		if (gs->editDefsEnabled)
			logOutput.Print("Definition Editing!");
		else
			logOutput.Print("No definition Editing");
	}
	else if ((action.command == "luarules") && (gs->frameNum > 1)) {
		if ((action.extra == "reload") && (playernum == 0)) {
			if (!gs->cheatEnabled) {
				logOutput.Print("Cheating required to reload synced scripts");
			} else {
				CLuaRules::FreeHandler();
				CLuaRules::LoadHandler();
				if (luaRules) {
					logOutput.Print("LuaRules reloaded");
				} else {
					logOutput.Print("LuaRules reload failed");
				}
			}
		}
		else if ((action.extra == "disable") && (playernum == 0)) {
			if (!gs->cheatEnabled) {
				logOutput.Print("Cheating required to disable synced scripts");
			} else {
				CLuaRules::FreeHandler();
				logOutput.Print("LuaRules disabled");
			}
		}
		else {
			if (luaRules) luaRules->GotChatMsg(action.extra, playernum);
		}
	}
	else if ((action.command == "luagaia") && (gs->frameNum > 1)) {
		if (gs->useLuaGaia) {
			if ((action.extra == "reload") && (playernum == 0)) {
				if (!gs->cheatEnabled) {
					logOutput.Print("Cheating required to reload synced scripts");
				} else {
					CLuaGaia::FreeHandler();
					CLuaGaia::LoadHandler();
					if (luaGaia) {
						logOutput.Print("LuaGaia reloaded");
					} else {
						logOutput.Print("LuaGaia reload failed");
					}
				}
			}
			else if ((action.extra == "disable") && (playernum == 0)) {
				if (!gs->cheatEnabled) {
					logOutput.Print("Cheating required to disable synced scripts");
				} else {
					CLuaGaia::FreeHandler();
					logOutput.Print("LuaGaia disabled");
				}
			}
			else if (luaGaia) {
				luaGaia->GotChatMsg(action.extra, playernum);
			}
			else {
				logOutput.Print("LuaGaia is not enabled");
			}
		}
	}
#ifdef DEBUG
	else if (action.command == "desync" && gs->cheatEnabled) {
		ASSERT_SYNCED_PRIMITIVE(gu->myPlayerNum * 123.0f);
		ASSERT_SYNCED_PRIMITIVE(gu->myPlayerNum * 123);
		ASSERT_SYNCED_PRIMITIVE((short)(gu->myPlayerNum * 123 + 123));
		ASSERT_SYNCED_FLOAT3(float3(gu->myPlayerNum, gu->myPlayerNum, gu->myPlayerNum));

		for (size_t i = uh->MaxUnits() - 1; i >= 0; --i) {
			if (uh->units[i]) {
				if (playernum == gu->myPlayerNum) {
					++uh->units[i]->midPos.x; // and desync...
					++uh->units[i]->midPos.x;
				} else {
					// execute the same amount of flops on any other player, but don't desync (it's a NOP)...
					++uh->units[i]->midPos.x;
					--uh->units[i]->midPos.x;
				}
				break;
			}
		}
		logOutput.Print("Desyncing in frame %d.", gs->frameNum);
	}
#endif // defined DEBUG
	else if (action.command == "atm" && gs->cheatEnabled) {
		int team = playerHandler->Player(playernum)->team;
		teamHandler->Team(team)->AddMetal(1000);
		teamHandler->Team(team)->AddEnergy(1000);
	}
	else if (action.command == "take" && (!playerHandler->Player(playernum)->spectator || gs->cheatEnabled)) {
		int sendTeam = playerHandler->Player(playernum)->team;
		for (int a = 0; a < teamHandler->ActiveTeams(); ++a) {
			if (teamHandler->AlliedTeams(a, sendTeam)) {
				bool hasPlayer = false;
				for (int b = 0; b < playerHandler->ActivePlayers(); ++b) {
					if (playerHandler->Player(b)->active && playerHandler->Player(b)->team==a && !playerHandler->Player(b)->spectator) {
						hasPlayer = true;
					}
				}
				if (!hasPlayer) {
					teamHandler->Team(a)->GiveEverythingTo(sendTeam);
				}
			}
		}
	}
	else if (action.command == "skip") {
		if (action.extra.find_first_of("start") == 0) {
			std::istringstream buf(action.extra.substr(6));
			int targetframe;
			buf >> targetframe;
			StartSkip(targetframe);
		}
		else if (action.extra == "end") {
			EndSkip();
			net->Send(CBaseNetProtocol::Get().SendPause(gu->myPlayerNum, false));
		}
	}
	else if (gs->frameNum > 1) {
		if (luaRules) luaRules->SyncedActionFallback(action.rawline, playernum);
		if (luaGaia)  luaGaia->SyncedActionFallback(action.rawline, playernum);
	}
}

bool CGame::Update()
{
	good_fpu_control_registers("CGame::Update");

	unsigned timeNow = SDL_GetTicks();

	const unsigned difTime = (timeNow - lastModGameTimeMeasure);
	const float dif = skipping ? 0.010f : (float)difTime * 0.001f;

	if (!gs->paused) {
		gu->modGameTime += dif * gs->speedFactor;
	}
	gu->gameTime += dif;
	if (playing && !gameOver) {
		totalGameTime += dif;
	}
	lastModGameTimeMeasure = timeNow;

	time(&fpstimer);

	if (difftime(fpstimer, starttime) != 0) { // do once every second
		fps = thisFps;
		thisFps = 0;

		starttime = fpstimer;
		oldframenum = gs->frameNum;

		if (!gameServer) {
			consumeSpeed = ((float)(GAME_SPEED * gs->speedFactor + leastQue - 2));
			leastQue = 10000;
			timeLeft = 0.0f;
		}

#ifdef TRACE_SYNC
		tracefile.DeleteInterval();
		tracefile.NewInterval();
#endif
	}

	if (!skipping)
	{
		UpdateUI(false);
	}

	net->Update();

	if(creatingVideo && playing && gameServer){
		gameServer->CreateNewFrame(false, true);
	}

	ClientReadNet();

	if (!net->Active() && !gameOver) {
		logOutput.Print("Lost connection to gameserver");
		GameEnd();
	}

	// send out new console lines
	if (infoConsole) {
		vector<CInfoConsole::RawLine> lines;
		infoConsole->GetNewRawLines(lines);
		for (unsigned int i = 0; i < lines.size(); i++) {
			const CInfoConsole::RawLine& rawLine = lines[i];
			eventHandler.AddConsoleLine(rawLine.text, *rawLine.subsystem);
		}
	}

	if (!(gs->frameNum & 31)) {
		oscStatsSender->Update(gs->frameNum);
	}

	return true;
}


bool CGame::DrawWorld()
{
	SCOPED_TIMER("Draw world");

	CBaseGroundDrawer* gd = readmap->GetGroundDrawer();

	if (drawSky) {
		sky->Draw();
	}

	if (drawGround) {
		gd->Draw();
		treeDrawer->DrawGrass();
	}

	if (drawWater && !mapInfo->map.voidWater) {
		SCOPED_TIMER("Water");
		water->OcclusionQuery();
		if (water->drawSolid) {
			water->UpdateWater(this);
			water->Draw();
		}
	}

	selectedUnits.Draw();
	eventHandler.DrawWorldPreUnit();

	unitDrawer->Draw(false);
	featureHandler->Draw();

	if (drawGround) {
		gd->DrawTrees();
	}

#if !defined(USE_GML) || !GML_ENABLE_SIM // Pathmanager is not thread safe
	if (gu->drawdebug && gs->cheatEnabled) {
		pathManager->Draw();
	}
#endif
	//! transparent stuff
	glEnable(GL_BLEND);
	glDepthFunc(GL_LEQUAL);

	bool noAdvShading = shadowHandler->drawShadows;
	//! draw cloaked part below surface
	glEnable(GL_CLIP_PLANE3);
	unitDrawer->DrawCloakedUnits(true,noAdvShading);
	featureHandler->DrawFadeFeatures(true,noAdvShading);
	glDisable(GL_CLIP_PLANE3);

	if (drawWater && !mapInfo->map.voidWater) {
		SCOPED_TIMER("Water");
		if (!water->drawSolid) {
			//! Water rendering may overwrite cloaked objects, so save them
			SwapTransparentObjects();
			water->UpdateWater(this);
			water->Draw();
			SwapTransparentObjects();
		}
	}

	//! draw cloaked part above surface
	glEnable(GL_CLIP_PLANE3);
	unitDrawer->DrawCloakedUnits(false,noAdvShading);
	featureHandler->DrawFadeFeatures(false,noAdvShading);
	glDisable(GL_CLIP_PLANE3);

	ph->Draw(false);

	if (drawSky) {
		sky->DrawSun();
	}

	eventHandler.DrawWorld();

	LuaUnsyncedCtrl::DrawUnitCommandQueues();
	if (cmdColors.AlwaysDrawQueue() || guihandler->GetQueueKeystate()) {
		selectedUnits.DrawCommands();
	}
	cursorIcons.Draw();
	cursorIcons.Clear();

	mouse->Draw();

	guihandler->DrawMapStuff(0);

	if (drawMapMarks) {
		inMapDrawer->Draw();
	}

	//! underwater overlay
	if (camera->pos.y < 0.0f) {
		const float3& cpos = camera->pos;
		const float vr = gu->viewRange * 0.5f;
		glDepthMask(GL_FALSE);
		glDisable(GL_TEXTURE_2D);
		glColor4f(0.0f, 0.5f, 0.3f, 0.50f);
		glBegin(GL_QUADS);
		glVertex3f(cpos.x - vr, 0.0f, cpos.z - vr);
		glVertex3f(cpos.x - vr, 0.0f, cpos.z + vr);
		glVertex3f(cpos.x + vr, 0.0f, cpos.z + vr);
		glVertex3f(cpos.x + vr, 0.0f, cpos.z - vr);
		glEnd();
		glBegin(GL_QUAD_STRIP);
		glVertex3f(cpos.x - vr, 0.0f, cpos.z - vr);
		glVertex3f(cpos.x - vr,  -vr, cpos.z - vr);
		glVertex3f(cpos.x - vr, 0.0f, cpos.z + vr);
		glVertex3f(cpos.x - vr,  -vr, cpos.z + vr);
		glVertex3f(cpos.x + vr, 0.0f, cpos.z + vr);
		glVertex3f(cpos.x + vr,  -vr, cpos.z + vr);
		glVertex3f(cpos.x + vr, 0.0f, cpos.z - vr);
		glVertex3f(cpos.x + vr,  -vr, cpos.z - vr);
		glVertex3f(cpos.x - vr, 0.0f, cpos.z - vr);
		glVertex3f(cpos.x - vr,  -vr, cpos.z - vr);
		glEnd();
		glDepthMask(GL_TRUE);
	}

	glLoadIdentity();
	glDisable(GL_DEPTH_TEST);

	//reset fov
	glMatrixMode(GL_PROJECTION);
	glLoadIdentity();
	gluOrtho2D(0,1,0,1);
	glMatrixMode(GL_MODELVIEW);

	if (shadowHandler->drawShadows && shadowHandler->showShadowMap) {
		shadowHandler->DrawShadowTex();
	}

	glEnable(GL_BLEND);
	glDisable(GL_DEPTH_TEST );
	glBlendFunc(GL_SRC_ALPHA, GL_ONE_MINUS_SRC_ALPHA);
	glLoadIdentity();

	// underwater overlay, part 2
	if (camera->pos.y < 0.0f) {
		glDisable(GL_TEXTURE_2D);
		glColor4f(0.0f, 0.2f, 0.8f, 0.333f);
		glRectf(0.0f, 0.0f, 1.0f, 1.0f);
	}

	return true;
}

void CGame::SwapTransparentObjects() {
	unitDrawer->SwapCloakedUnits();
	featureHandler->SwapFadeFeatures();
}

#if defined(USE_GML) && GML_ENABLE_DRAW
bool CGame::Draw() {
	gmlProcessor->Work(&CGame::DrawMTcb,NULL,NULL,this,gmlThreadCount,TRUE,NULL,1,2,2,FALSE);
	return true;
}
#else
bool CGame::DrawMT() {
	return true;
}
#endif


#if defined(USE_GML) && GML_ENABLE_DRAW
bool CGame::DrawMT() {
#else
bool CGame::Draw() {
#endif

	//! timings and frame interpolation
	const unsigned currentTime = SDL_GetTicks();

	if(skipping) {
		if(skipLastDraw + 500 > currentTime) // render at 2 FPS
			return true;
		skipLastDraw = currentTime;
#if defined(USE_GML) && GML_ENABLE_SIM
		extern volatile int gmlMultiThreadSim;
		if(!gmlMultiThreadSim)
#endif
		{
			DrawSkip();
			return true;
		}
	}

	thisFps++;

	updateDeltaSeconds = 0.001f * float(currentTime - lastUpdateRaw);
	lastUpdateRaw = SDL_GetTicks();
	if(!gs->paused && !HasLag() && gs->frameNum>1 && !creatingVideo){
		gu->lastFrameStart = SDL_GetTicks();
		gu->weightedSpeedFactor = 0.001f * GAME_SPEED * gs->speedFactor;
		gu->timeOffset = (float)(gu->lastFrameStart - lastUpdate) * gu->weightedSpeedFactor;
	} else  {
		gu->timeOffset=0;
		lastUpdate = SDL_GetTicks();
	}

	if(lastSimFrame!=gs->frameNum) {
		CInputReceiver::CollectGarbage();
		if(!skipping) {
			sound->UpdateListener(camera->pos, camera->forward, camera->up, gu->lastFrameTime); //TODO call only when camera changed
			ph->UpdateTextures();
			water->Update();
			sky->Update();
		}
		lastSimFrame=gs->frameNum;
	}

	const bool doDrawWorld = hideInterface || !minimap->GetMaximized() || minimap->GetMinimized();

	//set camera
	camHandler->UpdateCam();
	camera->Update(false);

	CBaseGroundDrawer* gd = 0;
	if (doDrawWorld) {
		SCOPED_TIMER("Ground Update");
		gd = readmap->GetGroundDrawer();
		gd->Update(); // let it update before shadows have to be drawn
	}

	if(!skipping)
		UpdateUI(true);

	SetDrawMode(normalDraw);

 	if (luaUI)    { luaUI->CheckStack(); }
	if (luaGaia)  { luaGaia->CheckStack(); }
	if (luaRules) { luaRules->CheckStack(); }

	// XXX ugly hack to minimize luaUI errors
	if (luaUI && luaUI->GetCallInErrors() >= 5) {
		for (int annoy = 0; annoy < 8; annoy++) {
			LogObject() << "5 errors deep in LuaUI, disabling...\n";
		}

		GML_STDMUTEX_LOCK(sim); // Draw

		guihandler->RunLayoutCommand("disable");
		LogObject() << "Type '/luaui reload' in the chat to re-enable LuaUI.\n";
		LogObject() << "===>>>  Please report this error to the forum or mantis with your infolog.txt\n";
	}

	CNamedTextures::Update();
	texturehandlerS3O->Update();
	modelParser->Update();
	treeDrawer->Update();
	treeDrawer->UpdateDraw();
	readmap->UpdateDraw();
	unitDrawer->Update();
	featureHandler->UpdateDraw();
	mouse->UpdateCursors();
	mouse->EmptyMsgQueUpdate();
	guihandler->Update();
	lineDrawer.UpdateLineStipple();
	fartextureHandler->CreateFarTextures();

	LuaUnsyncedCtrl::ClearUnitCommandQueues();
	eventHandler.Update();
	eventHandler.DrawGenesis();

	if (!gu->active) {
		SDL_Delay(10); // milliseconds
		return true;
	}

	if (unitTracker.Enabled()) {
		unitTracker.SetCam();
	}

	if (playing && (hideInterface || script->wantCameraControl)) {
		script->SetCamera();
	}

	if (doDrawWorld) {
		{
			SCOPED_TIMER("ExtraTexture");
			gd->UpdateExtraTexture();
		}

		SCOPED_TIMER("Shadows/Reflect");
		if (shadowHandler->drawShadows &&
		    (gd->drawMode != CBaseGroundDrawer::drawLos)) {
			// NOTE: shadows don't work in LOS mode, gain a few fps (until it's fixed)
			SetDrawMode(shadowDraw);
			shadowHandler->CreateShadows();
			SetDrawMode(normalDraw);
		}
		if (unitDrawer->advShading) {
			unitDrawer->UpdateReflectTex();
		}
		if (FBO::IsSupported())
			FBO::Unbind();
		glViewport(gu->viewPosX,0,gu->viewSizeX,gu->viewSizeY);
	}

	glDisable(GL_BLEND);
	glBlendFunc(GL_SRC_ALPHA, GL_ONE_MINUS_SRC_ALPHA);
	glClearColor(mapInfo->atmosphere.fogColor[0], mapInfo->atmosphere.fogColor[1], mapInfo->atmosphere.fogColor[2], 0);
	glClear(GL_COLOR_BUFFER_BIT | GL_DEPTH_BUFFER_BIT | GL_STENCIL_BUFFER_BIT);	// Clear Screen And Depth&Stencil Buffer
	camera->Update(false);

	if (doDrawWorld) {
		DrawWorld();
	}
	else {
		glLoadIdentity();
		glDisable(GL_DEPTH_TEST);

		//reset fov
		glMatrixMode(GL_PROJECTION);
		glLoadIdentity();
		gluOrtho2D(0,1,0,1);
		glMatrixMode(GL_MODELVIEW);

		glEnable(GL_BLEND);
		glDisable(GL_DEPTH_TEST);
		glBlendFunc(GL_SRC_ALPHA, GL_ONE_MINUS_SRC_ALPHA);
		glLoadIdentity();
	}

	glDisable(GL_FOG);

	if (doDrawWorld) {
		eventHandler.DrawScreenEffects();
	}

	if (mouse->locked && (crossSize > 0.0f)) {
		glColor4f(1.0f, 1.0f, 1.0f, 0.5f);
		glLineWidth(1.49f);
		glDisable(GL_TEXTURE_2D);
		glBegin(GL_LINES);
			glVertex2f(0.5f - (crossSize / gu->viewSizeX), 0.5f);
			glVertex2f(0.5f + (crossSize / gu->viewSizeX), 0.5f);
			glVertex2f(0.5f, 0.5f - (crossSize / gu->viewSizeY));
			glVertex2f(0.5f, 0.5f + (crossSize / gu->viewSizeY));
		glEnd();
		glLineWidth(1.0f);
	}

	hudDrawer->Draw(gu->directControl);

	glEnable(GL_TEXTURE_2D);

	{
		SCOPED_TIMER("Draw interface");
		if (hideInterface) {
			//luaInputReceiver->Draw();
		}
		else {
			std::deque<CInputReceiver*>& inputReceivers = GetInputReceivers();
			std::deque<CInputReceiver*>::reverse_iterator ri;
			for (ri = inputReceivers.rbegin(); ri != inputReceivers.rend(); ++ri) {
				CInputReceiver* rcvr = *ri;
				if (rcvr) {
					rcvr->Draw();
				}
			}
		}
	}

	glEnable(GL_TEXTURE_2D);

	if (gu->drawdebug) {
		//print some infos (fps,gameframe,particles)
		glColor4f(1,1,0.5f,0.8f);
		font->glFormat(0.03f, 0.02f, 1.0f, FONT_SCALE | FONT_NORM, "FPS: %d Frame: %d Particles: %d (%d)",
		    fps, gs->frameNum, ph->syncedProjectiles.size() + ph->unsyncedProjectiles.size(), ph->currentParticles);

		if (playing) {
			font->glFormat(0.03f, 0.07f, 0.7f, FONT_SCALE | FONT_NORM, "xpos: %5.0f ypos: %5.0f zpos: %5.0f speed %2.2f",
			    camera->pos.x, camera->pos.y, camera->pos.z, gs->speedFactor);
		}
	}

	if (userWriting) {
		DrawInputText();
	}

	if (!hotBinding.empty()) {
		glColor4f(1.0f, 0.3f, 0.3f, 1.0f);
		font->glPrint(0.5f, 0.6f, 3.0f, FONT_SCALE | FONT_CENTER | FONT_NORM, "Hit keyset for:");
		glColor4f(0.3f, 1.0f, 0.3f, 1.0f);
		font->glFormat(0.5f, 0.5f, 3.0f, FONT_SCALE | FONT_CENTER | FONT_NORM, "%s", hotBinding.c_str());
		glColor4f(0.3f, 0.3f, 1.0f, 1.0f);
		font->glPrint(0.5f, 0.4f, 3.0f, FONT_SCALE | FONT_CENTER | FONT_NORM, "(or Escape)");
	}

	if (!hideInterface) {
		smallFont->Begin();

		int font_options = FONT_RIGHT | FONT_SCALE | FONT_NORM;
		if (guihandler->GetOutlineFonts())
			font_options |= FONT_OUTLINE;

		if (showClock) {
			char buf[32];
			const int seconds = (gs->frameNum / 30);
			if (seconds < 3600) {
				SNPRINTF(buf, sizeof(buf), "%02i:%02i", seconds / 60, seconds % 60);
			} else {
				SNPRINTF(buf, sizeof(buf), "%02i:%02i:%02i", seconds / 3600, (seconds / 60) % 60, seconds % 60);
			}

			smallFont->glPrint(0.99f, 0.94f, 1.0f, font_options, buf);
		}


		if (showFPS) {
			char buf[32];
			SNPRINTF(buf, sizeof(buf), "%i", fps);

			const float4 yellow(1.0f, 1.0f, 0.25f, 1.0f);
			smallFont->SetColors(&yellow,NULL);
			smallFont->glPrint(0.99f, 0.92f, 1.0f, font_options, buf);
		}


		if (playerRoster.GetSortType() != PlayerRoster::Disabled) {
			static std::string chart; chart = "";
			static std::string prefix;
			char buf[128];

			int count;
			const std::vector<int>& indices = playerRoster.GetIndices(&count, true);

			for (int a = 0; a < count; ++a) {
				const CPlayer* p = playerHandler->Player(indices[a]);
				float4 color(1.0f,1.0f,1.0f,1.0f);
				if(p->ping != PATHING_FLAG || gs->frameNum != 0) {
					prefix = "S|";
					if (!p->spectator) {
						const unsigned char* bColor = teamHandler->Team(p->team)->color;
						color[0] = (float)bColor[0] / 255.0f;
						color[1] = (float)bColor[1] / 255.0f;
						color[2] = (float)bColor[2] / 255.0f;
						color[3] = (float)bColor[3] / 255.0f;
						if (gu->myAllyTeam == teamHandler->AllyTeam(p->team))
							prefix = "A|";	// same AllyTeam
						else if (teamHandler->AlliedTeams(gu->myTeam, p->team))
							prefix = "E+|";	// different AllyTeams, but are allied
						else
							prefix = "E|";	//no alliance at all
					}
					SNPRINTF(buf, sizeof(buf), "%c%i:%s %s %3.0f%% Ping:%d ms",
							(gu->spectating && !p->spectator && (gu->myTeam == p->team)) ? '-' : ' ',
							p->team, prefix.c_str(), p->name.c_str(), p->cpuUsage * 100.0f,
							(int)(((p->ping) * 1000) / (GAME_SPEED * gs->speedFactor)));
				}
				else {
					prefix = " |";
					SNPRINTF(buf, sizeof(buf), "%c%i:%s %s %s-%d Pathing: %d",
							(gu->spectating && !p->spectator && (gu->myTeam == p->team)) ? '-' : ' ',
							p->team, prefix.c_str(), p->name.c_str(), (((int)p->cpuUsage) & 0x1)?"PC":"BO",
							((int)p->cpuUsage) & 0xFE, (((int)p->cpuUsage)>>8)*1000);
				}
				chart += '\xff';
				chart += (unsigned char)(color[0] * 255.0f);
				chart += (unsigned char)(color[1] * 255.0f);
				chart += (unsigned char)(color[2] * 255.0f);
				chart += buf;
				if (a + 1 < count) chart += "\n";
			}

			font_options |= FONT_BOTTOM;
			smallFont->SetColors();
			smallFont->glPrint(1.0f - 5 * gu->pixelX, 0.00f + 5 * gu->pixelY, 1.0f, font_options, chart);
		}

		smallFont->End();
	}

#if defined(USE_GML) && GML_ENABLE_SIM
	if(skipping)
		DrawSkip(false);
#endif

	mouse->DrawCursor();

//	float tf[]={1,1,1,1,1,1,1,1,1};
//	glVertexPointer(3,GL_FLOAT,0,tf);
//	glDrawArrays(GL_TRIANGLES,0,3);

	glEnable(GL_DEPTH_TEST );
	glLoadIdentity();

	unsigned start = SDL_GetTicks();
	gu->lastFrameTime = (float)(start - lastMoveUpdate)/1000.f;
	lastMoveUpdate = start;

#ifndef NO_AVI
	if (creatingVideo) {
		gu->lastFrameTime = 1.0f/GAME_SPEED;
		if(!aviGenerator->readOpenglPixelDataThreaded()){
			creatingVideo = false;
			delete aviGenerator;
			aviGenerator = NULL;
		}
//		logOutput.Print("Saved avi frame size %i %i",ih->biWidth,ih->biHeight);
	}
#endif

	SetDrawMode(notDrawing);

	return true;
}


void CGame::ParseInputTextGeometry(const string& geo)
{
	if (geo == "default") { // safety
		ParseInputTextGeometry("0.26 0.73 0.02 0.028");
		return;
	}
	float px, py, sx, sy;
	if (sscanf(geo.c_str(), "%f %f %f %f", &px, &py, &sx, &sy) == 4) {
		inputTextPosX  = px;
		inputTextPosY  = py;
		inputTextSizeX = sx;
		inputTextSizeY = sy;
		configHandler->SetString("InputTextGeo", geo);
	}
}


void CGame::DrawInputText()
{
	const float fontSale = 1.0f;                       // TODO: make configurable again
	const float fontSize = fontSale * font->GetSize();

	const string tempstring = userPrompt + userInput;

	// draw the caret
	const int caretPos = userPrompt.length() + writingPos;
	const string caretStr = tempstring.substr(0, caretPos);
	const float caretWidth = fontSize * font->GetTextWidth(caretStr) * gu->pixelX;

	char c = userInput[writingPos];
	if (c == 0) { c = ' '; }

	const float cw = fontSize * font->GetCharacterWidth(c) * gu->pixelX;
	const float csx = inputTextPosX + caretWidth;
	glDisable(GL_TEXTURE_2D);
	const float f = 0.5f * (1.0f + fastmath::sin((float)SDL_GetTicks() * 0.015f));
	glColor4f(f, f, f, 0.75f);
	glRectf(csx, inputTextPosY, csx + cw, inputTextPosY + fontSize * font->GetLineHeight() * gu->pixelY);
	glEnable(GL_TEXTURE_2D);

	// setup the color
	static float4 const defColor(1.0f, 1.0f, 1.0f, 1.0f);
	static float4 const allyColor(0.5f, 1.0f, 0.5f, 1.0f);
	static float4 const specColor(1.0f, 1.0f, 0.5f, 1.0f);
	const float4* textColor = &defColor;
	if (userInput.length() < 2) {
		textColor = &defColor;
	} else if ((userInput.find_first_of("aA") == 0) && (userInput[1] == ':')) {
		textColor = &allyColor;
	} else if ((userInput.find_first_of("sS") == 0) && (userInput[1] == ':')) {
		textColor = &specColor;
	} else {
		textColor = &defColor;
	}

	// draw the text
	if (!guihandler->GetOutlineFonts()) {
		glColor4fv(*textColor);
		font->glPrint(inputTextPosX, inputTextPosY, fontSize, FONT_DESCENDER | FONT_NORM, tempstring);
	} else {
		font->SetColors(textColor, NULL);
		font->glPrint(inputTextPosX, inputTextPosY, fontSize, FONT_DESCENDER | FONT_OUTLINE | FONT_NORM, tempstring);
	}
}


void CGame::StartPlaying()
{
	playing = true;
	GameSetupDrawer::Disable();
	lastTick = clock();
	lastframe = SDL_GetTicks();

	gu->myTeam = playerHandler->Player(gu->myPlayerNum)->team;
	gu->myAllyTeam = teamHandler->AllyTeam(gu->myTeam);
//	grouphandler->team = gu->myTeam;
	CLuaUI::UpdateTeams();

	script->GameStart();
	eventHandler.GameStart();
}



void CGame::SimFrame() {
	ScopedTimer cputimer("CPU load"); // SimFrame

	good_fpu_control_registers("CGame::SimFrame");
	lastFrameTime = SDL_GetTicks();

#ifdef TRACE_SYNC
	//uh->CreateChecksum();
	tracefile << "New frame:" << gs->frameNum << " " << gs->GetRandSeed() << "\n";
#endif

#ifdef USE_MMGR
	if(!(gs->frameNum & 31))
		m_validateAllAllocUnits();
#endif

	script->Update();

	if (luaUI)    { luaUI->GameFrame(gs->frameNum); }
	if (luaGaia)  { luaGaia->GameFrame(gs->frameNum); }
	if (luaRules) { luaRules->GameFrame(gs->frameNum); }

	gs->frameNum++;

	if (!skipping) {
		infoConsole->Update();
		waitCommandsAI.Update();
		geometricObjects->Update();
		sound->NewFrame();
		eoh->Update();
		for (size_t a = 0; a < grouphandlers.size(); a++) {
			grouphandlers[a]->Update();
		}
		profiler.Update();

		if (gu->directControl) {
			(playerHandler->Player(gu->myPlayerNum)->dccs).SendStateUpdate(camMove);
		}
	}


	// everything from here is simulation
	ScopedTimer forced("Sim time"); // don't use SCOPED_TIMER here because this is the only timer needed always

	helper->Update();
	mapDamage->Update();
	pathManager->Update();
	uh->Update();
	groundDecals->Update();

	{
		SCOPED_TIMER("Projectile Collisions");
		ph->CheckCollisions();
	}

	ph->Update();
	featureHandler->Update();
	GCobEngine.Tick(33);
	GUnitScriptEngine.Tick(33);
	wind.Update();
	loshandler->Update();

	teamHandler->GameFrame(gs->frameNum);
	playerHandler->GameFrame(gs->frameNum);

	lastUpdate = SDL_GetTicks();
}


void CGame::AddTraffic(int playerID, int packetCode, int length)
{
	std::map<int, PlayerTrafficInfo>::iterator it = playerTraffic.find(playerID);
	if (it == playerTraffic.end()) {
		playerTraffic[playerID] = PlayerTrafficInfo();
		it = playerTraffic.find(playerID);
	}
	PlayerTrafficInfo& pti = it->second;
	pti.total += length;

	std::map<int, int>::iterator cit = pti.packets.find(packetCode);
	if (cit == pti.packets.end()) {
		pti.packets[packetCode] = length;
	} else {
		cit->second += length;
	}
}

void CGame::ClientReadNet()
{
	if (gu->gameTime - lastCpuUsageTime >= 1) {
		lastCpuUsageTime = gu->gameTime;
		net->Send(CBaseNetProtocol::Get().SendCPUUsage(profiler.GetPercent("CPU load")));
	}

	boost::shared_ptr<const netcode::RawPacket> packet;

	// compute new timeLeft to "smooth" out SimFrame() calls
	if(!gameServer){
		const unsigned int currentFrame = SDL_GetTicks();

		if (timeLeft > 1.0f)
			timeLeft -= 1.0f;
		timeLeft += consumeSpeed * ((float)(currentFrame - lastframe) / 1000.f);
		if (skipping)
			timeLeft = 0.01f;
		lastframe = currentFrame;

		// read ahead to calculate the number of NETMSG_NEWFRAMES
		// we still have to process (in variable "que")
		int que = 0; // Number of NETMSG_NEWFRAMEs waiting to be processed.
		unsigned ahead = 0;
		while ((packet = net->Peek(ahead))) {
			if (packet->data[0] == NETMSG_NEWFRAME || packet->data[0] == NETMSG_KEYFRAME)
				++que;
			++ahead;
		}

		if(que < leastQue)
			leastQue = que;
	}
	else
	{
		// make sure ClientReadNet returns at least every 15 game frames
		// so CGame can process keyboard input, and render etc.
		timeLeft = (float)MAX_CONSECUTIVE_SIMFRAMES * gs->userSpeedFactor;
	}

	// really process the messages
	while (timeLeft > 0.0f && (packet = net->GetData()))
	{
		const unsigned char* inbuf = packet->data;
		const unsigned dataLength = packet->length;
		const unsigned char packetCode = inbuf[0];

		switch (packetCode) {
			case NETMSG_QUIT: {
				const std::string message = (char*)(&inbuf[3]);
				logOutput.Print(message);
				if (!gameOver)
				{
					GameEnd();
				}
				AddTraffic(-1, packetCode, dataLength);
				break;
			}

			case NETMSG_PLAYERLEFT: {
				int player = inbuf[1];
				if (player >= playerHandler->ActivePlayers() || player < 0) {
					logOutput.Print("Got invalid player num (%i) in NETMSG_PLAYERLEFT", player);
				} else {
					playerHandler->PlayerLeft(player, inbuf[2]);
				}
				AddTraffic(player, packetCode, dataLength);
				break;
			}

			case NETMSG_MEMDUMP: {
				MakeMemDump();
#ifdef TRACE_SYNC
				tracefile.Commit();
#endif
				AddTraffic(-1, packetCode, dataLength);
				break;
			}

			case NETMSG_STARTPLAYING: {
				unsigned timeToStart = *(unsigned*)(inbuf+1);
				if (timeToStart > 0) {
					GameSetupDrawer::StartCountdown(timeToStart);
				} else {
					StartPlaying();
				}
				AddTraffic(-1, packetCode, dataLength);
				break;
			}

			case NETMSG_GAMEOVER: {
				GameEnd();
				AddTraffic(-1, packetCode, dataLength);
				break;
			}

			case NETMSG_SENDPLAYERSTAT: {
				//logOutput.Print("Game over");
			// Warning: using CPlayer::Statistics here may cause endianness problems
			// once net->SendData is endian aware!
				net->Send(CBaseNetProtocol::Get().SendPlayerStat(gu->myPlayerNum, playerHandler->Player(gu->myPlayerNum)->currentStats));
				AddTraffic(-1, packetCode, dataLength);
				break;
			}

			case NETMSG_PLAYERSTAT: {
				int player=inbuf[1];
				if(player >= playerHandler->ActivePlayers() || player<0){
					logOutput.Print("Got invalid player num %i in playerstat msg",player);
					break;
				}
				playerHandler->Player(player)->currentStats = *(CPlayer::Statistics*)&inbuf[2];
				if (gameOver) {
					CDemoRecorder* record = net->GetDemoRecorder();
					if (record != NULL) {
						record->SetPlayerStats(player, playerHandler->Player(player)->currentStats);
					}
				}
				AddTraffic(player, packetCode, dataLength);
				break;
			}

			case NETMSG_PAUSE: {
				int player=inbuf[1];
				if(player>=playerHandler->ActivePlayers() || player<0){
					logOutput.Print("Got invalid player num %i in pause msg",player);
				}
				else if (!skipping) {
					gs->paused=!!inbuf[2];
					if(gs->paused){
						logOutput.Print("%s paused the game",playerHandler->Player(player)->name.c_str());
					} else {
						logOutput.Print("%s unpaused the game",playerHandler->Player(player)->name.c_str());
					}
					lastframe = SDL_GetTicks();
				}
				AddTraffic(player, packetCode, dataLength);
				break;
			}

			case NETMSG_INTERNAL_SPEED: {
				gs->speedFactor = *((float*) &inbuf[1]);
				sound->PitchAdjust(sqrt(gs->speedFactor));
				//	logOutput.Print("Internal speed set to %.2f",gs->speedFactor);
				AddTraffic(-1, packetCode, dataLength);
				break;
			}

			case NETMSG_USER_SPEED: {
				gs->userSpeedFactor = *((float*) &inbuf[2]);

				unsigned char pNum = *(unsigned char*) &inbuf[1];
				const char* pName = (pNum == SERVER_PLAYER)? "server": playerHandler->Player(pNum)->name.c_str();

				logOutput.Print("Speed set to %.1f [%s]", gs->userSpeedFactor, pName);
				AddTraffic(pNum, packetCode, dataLength);
				break;
			}

			case NETMSG_CPU_USAGE: {
				logOutput.Print("Game clients shouldn't get cpu usage msgs?");
				AddTraffic(-1, packetCode, dataLength);
				break;
			}

			case NETMSG_PLAYERINFO: {
				int player = inbuf[1];
				if (player >= playerHandler->ActivePlayers() || player < 0) {
					logOutput.Print("Got invalid player num %i in playerinfo msg", player);
				} else {
					playerHandler->Player(player)->cpuUsage = *(float*) &inbuf[2];
					playerHandler->Player(player)->ping = *(boost::uint16_t*) &inbuf[6];
				}
				AddTraffic(player, packetCode, dataLength);
				break;
			}

			case NETMSG_PLAYERNAME: {
				int player = inbuf[2];
				playerHandler->Player(player)->name=(char*)(&inbuf[3]);
				playerHandler->Player(player)->readyToStart=(gameSetup->startPosType != CGameSetup::StartPos_ChooseInGame);
				playerHandler->Player(player)->active=true;
				wordCompletion->AddWord(playerHandler->Player(player)->name, false, false, false); // required?
				AddTraffic(player, packetCode, dataLength);
				break;
			}

			case NETMSG_CHAT: {
				ChatMessage msg(packet);
				HandleChatMsg(msg);
				AddTraffic(msg.fromPlayer, packetCode, dataLength);
				break;
			}

			case NETMSG_SYSTEMMSG:{
				string s=(char*)(&inbuf[3]);
				logOutput.Print(s);
				AddTraffic(-1, packetCode, dataLength);
				break;
			}

			case NETMSG_STARTPOS:{
				unsigned player = inbuf[1];
				int team = inbuf[2];
				if ((team >= teamHandler->ActiveTeams()) || (team < 0)) {
					logOutput.Print("Got invalid team num %i in startpos msg",team);
				} else {
					float3 pos(*(float*)&inbuf[4],
					           *(float*)&inbuf[8],
					           *(float*)&inbuf[12]);
					if (!luaRules || luaRules->AllowStartPosition(player, pos)) {
						teamHandler->Team(team)->StartposMessage(pos);
						if (inbuf[3] != 2) {
							playerHandler->Player(player)->readyToStart = !!inbuf[3];
						}
						if (pos.y != -500) // no marker marker when no pos set yet
						{
							char label[128];
							SNPRINTF(label, sizeof(label), "Start %i", team);
							inMapDrawer->LocalPoint(pos, label, player);
							// FIXME - erase old pos ?
						}
					}
				}
				AddTraffic(player, packetCode, dataLength);
				break;
			}

			case NETMSG_RANDSEED: {
				gs->SetRandSeed(*((unsigned int*)&inbuf[1]), true);
				AddTraffic(-1, packetCode, dataLength);
				break;
			}

			case NETMSG_GAMEID: {
				const unsigned char* p = &inbuf[1];
				CDemoRecorder* record = net->GetDemoRecorder();
				if (record != NULL) {
					record->SetGameID(p);
				}
				memcpy(gameID, p, sizeof(gameID));
				logOutput.Print(
				  "GameID: %02x%02x%02x%02x%02x%02x%02x%02x%02x%02x%02x%02x%02x%02x%02x%02x",
				  p[ 0], p[ 1], p[ 2], p[ 3], p[ 4], p[ 5], p[ 6], p[ 7],
				  p[ 8], p[ 9], p[10], p[11], p[12], p[13], p[14], p[15]);
				AddTraffic(-1, packetCode, dataLength);
				break;
			}

			case NETMSG_KEYFRAME: {
				int serverframenum = *(int*)(inbuf+1);
				net->Send(CBaseNetProtocol::Get().SendKeyFrame(serverframenum));
				if (gs->frameNum == (serverframenum - 1)) {
				} else {
					// error
					LogObject() << "Error: Keyframe difference: " << gs->frameNum - (serverframenum - 1);
				}
			}
			case NETMSG_NEWFRAME: {
				timeLeft -= 1.0f;
				SimFrame();
				// both NETMSG_SYNCRESPONSE and NETMSG_NEWFRAME are used for ping calculation by server
#ifdef SYNCCHECK
				net->Send(CBaseNetProtocol::Get().SendSyncResponse(gs->frameNum, CSyncChecker::GetChecksum()));
				if ((gs->frameNum & 4095) == 0) {// reset checksum every ~2.5 minute gametime
					CSyncChecker::NewFrame();
					// update the checksum with path data
					SyncedUint tmp(pathManager->GetPathChecksum());
				}
#endif
				AddTraffic(-1, packetCode, dataLength);

				if (creatingVideo) {
					return;
				}
				break;
			}

			case NETMSG_COMMAND: {
				int player = inbuf[3];
				if ((player >= playerHandler->ActivePlayers()) || (player < 0)) {
					logOutput.Print("Got invalid player num %i in command msg",player);
				} else {
					Command c;
					c.id=*((int*)&inbuf[4]);
					c.options=inbuf[8];
					for(int a = 0; a < ((*((short int*)&inbuf[1])-9)/4); ++a) {
						c.params.push_back(*((float*)&inbuf[9+a*4]));
					}
					selectedUnits.NetOrder(c,player);
				}
				AddTraffic(player, packetCode, dataLength);
				break;
			}

			case NETMSG_SELECT: {
				int player=inbuf[3];
				if ((player >= playerHandler->ActivePlayers()) || (player < 0)) {
					logOutput.Print("Got invalid player num %i in netselect msg",player);
				} else {
					vector<int> selected;
					for (int a = 0; a < ((*((short int*)&inbuf[1])-4)/2); ++a) {
						int unitid=*((short int*)&inbuf[4+a*2]);
						if(unitid < 0 || static_cast<size_t>(unitid) >= uh->MaxUnits()){
							logOutput.Print("Got invalid unitid %i in netselect msg",unitid);
							break;
						}
						if ((uh->units[unitid] &&
						    (uh->units[unitid]->team == playerHandler->Player(player)->team)) ||
						    gs->godMode) {
							selected.push_back(unitid);
						}
					}
					selectedUnits.NetSelect(selected, player);
				}
				AddTraffic(player, packetCode, dataLength);
				break;
			}

			case NETMSG_AICOMMAND: {
				const int player = inbuf[3];
				if (player >= playerHandler->ActivePlayers() || player < 0) {
					logOutput.Print("Got invalid player number (%i) in NETMSG_AICOMMAND", player);
					break;
				}

				int unitid = *((short int*) &inbuf[4]);
				if (unitid < 0 || static_cast<size_t>(unitid) >= uh->MaxUnits()) {
					logOutput.Print("Got invalid unitID (%i) in NETMSG_AICOMMAND", unitid);
					break;
				}

				Command c;
				c.id = *((int*) &inbuf[6]);
				c.options = inbuf[10];

				// insert the command parameters
				for (int a = 0; a < ((*((short int*) &inbuf[1]) - 11) / 4); ++a) {
					c.params.push_back(*((float*) &inbuf[11 + a * 4]));
				}

				selectedUnits.AiOrder(unitid, c, player);
				AddTraffic(player, packetCode, dataLength);
				break;
			}

			case NETMSG_AICOMMANDS: {
				const int player = inbuf[3];
				if (player >= playerHandler->ActivePlayers() || player < 0) {
					logOutput.Print("Got invalid player number (%i) in NETMSG_AICOMMANDS", player);
					break;
				}

				int u, c;
				const unsigned char* ptr = &inbuf[4];

				// FIXME -- hackish
				#define UNPACK(type)  *((type*)ptr); ptr = ptr + sizeof(type);

				// parse the unit list
				vector<int> unitIDs;
				const int unitCount = UNPACK(short);
				for (u = 0; u < unitCount; u++) {
					const int unitID = UNPACK(short);
					unitIDs.push_back(unitID);
				}
				// parse the command list
				vector<Command> commands;
				const int commandCount = UNPACK(short);
				for (c = 0; c < commandCount; c++) {
					Command cmd;
					cmd.id               = UNPACK(int);
					cmd.options          = UNPACK(unsigned char);
					const int paramCount = UNPACK(short);
					for (int p = 0; p < paramCount; p++) {
						const float param = UNPACK(float);
						cmd.params.push_back(param);
					}
					commands.push_back(cmd);
				}
				// apply the commands
				for (c = 0; c < commandCount; c++) {
					for (u = 0; u < unitCount; u++) {
						selectedUnits.AiOrder(unitIDs[u], commands[c], player);
					}
				}
				AddTraffic(player, packetCode, dataLength);
				break;
			}

			case NETMSG_AISHARE: {
				const int player = inbuf[3];
				if (player >= playerHandler->ActivePlayers() || player < 0) {
					logOutput.Print("Got invalid player number (%i) in NETMSG_AISHARE", player);
					break;
				}

				// total message length
				const short numBytes = *(short*) &inbuf[1];
				const int fixedLen = (1 + sizeof(short) + 3 + (2 * sizeof(float)));
				const int variableLen = numBytes - fixedLen;
				const int numUnitIDs = variableLen / sizeof(short); // each unitID is two bytes
				const int srcTeam = inbuf[4];
				const int dstTeam = inbuf[5];
				const float metalShare = *(float*) &inbuf[6];
				const float energyShare = *(float*) &inbuf[10];

				if (metalShare > 0.0f) {
					if (!luaRules || luaRules->AllowResourceTransfer(srcTeam, dstTeam, "m", metalShare)) {
						teamHandler->Team(srcTeam)->metal -= metalShare;
						teamHandler->Team(dstTeam)->metal += metalShare;
					}
				}
				if (energyShare > 0.0f) {
					if (!luaRules || luaRules->AllowResourceTransfer(srcTeam, dstTeam, "e", energyShare)) {
						teamHandler->Team(srcTeam)->energy -= energyShare;
						teamHandler->Team(dstTeam)->energy += energyShare;
					}
				}

				for (int i = 0, j = fixedLen;  i < numUnitIDs;  i++, j += sizeof(short)) {
					short int unitID = *(short int*) &inbuf[j];
					CUnit* u = uh->units[unitID];

					// ChangeTeam() handles the AllowUnitTransfer() LuaRule
					if (u && u->team == srcTeam && !u->beingBuilt) {
						u->ChangeTeam(dstTeam, CUnit::ChangeGiven);
					}
				}
				break;
			}

			case NETMSG_LUAMSG: {
				const int player = inbuf[3];
				if ((player < 0) || (player >= playerHandler->ActivePlayers())) {
					logOutput.Print("Got invalid player num %i in LuaMsg", player);
				}
				netcode::UnpackPacket unpack(packet, 1);
				boost::uint16_t size;
				unpack >> size;
				assert(size == packet->length);
				boost::uint8_t playerNum;
				unpack >> playerNum;
				assert(player == playerNum);
				boost::uint16_t script;
				unpack >> script;
				boost::uint8_t mode;
				unpack >> mode;
				std::vector<boost::uint8_t> data(size - 7);
				unpack >> data;
				CLuaHandle::HandleLuaMsg(player, script, mode, data);
				AddTraffic(player, packetCode, dataLength);
				break;
			}

			case NETMSG_SHARE: {
				int player = inbuf[1];
				if ((player >= playerHandler->ActivePlayers()) || (player < 0)){
					logOutput.Print("Got invalid player num %i in share msg",player);
					break;
				}
				int team1 = playerHandler->Player(player)->team;
				int team2 = inbuf[2];
				bool shareUnits = !!inbuf[3];
				float metalShare = std::min(*(float*)&inbuf[4], (float)teamHandler->Team(team1)->metal);
				float energyShare = std::min(*(float*)&inbuf[8], (float)teamHandler->Team(team1)->energy);

				if (metalShare != 0.0f) {
					if (!luaRules || luaRules->AllowResourceTransfer(team1, team2, "m", metalShare)) {
						teamHandler->Team(team1)->metal -= metalShare;
						teamHandler->Team(team2)->metal += metalShare;
					}
				}
				if (energyShare != 0.0f) {
					if (!luaRules || luaRules->AllowResourceTransfer(team1, team2, "e", energyShare)) {
						teamHandler->Team(team1)->energy -= energyShare;
						teamHandler->Team(team2)->energy += energyShare;
					}
				}

				if (shareUnits) {
					vector<int>& netSelUnits = selectedUnits.netSelected[player];
					vector<int>::const_iterator ui;
					for (ui = netSelUnits.begin(); ui != netSelUnits.end(); ++ui){
						CUnit* unit = uh->units[*ui];
						if (unit && unit->team == team1 && !unit->beingBuilt) {
							if (!unit->directControl)
								unit->ChangeTeam(team2, CUnit::ChangeGiven);
						}
					}
					netSelUnits.clear();
				}
				AddTraffic(player, packetCode, dataLength);
				break;
			}

			case NETMSG_SETSHARE: {
				int player=inbuf[1];
				int team=inbuf[2];
				if ((team >= teamHandler->ActiveTeams()) || (team < 0)) {
					logOutput.Print("Got invalid team num %i in setshare msg",team);
				} else {
					float metalShare=*(float*)&inbuf[3];
					float energyShare=*(float*)&inbuf[7];

					if (!luaRules || luaRules->AllowResourceLevel(team, "m", metalShare)) {
						teamHandler->Team(team)->metalShare = metalShare;
					}
					if (!luaRules || luaRules->AllowResourceLevel(team, "e", energyShare)) {
						teamHandler->Team(team)->energyShare = energyShare;
					}
				}
				AddTraffic(player, packetCode, dataLength);
				break;
			}
			case NETMSG_MAPDRAW: {
				inMapDrawer->GotNetMsg(inbuf);
				AddTraffic(inbuf[2], packetCode, dataLength);
				break;
			}
			case NETMSG_TEAM: {
				const int player = (int)inbuf[1];
				const unsigned char action = inbuf[2];
				const int fromTeam = playerHandler->Player(player)->team;

				switch (action)
				{
					case TEAMMSG_GIVEAWAY: {
						const int toTeam                    = inbuf[3];
						const int fromTeam_g                = inbuf[4];
						const int numPlayersInTeam_g        = playerHandler->ActivePlayersInTeam(fromTeam_g).size();
						const size_t numTotAIsInTeam_g      = skirmishAIHandler.GetSkirmishAIsInTeam(fromTeam_g).size();
						const size_t numControllersInTeam_g = numPlayersInTeam_g + numTotAIsInTeam_g;
						const bool isOwnTeam_g              = (fromTeam_g == fromTeam);

						bool giveAwayOk = false;
						if (isOwnTeam_g) {
							// player is giving stuff from his own team
							giveAwayOk = true;
							if (numPlayersInTeam_g == 1) {
								teamHandler->Team(fromTeam_g)->GiveEverythingTo(toTeam);
							} else {
								playerHandler->Player(player)->StartSpectating();
							}
							selectedUnits.ClearNetSelect(player);
						} else {
							// player is giving stuff from one of his AI teams
							if (numPlayersInTeam_g == 0) {
								giveAwayOk = true;
							}
						}
						if (giveAwayOk && (numControllersInTeam_g == 1)) {
							// team has no controller left now
							teamHandler->Team(fromTeam_g)->GiveEverythingTo(toTeam);
							teamHandler->Team(fromTeam_g)->leader = -1;
						}
						CPlayer::UpdateControlledTeams();
						break;
					}
					case TEAMMSG_RESIGN: {
						playerHandler->Player(player)->StartSpectating();
						if (player == gu->myPlayerNum) {
							selectedUnits.ClearSelected();
							unitTracker.Disable();
							CLuaUI::UpdateTeams();
						}
						// actualize all teams of which the player is leader
						for (size_t t = 0; t < teamHandler->ActiveTeams(); ++t) {
							CTeam* team = teamHandler->Team(t);
							if (team->leader == player) {
								const std::vector<int> teamPlayers = playerHandler->ActivePlayersInTeam(t);
								const std::vector<size_t> teamAIs  = skirmishAIHandler.GetSkirmishAIsInTeam(t);
								if ((teamPlayers.size() + teamAIs.size()) == 0) {
									// no controllers left in team
									//team.active = false;
									team->leader = -1;
								} else if (teamPlayers.size() == 0) {
									// no human player left in team
									team->leader = skirmishAIHandler.GetSkirmishAI(teamAIs[0])->hostPlayer;
								} else {
									// still human controllers left in team
									team->leader = teamPlayers[0];
								}
							}
						}
						logOutput.Print("Player %i resigned and is now spectating!", player);
						selectedUnits.ClearNetSelect(player);
						CPlayer::UpdateControlledTeams();
						break;
					}
					case TEAMMSG_JOIN_TEAM: {
						const int newTeam = int(inbuf[3]);
						playerHandler->Player(player)->team      = newTeam;
						playerHandler->Player(player)->spectator = false;
						if (player == gu->myPlayerNum) {
							gu->myTeam = newTeam;
							gu->myAllyTeam = teamHandler->AllyTeam(gu->myTeam);
							gu->spectating           = false;
							gu->spectatingFullView   = false;
							gu->spectatingFullSelect = false;
							selectedUnits.ClearSelected();
							unitTracker.Disable();
							CLuaUI::UpdateTeams();
						}
						if (teamHandler->Team(newTeam)->leader == -1) {
							teamHandler->Team(newTeam)->leader = player;
						}
						CPlayer::UpdateControlledTeams();
						eventHandler.PlayerChanged(player);
						break;
					}
					default: {
						logOutput.Print("Unknown action in NETMSG_TEAM (%i) from player %i", action, player);
					}
				}
				AddTraffic(player, packetCode, dataLength);
				break;
			}
			case NETMSG_AI_CREATED: {
				// inbuf[1] contains the message size
				const unsigned char playerId = inbuf[2];
				const unsigned skirmishAIId  = *((unsigned int*)&inbuf[3]); // 4 bytes
				const unsigned char aiTeamId = inbuf[7];
				const char* aiName           = (const char*) (&inbuf[8]);
				CTeam* tai                   = teamHandler->Team(aiTeamId);
				const unsigned isLocal       = (playerId == gu->myPlayerNum);

				if (isLocal) {
					const SkirmishAIData& aiData = *(skirmishAIHandler.GetLocalSkirmishAIInCreation(aiTeamId));
					if (skirmishAIHandler.IsActiveSkirmishAI(skirmishAIId)) {
						// we will end up here for AIs defined in the start script
						const SkirmishAIData* curAIData = skirmishAIHandler.GetSkirmishAI(skirmishAIId);
						assert((aiData.team == curAIData->team) && (aiData.name == curAIData->name) && (aiData.hostPlayer == curAIData->hostPlayer));
					} else {
						// we will end up here for local AIs defined mid-game,
						// eg. with /aicontrol
						skirmishAIHandler.AddSkirmishAI(aiData, skirmishAIId);
						wordCompletion->AddWord(aiData.name + " ", false, false, false);
					}
				} else {
					SkirmishAIData aiData;
					aiData.team       = aiTeamId;
					aiData.name       = aiName;
					aiData.hostPlayer = playerId;
					skirmishAIHandler.AddSkirmishAI(aiData, skirmishAIId);
					wordCompletion->AddWord(aiData.name + " ", false, false, false);
				}

				if (tai->leader == -1) {
					tai->leader = playerId;
				}
				CPlayer::UpdateControlledTeams();
				eventHandler.PlayerChanged(playerId);
				if (isLocal) {
					logOutput.Print("Skirmish AI being created for team %i ...", aiTeamId);
					eoh->CreateSkirmishAI(skirmishAIId);
				}
				break;
			}
			case NETMSG_AI_STATE_CHANGED: {
				const unsigned char playerId     = inbuf[1];
				const unsigned int skirmishAIId  = *((unsigned int*)&inbuf[2]); // 4 bytes
				const ESkirmishAIStatus newState = (ESkirmishAIStatus) inbuf[6];
				SkirmishAIData* aiData           = skirmishAIHandler.GetSkirmishAI(skirmishAIId);
				const ESkirmishAIStatus oldState = aiData->status;
				const unsigned aiTeamId          = aiData->team;
				const bool isLuaAI               = aiData->isLuaAI;
				const unsigned isLocal           = (aiData->hostPlayer == gu->myPlayerNum);
				const size_t numPlayersInAITeam  = playerHandler->ActivePlayersInTeam(aiTeamId).size();
				const size_t numAIsInAITeam      = skirmishAIHandler.GetSkirmishAIsInTeam(aiTeamId).size();
				CTeam* tai                       = teamHandler->Team(aiTeamId);

				aiData->status = newState;

				if (isLocal && !isLuaAI && ((newState == SKIRMAISTATE_DIEING) || (newState == SKIRMAISTATE_RELOADING))) {
					eoh->DestroySkirmishAI(skirmishAIId);
				} else if (newState == SKIRMAISTATE_DEAD) {
					if (oldState == SKIRMAISTATE_RELOADING) {
						if (isLocal) {
							logOutput.Print("Skirmish AI \"%s\" being reloaded for team %i ...", aiData->name.c_str(), aiTeamId);
							eoh->CreateSkirmishAI(skirmishAIId);
						}
					} else {
						wordCompletion->RemoveWord(aiData->name + " ");
						skirmishAIHandler.RemoveSkirmishAI(skirmishAIId);
						// this could be done in the above function as well
						if ((numPlayersInAITeam + numAIsInAITeam) == 1) {
							// team has no controller left now
							tai->leader = -1;
						}
						CPlayer::UpdateControlledTeams();
						eventHandler.PlayerChanged(playerId);
						logOutput.Print("Skirmish AI \"%s\", which controlled team %i is now dead", aiData->name.c_str(), aiTeamId);
					}
				} else if (newState == SKIRMAISTATE_ALIVE) {
					logOutput.Print("Skirmish AI \"%s\" took over control of team %i", aiData->name.c_str(), aiTeamId);
				}
				break;
			}
			case NETMSG_ALLIANCE: {
				const int player = inbuf[1];
				const int whichAllyTeam = inbuf[2];
				const bool allied = static_cast<bool>(inbuf[3]);
				const int fromAllyTeam = teamHandler->AllyTeam(playerHandler->Player(player)->team);
				if (whichAllyTeam < teamHandler->ActiveAllyTeams() && whichAllyTeam >= 0 && fromAllyTeam != whichAllyTeam) {
					// FIXME - need to reset unit allyTeams
					//       - need to reset unit texture for 3do
					//       - need a call-in for AIs
					teamHandler->SetAlly(fromAllyTeam, whichAllyTeam, allied);

					// inform the players
					std::ostringstream msg;
					if (fromAllyTeam == gu->myAllyTeam) {
						msg << "Alliance: you have " << (allied ? "allied" : "unallied")
							<< " allyteam " << whichAllyTeam << ".";
					} else if (whichAllyTeam == gu->myAllyTeam) {
						msg << "Alliance: allyteam " << whichAllyTeam << " has "
							<< (allied ? "allied" : "unallied") <<  " with you.";
					} else {
						msg << "Alliance: allyteam " << whichAllyTeam << " has "
							<< (allied ? "allied" : "unallied")
							<<  " with allyteam " << fromAllyTeam << ".";
					}
					logOutput.Print(msg.str());

					// stop attacks against former foe
					if (allied) {
						for (std::list<CUnit*>::iterator it = uh->activeUnits.begin();
								it != uh->activeUnits.end();
								++it) {
							if (teamHandler->Ally((*it)->allyteam, whichAllyTeam)) {
								(*it)->StopAttackingAllyTeam(whichAllyTeam);
							}
						}
					}
					eventHandler.TeamChanged(playerHandler->Player(player)->team);
				} else {
					logOutput.Print("Alliance: Player %i sent out wrong allyTeam index in alliance message", player);
				}
				break;
			}
			case NETMSG_CCOMMAND: {
				CommandMessage msg(packet);
				ActionReceived(msg.action, msg.player);
				break;
			}

			case NETMSG_DIRECT_CONTROL: {
				const int player = inbuf[1];

				if ((player >= playerHandler->ActivePlayers()) || (player < 0)) {
					logOutput.Print("Invalid player number (%i) in NETMSG_DIRECT_CONTROL", player);
					break;
				}

				CUnit* ctrlUnit = (playerHandler->Player(player)->dccs).playerControlledUnit;
				if (ctrlUnit) {
					// player released control
					playerHandler->Player(player)->StopControllingUnit();
				} else {
					// player took control
					if (
						!selectedUnits.netSelected[player].empty() &&
						uh->units[selectedUnits.netSelected[player][0]] != NULL &&
						!uh->units[selectedUnits.netSelected[player][0]]->weapons.empty()
					) {
						CUnit* unit = uh->units[selectedUnits.netSelected[player][0]];

						if (unit->directControl && unit->directControl->myController) {
							if (player == gu->myPlayerNum) {
								logOutput.Print(
									"player %d is already controlling unit %d, try later",
									unit->directControl->myController->playerNum, unit->id
								);
							}
						}
						else if (!luaRules || luaRules->AllowDirectUnitControl(player, unit)) {
							unit->directControl = &playerHandler->Player(player)->myControl;
							(playerHandler->Player(player)->dccs).playerControlledUnit = unit;

							if (player == gu->myPlayerNum) {
								gu->directControl = unit;
								mouse->wasLocked = mouse->locked;
								if (!mouse->locked) {
									mouse->locked = true;
									mouse->HideMouse();
								}
								camHandler->PushMode();
								camHandler->SetCameraMode(0);
								selectedUnits.ClearSelected();
							}
						}
					}
				}
				AddTraffic(player, packetCode, dataLength);
				break;
			}

			case NETMSG_DC_UPDATE: {
				int player = inbuf[1];
				if ((player >= playerHandler->ActivePlayers()) || (player < 0)) {
					logOutput.Print("Invalid player number (%i) in NETMSG_DC_UPDATE", player);
					break;
				}

				DirectControlStruct* dc = &playerHandler->Player(player)->myControl;
				DirectControlClientState& dccs = playerHandler->Player(player)->dccs;
				CUnit* unit = dccs.playerControlledUnit;

				dc->forward    = !!(inbuf[2] & (1 << 0));
				dc->back       = !!(inbuf[2] & (1 << 1));
				dc->left       = !!(inbuf[2] & (1 << 2));
				dc->right      = !!(inbuf[2] & (1 << 3));
				dc->mouse1     = !!(inbuf[2] & (1 << 4));
				bool newMouse2 = !!(inbuf[2] & (1 << 5));

				if (!dc->mouse2 && newMouse2 && unit) {
					unit->AttackUnit(0, true);
				}
				dc->mouse2 = newMouse2;

				short int h = *((short int*) &inbuf[3]);
				short int p = *((short int*) &inbuf[5]);
				dc->viewDir = GetVectorFromHAndPExact(h, p);

				AddTraffic(player, packetCode, dataLength);
				break;
			}

			case NETMSG_SETPLAYERNUM:
			case NETMSG_ATTEMPTCONNECT: {
				AddTraffic(-1, packetCode, dataLength);
				break;
			}
			default: {
#ifdef SYNCDEBUG
				if (!CSyncDebugger::GetInstance()->ClientReceived(inbuf))
#endif
				{
					logOutput.Print("Unknown net msg in client %d", (int) inbuf[0]);
				}
				AddTraffic(-1, packetCode, dataLength);
				break;
			}
		}
	}

	return;
}




void CGame::UpdateUI(bool updateCam)
{
	if (updateCam) {
		CPlayer* player = playerHandler->Player(gu->myPlayerNum);
		DirectControlClientState& dccs = player->dccs;

		if (dccs.oldDCpos != ZeroVector) {
			GML_STDMUTEX_LOCK(pos); // UpdateUI

			camHandler->GetCurrentController().SetPos(dccs.oldDCpos);
			dccs.oldDCpos = ZeroVector;
		}
	}

	if (!gu->directControl) {
		float cameraSpeed = 1.0f;

		if (camMove[7]) { cameraSpeed *=  0.1f; }
		if (camMove[6]) { cameraSpeed *= 10.0f; }
		float3 movement = ZeroVector;

		bool disableTracker = false;
		if (camMove[0]) { movement.y += gu->lastFrameTime; disableTracker = true; }
		if (camMove[1]) { movement.y -= gu->lastFrameTime; disableTracker = true; }
		if (camMove[3]) { movement.x += gu->lastFrameTime; disableTracker = true; }
		if (camMove[2]) { movement.x -= gu->lastFrameTime; disableTracker = true; }

		if (!updateCam) {
			if (disableTracker && camHandler->GetCurrentController().DisableTrackingByKey()) {
				unitTracker.Disable();
			}
		} else {
			movement.z = cameraSpeed;
			camHandler->GetCurrentController().KeyMove(movement);
		}

		movement = ZeroVector;

		if (( fullscreen && fullscreenEdgeMove) ||
		    (!fullscreen && windowedEdgeMove)) {

			const int screenW = gu->dualScreenMode ? (gu->viewSizeX << 1): gu->viewSizeX;
			disableTracker = false;

			if (mouse->lasty <                  2 ) { movement.y += gu->lastFrameTime; disableTracker = true; }
			if (mouse->lasty > (gu->viewSizeY - 2)) { movement.y -= gu->lastFrameTime; disableTracker = true; }
			if (mouse->lastx >       (screenW - 2)) { movement.x += gu->lastFrameTime; disableTracker = true; }
			if (mouse->lastx <                  2 ) { movement.x -= gu->lastFrameTime; disableTracker = true; }

			if (!updateCam && disableTracker) {
				unitTracker.Disable();
			}
		}
		if (updateCam) {
			movement.z = cameraSpeed;
			camHandler->GetCurrentController().ScreenEdgeMove(movement);

			if (camMove[4]) { camHandler->GetCurrentController().MouseWheelMove( gu->lastFrameTime * 200 * cameraSpeed); }
			if (camMove[5]) { camHandler->GetCurrentController().MouseWheelMove(-gu->lastFrameTime * 200 * cameraSpeed); }
		}
	}

	if (updateCam) {
		camHandler->GetCurrentController().Update();

		if (chatting && !userWriting) {
			consoleHistory->AddLine(userInput);
			string msg = userInput;
			string pfx = "";

			if ((userInput.find_first_of("aAsS") == 0) && (userInput[1] == ':')) {
				pfx = userInput.substr(0, 2);
				msg = userInput.substr(2);
			}
			if ((msg[0] == '/') && (msg[1] == '/')) {
				msg = msg.substr(1);
			}
			userInput = pfx + msg;
			SendNetChat(userInput);
			chatting = false;
			userInput = "";
			writingPos = 0;
		}

		if (inMapDrawer->wantLabel && !userWriting) {
			if (userInput.size() > 200) {
				// avoid troubles with long lines
				userInput = userInput.substr(0, 200);
				writingPos = (int)userInput.length();
			}
			inMapDrawer->SendPoint(inMapDrawer->waitingPoint, userInput, false);
			inMapDrawer->wantLabel = false;
			userInput = "";
			writingPos = 0;
			ignoreChar = 0;
			inMapDrawer->keyPressed = false;
		}
	}
}




void CGame::MakeMemDump(void)
{
	std::ofstream file(gameServer ? "memdump.txt" : "memdumpclient.txt");

	if (file.bad() || !file.is_open()) {
		return;
	}

	file << "Frame " << gs->frameNum <<"\n";
	for (std::list<CUnit*>::iterator usi = uh->activeUnits.begin(); usi != uh->activeUnits.end(); usi++) {
		CUnit* u = *usi;
		file << "Unit " << u->id << "\n";
		file << "  xpos " << u->pos.x << " ypos " << u->pos.y << " zpos " << u->pos.z << "\n";
		file << "  heading " << u->heading << " power " << u->power << " experience " << u->experience << "\n";
		file << " health " << u->health << "\n";
	}
	//! we only care about the synced projectile data here
	for (ProjectileContainer::iterator psi = ph->syncedProjectiles.begin(); psi != ph->syncedProjectiles.end(); ++psi) {
		CProjectile* p = *psi;
		file << "Projectile " << p->radius << "\n";
		file << "  xpos " << p->pos.x << " ypos " << p->pos.y << " zpos " << p->pos.z << "\n";
		file << "  xspeed " << p->speed.x << " yspeed " << p->speed.y << " zspeed " << p->speed.z << "\n";
	}
	for(int a=0;a<teamHandler->ActiveTeams();++a){
		file << "LOS-map for team " << a << "\n";
		for (int y = 0; y < gs->mapy>>modInfo.losMipLevel; ++y) {
			file << " ";
			for (int x = 0; x < gs->mapx>>modInfo.losMipLevel; ++x) {
				file << loshandler->losMap[a][y * (gs->mapx>>modInfo.losMipLevel) + x] << " ";
			}
			file << "\n";
		}
	}
	file.close();
	logOutput.Print("Memdump finished");
}



void CGame::GameEnd()
{
	if (!gameOver)
	{
		gameOver=true;
		eventHandler.GameOver();
		new CEndGameBox();
#ifdef    HEADLESS
		profiler.PrintProfilingInfo();
#endif // HEADLESS
		CDemoRecorder* record = net->GetDemoRecorder();
		if (record != NULL) {
			// Write CPlayer::Statistics and CTeam::Statistics to demo
			const int numPlayers = playerHandler->ActivePlayers();

			// TODO: move this to a method in CTeamHandler
			// Figure out who won the game.
			int numTeams = teamHandler->ActiveTeams();
			if (gs->useLuaGaia) {
				--numTeams;
			}
			int winner = -1;
			for (int i = 0; i < numTeams; ++i) {
				if (!teamHandler->Team(i)->isDead) {
					winner = teamHandler->AllyTeam(i);
					break;
				}
			}
			// Finally pass it on to the CDemoRecorder.
			record->SetTime(gs->frameNum / 30, (int)gu->gameTime);
			record->InitializeStats(numPlayers, numTeams, winner);
			for (int i = 0; i < numPlayers; ++i) {
				record->SetPlayerStats(i, playerHandler->Player(i)->currentStats);
			}
			for (int i = 0; i < numTeams; ++i) {
				record->SetTeamStats(i, teamHandler->Team(i)->statHistory);
				netcode::PackPacket* buf = new netcode::PackPacket(2 + sizeof(CTeam::Statistics), NETMSG_TEAMSTAT);
				*buf << (uint8_t)teamHandler->Team(i)->teamNum << teamHandler->Team(i)->currentStats;
				net->Send(buf);
			}
		}
	}
}

void CGame::SendNetChat(std::string message, int destination)
{
	if (message.empty()) {
		return;
	}
	if (destination == -1) // overwrite
	{
		destination = ChatMessage::TO_EVERYONE;
		if ((message.length() >= 2) && (message[1] == ':')) {
			const char lower = tolower(message[0]);
			if (lower == 'a') {
				destination = ChatMessage::TO_ALLIES;
				message = message.substr(2);
			}
			else if (lower == 's') {
				destination = ChatMessage::TO_SPECTATORS;
				message = message.substr(2);
			}
		}
	}
	if (message.size() > 128) {
		message.resize(128); // safety
	}
	ChatMessage buf(gu->myPlayerNum, destination, message);
	net->Send(buf.Pack());
}


void CGame::HandleChatMsg(const ChatMessage& msg)
{
	if ((msg.fromPlayer < 0) ||
		((msg.fromPlayer >= playerHandler->ActivePlayers()) &&
			(static_cast<unsigned int>(msg.fromPlayer) != SERVER_PLAYER))) {
		return;
	}

	CScriptHandler::Instance().chosenScript->GotChatMsg(msg.msg, msg.fromPlayer);
	string s = msg.msg;

	if (!s.empty()) {
		CPlayer* player = (msg.fromPlayer >= 0 && static_cast<unsigned int>(msg.fromPlayer) == SERVER_PLAYER) ? 0 : playerHandler->Player(msg.fromPlayer);
		const bool myMsg = (msg.fromPlayer == gu->myPlayerNum);

		string label;
		if (!player) {
			label = "> ";
		} else if (player->spectator) {
			if (player->isFromDemo)
				// make clear that the message is from the replay
				label = "[" + player->name + " (replay)" + "] ";
			else
				// its from a spectator not from replay
				label = "[" + player->name + "] ";
		} else {
			// players are always from a replay (if its a replay and not a game)
			label = "<" + player->name + "> ";
		}

		/*
		- If you're spectating you always see all chat messages.
		- If you're playing you see:
		- TO_ALLIES-messages sent by allied players,
		- TO_SPECTATORS-messages sent by yourself,
		- TO_EVERYONE-messages from players,
		- TO_EVERYONE-messages from spectators only if noSpectatorChat is off!
		- private messages if they are for you ;)
		*/

		if (msg.destination == ChatMessage::TO_ALLIES && player) {
			const int msgAllyTeam = teamHandler->AllyTeam(player->team);
			const bool allied = teamHandler->Ally(msgAllyTeam, gu->myAllyTeam);
			if (gu->spectating || (allied && !player->spectator)) {
				logOutput.Print(label + "Allies: " + s);
				Channels::UserInterface.PlaySample(chatSound, 5);
			}
		}
		else if (msg.destination == ChatMessage::TO_SPECTATORS) {
			if (gu->spectating || myMsg) {
				logOutput.Print(label + "Spectators: " + s);
				Channels::UserInterface.PlaySample(chatSound, 5);
			}
		}
		else if (msg.destination == ChatMessage::TO_EVERYONE) {
			const bool specsOnly = noSpectatorChat && (player && player->spectator);
			if (gu->spectating || !specsOnly) {
				logOutput.Print(label + s);
				Channels::UserInterface.PlaySample(chatSound, 5);
			}
		}
		else if (msg.destination < playerHandler->ActivePlayers())
		{
			if (msg.destination == gu->myPlayerNum && player && !player->spectator) {
				logOutput.Print(label + "Private: " + s);
				Channels::UserInterface.PlaySample(chatSound, 5);
			}
			else if (player->playerNum == gu->myPlayerNum)
			{
				LogObject() << "You whispered " << player->name << ": " << s;
			}
		}
	}

	eoh->GotChatMsg(msg.msg.c_str(), msg.fromPlayer);
}


void CGame::StartSkip(int toFrame) {
	if (skipping) {
		logOutput.Print("ERROR: skipping appears to be busted (%i)\n", skipping);
	}

	skipStartFrame = gs->frameNum;
	skipEndFrame = toFrame;

	if (skipEndFrame <= skipStartFrame) {
		logOutput.Print("Already passed %i (%i)\n", skipEndFrame / GAME_SPEED, skipEndFrame);
		return;
	}

	skipTotalFrames = skipEndFrame - skipStartFrame;
	skipSeconds = (float)(skipTotalFrames) / (float)GAME_SPEED;

	skipSoundmute = sound->IsMuted();
	if (!skipSoundmute)
		sound->Mute(); // no sounds

	skipOldSpeed     = gs->speedFactor;
	skipOldUserSpeed = gs->userSpeedFactor;
	const float speed = 1.0f;
	gs->speedFactor     = speed;
	gs->userSpeedFactor = speed;

	skipLastDraw = SDL_GetTicks();

	skipping = true;
}


void CGame::DrawSkip(bool blackscreen) {
	const int framesLeft = (skipEndFrame - gs->frameNum);
	if(blackscreen) {
		glClearColor(0.0f, 0.0f, 0.0f, 1.0f);
		glClear(GL_COLOR_BUFFER_BIT);
	}
	glColor3f(0.5f, 1.0f, 0.5f);
	font->glFormat(0.5f, 0.55f, 2.5f, FONT_CENTER | FONT_SCALE | FONT_NORM, "Skipping %.1f game seconds", skipSeconds);
	glColor3f(1.0f, 1.0f, 1.0f);
	font->glFormat(0.5f, 0.45f, 2.0f, FONT_CENTER | FONT_SCALE | FONT_NORM, "(%i frames left)", framesLeft);

	const float ff = (float)framesLeft / (float)skipTotalFrames;
	glDisable(GL_TEXTURE_2D);
	const float b = 0.004f; // border
	const float yn = 0.35f;
	const float yp = 0.38f;
	glColor3f(0.2f, 0.2f, 1.0f);
	glRectf(0.25f - b, yn - b, 0.75f + b, yp + b);
	glColor3f(0.25f + (0.75f * ff), 1.0f - (0.75f * ff), 0.0f);
	glRectf(0.5 - (0.25f * ff), yn, 0.5f + (0.25f * ff), yp);
}


void CGame::EndSkip() {
	skipping = false;

	gu->gameTime    += skipSeconds;
	gu->modGameTime += skipSeconds;

	gs->speedFactor     = skipOldSpeed;
	gs->userSpeedFactor = skipOldUserSpeed;

	if (!skipSoundmute)
		sound->Mute(); // sounds back on

	logOutput.Print("Skipped %.1f seconds\n", skipSeconds);
}


void CGame::ReloadCOB(const string& msg, int player)
{
	if (!gs->cheatEnabled) {
		logOutput.Print("reloadcob can only be used if cheating is enabled");
		return;
	}
	const string unitName = msg;
	if (unitName.empty()) {
		logOutput.Print("Missing unit name");
		return;
	}
	const UnitDef* udef = unitDefHandler->GetUnitDefByName(unitName);
	if (udef==NULL) {
		logOutput.Print("Unknown unit name");
		return;
	}
	const CCobFile* oldScript = GCobFileHandler.GetScriptAddr(udef->scriptPath);
	if (oldScript == NULL) {
		logOutput.Print("Unknown cob script: %s", udef->scriptPath.c_str());
		return;
	}
	CCobFile* newScript = GCobFileHandler.ReloadCobFile(udef->scriptPath);
	if (newScript == NULL) {
		logOutput.Print("Could not load COB script from: %s", udef->scriptPath.c_str());
		return;
	}
	int count = 0;
	for (size_t i = 0; i < uh->MaxUnits(); i++) {
		CUnit* unit = uh->units[i];
		if (unit != NULL) {
			CCobInstance* cob = dynamic_cast<CCobInstance*>(unit->script);
			if (cob != NULL && cob->GetScriptAddr() == oldScript) {
				count++;
				delete unit->script;
				unit->script = new CCobInstance(*newScript, unit);
				unit->script->Create();
			}
		}
	}
	logOutput.Print("Reloaded cob script for %i units", count);
}


void CGame::SelectUnits(const string& line)
{
	vector<string> args = CSimpleParser::Tokenize(line, 0);
	for (int i = 0; i < (int)args.size(); i++) {
		const string& arg = args[i];
		if (arg == "clear") {
			selectedUnits.ClearSelected();
		}
		else if ((arg[0] == '+') || (arg[0] == '-')) {
			char* endPtr;
			const char* startPtr = arg.c_str() + 1;
			const int unitIndex = strtol(startPtr, &endPtr, 10);
			if (endPtr == startPtr) {
				continue; // bad number
			}
			if ((unitIndex < 0) || (static_cast<unsigned int>(unitIndex) >= uh->MaxUnits())) {
				continue; // bad index
			}
			CUnit* unit = uh->units[unitIndex];
			if (unit == NULL) {
				continue; // bad pointer
			}
			if (!gu->spectatingFullSelect) {
				const CUnitSet& teamUnits = teamHandler->Team(gu->myTeam)->units;
				if (teamUnits.find(unit) == teamUnits.end()) {
					continue; // not mine to select
				}
			}

			// perform the selection
			if (arg[0] == '+') {
				selectedUnits.AddUnit(unit);
			} else {
				selectedUnits.RemoveUnit(unit);
			}
		}
	}
}


void CGame::SelectCycle(const string& command)
{
	static set<int> unitIDs;
	static int lastID = -1;

	GML_RECMUTEX_LOCK(sel); // SelectCycle

	const CUnitSet& selUnits = selectedUnits.selectedUnits;

	if (command == "restore") {
		selectedUnits.ClearSelected();
		set<int>::const_iterator it;
		for (it = unitIDs.begin(); it != unitIDs.end(); ++it) {
			CUnit* unit = uh->units[*it];
			if (unit != NULL) {
				selectedUnits.AddUnit(unit);
			}
		}
		return;
	}

	if (selUnits.size() >= 2) {
		// assign the cycle units
		unitIDs.clear();
		CUnitSet::const_iterator it;
		for (it = selUnits.begin(); it != selUnits.end(); ++it) {
			unitIDs.insert((*it)->id);
		}
		selectedUnits.ClearSelected();
		lastID = *unitIDs.begin();
		selectedUnits.AddUnit(uh->units[lastID]);
		return;
	}

	// clean the list
	set<int> tmpSet;
	set<int>::const_iterator it;
	for (it = unitIDs.begin(); it != unitIDs.end(); ++it) {
		if (uh->units[*it] != NULL) {
			tmpSet.insert(*it);
		}
	}
	unitIDs = tmpSet;
	if ((lastID >= 0) && (uh->units[lastID] == NULL)) {
		lastID = -1;
	}

	// selectedUnits size is 0 or 1
	selectedUnits.ClearSelected();
	if (!unitIDs.empty()) {
		set<int>::const_iterator fit = unitIDs.find(lastID);
		if (fit == unitIDs.end()) {
			lastID = *unitIDs.begin();
		} else {
			fit++;
			if (fit != unitIDs.end()) {
				lastID = *fit;
			} else {
				lastID = *unitIDs.begin();
			}
		}
		selectedUnits.AddUnit(uh->units[lastID]);
	}
}


static unsigned char GetLuaColor(const LuaTable& tbl, int channel, unsigned char orig)
{
	const float fOrig = (float)orig / 255.0f;
	float luaVal = tbl.GetFloat(channel, fOrig);
	luaVal = std::max(0.0f, std::min(1.0f, luaVal));
	return (unsigned char)(luaVal * 255.0f);
}


void CGame::ReColorTeams()
{
	for (int t = 0; t < teamHandler->ActiveTeams(); ++t) {
		CTeam* team = teamHandler->Team(t);
		team->origColor[0] = team->color[0];
		team->origColor[1] = team->color[1];
		team->origColor[2] = team->color[2];
		team->origColor[3] = team->color[3];
	}

	{
		// scoped so that 'fh' disappears before luaParser uses the file
		CFileHandler fh("teamcolors.lua", SPRING_VFS_RAW);
		if (!fh.FileExists()) {
			return;
		}
	}

	LuaParser luaParser("teamcolors.lua", SPRING_VFS_RAW, SPRING_VFS_RAW_FIRST);

	luaParser.AddInt("myPlayer", gu->myPlayerNum);

	luaParser.AddString("modName",      modInfo.humanName);
	luaParser.AddString("modShortName", modInfo.shortName);
	luaParser.AddString("modVersion",   modInfo.version);

	luaParser.AddString("mapName",      mapInfo->map.name);
	luaParser.AddString("mapHumanName", mapInfo->map.humanName);

	luaParser.AddInt("gameMode", gameSetup->gameMode);

	luaParser.GetTable("teams");
	for(int t = 0; t < teamHandler->ActiveTeams(); ++t) {
		luaParser.GetTable(t); {
			const CTeam* team = teamHandler->Team(t);
			const unsigned char* color = teamHandler->Team(t)->color;
			luaParser.AddInt("allyTeam", teamHandler->AllyTeam(t));
			luaParser.AddBool("gaia",    team->gaia);
			luaParser.AddInt("leader",   team->leader);
			luaParser.AddString("side",  team->side);
			luaParser.GetTable("color"); {
				luaParser.AddFloat(1, float(color[0]) / 255.0f);
				luaParser.AddFloat(2, float(color[1]) / 255.0f);
				luaParser.AddFloat(3, float(color[2]) / 255.0f);
				luaParser.AddFloat(4, float(color[3]) / 255.0f);
			}
			luaParser.EndTable(); // color
		}
		luaParser.EndTable(); // team#
	}
	luaParser.EndTable(); // teams

	luaParser.GetTable("players");
	for(int p = 0; p < playerHandler->ActivePlayers(); ++p) {
		luaParser.GetTable(p); {
			const CPlayer* player = playerHandler->Player(p);
			luaParser.AddString("name",     player->name);
			luaParser.AddInt("team",        player->team);
			luaParser.AddBool("active",     player->active);
			luaParser.AddBool("spectating", player->spectator);
		}
		luaParser.EndTable(); // player#
	}
	luaParser.EndTable(); // players

	if (!luaParser.Execute()) {
		logOutput.Print("teamcolors.lua: luaParser.Execute() failed\n");
		return;
	}
	LuaTable root = luaParser.GetRoot();
	if (!root.IsValid()) {
		logOutput.Print("teamcolors.lua: root table is not valid\n");
	}

	for (int t = 0; t < teamHandler->ActiveTeams(); ++t) {
		LuaTable teamTable = root.SubTable(t);
		if (teamTable.IsValid()) {
			unsigned char* color = teamHandler->Team(t)->color;
			color[0] = GetLuaColor(teamTable, 1, color[0]);
			color[1] = GetLuaColor(teamTable, 2, color[1]);
			color[2] = GetLuaColor(teamTable, 3, color[2]);
			// do not adjust color[3] -- alpha
		}
	}
}

bool CGame::HasLag() const
{
	unsigned timeNow = SDL_GetTicks();
	if (!gs->paused && (timeNow > (lastFrameTime + (500.0f / gs->speedFactor)))) {
		return true;
	} else {
		return false;
	}
}<|MERGE_RESOLUTION|>--- conflicted
+++ resolved
@@ -537,23 +537,11 @@
 
 	net->loading = false;
 	thread.join();
-<<<<<<< HEAD
-	std::string addVersInfo = "";
-#if defined USE_GML
-	addVersInfo += " MT (" + IntToString(gmlThreadCount) +  " threads)";
-#endif
-#if defined HEADLESS
-	addVersInfo += " Headless";
-#endif
-	logOutput.Print("Spring %s%s", SpringVersion::GetFull().c_str(), addVersInfo.c_str());
-	logOutput.Print("Build date/time: %s", SpringVersion::BuildTime);
-=======
 	logOutput.Print("Spring %s", SpringVersion::GetFull().c_str());
 	logOutput.Print("Build date/time: %s", SpringVersion::BuildTime);
 #ifdef USE_GML
 	logOutput.Print("MT with %d threads.", gmlThreadCount);
 #endif
->>>>>>> 324c8d59
 	//sending your playername to the server indicates that you are finished loading
 	CPlayer* p = playerHandler->Player(gu->myPlayerNum);
 	net->Send(CBaseNetProtocol::Get().SendPlayerName(gu->myPlayerNum, p->name));
