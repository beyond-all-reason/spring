--- conflicted
+++ resolved
@@ -34,22 +34,12 @@
 	CGameInfo();
 	~CGameInfo();
 
-<<<<<<< HEAD
 	bool MousePress(int x, int y, int button) override;
 	void MouseRelease(int x, int y, int button) override;
-	bool KeyPressed(int key, bool isRepeat) override;
+	bool KeyPressed(int key, nt scanCode, bool isRepeat) override;
 	bool IsAbove(int x, int y) override;
 	std::string GetTooltip(int x,int y) override;
 	void Draw() override;
-=======
-	bool MousePress(int x, int y, int button);
-	void MouseRelease(int x, int y, int button);
-	bool KeyPressed(int keyCode, int scanCode, bool isRepeat);
-	bool IsAbove(int x, int y);
-	std::string GetTooltip(int x,int y);
-	void Draw();
->>>>>>> 325620e6
-
 private:
 	TRectangle<float> box;
 
