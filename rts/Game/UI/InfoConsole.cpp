--- conflicted
+++ resolved
@@ -156,36 +156,6 @@
 		newLines++;
 	}
 
-<<<<<<< HEAD
-	float maxWidth = 25.0f;
-	size_t pos=0, line_start=0;
-
-	while (text[pos]) {
-		// iterate through text until maxWidth width is reached
-		char temp[120];
-		float w = 0.0f;
-		for (;text[pos] && pos-line_start < sizeof(temp) - 1 && w <= maxWidth;pos++) {
-			w += font->CalcCharWidth(text[pos]);
-			temp[pos-line_start] = text[pos];
-		}
-		temp[pos-line_start] = 0;
-
-		// if needed, find a breaking position
-		if (w > maxWidth) {
-			size_t break_pos = pos-line_start;
-			while (break_pos >= 0 && temp[break_pos] != ' ')
-				break_pos --;
-
-			if (break_pos <= 0) break_pos = pos-line_start;
-			line_start += break_pos + (temp[break_pos] == ' ' ? 1 : 0);
-			pos = line_start;
-			temp[break_pos] = 0;
-		} else {
-			line_start = pos;
-		}
-
-		// add the line to the console
-=======
 	const float maxWidth  = width * gu->viewSizeX - border * 2;
 	const float maxHeight = height * gu->viewSizeY - border * 2;
 	const unsigned int numLines = math::floor(maxHeight / (fontSize * smallFont->GetLineHeight()));
@@ -195,7 +165,6 @@
 	std::list<std::string>::iterator il;
 	for (il = lines.begin(); il != lines.end(); il++) {
 		//! add the line to the console
->>>>>>> 3c2f0750
 		InfoLine l;
 		data.push_back(l);
 		data.back().text = *il;
