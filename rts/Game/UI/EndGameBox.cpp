--- conflicted
+++ resolved
@@ -434,17 +434,12 @@
 			const int secs = int(a * labelValueScale * (numPoints - 1) * TeamStatistics::statsPeriod) % 60;
 			const int mins = int(a * labelValueScale * (numPoints    ) * TeamStatistics::statsPeriod) / 60;
 
-<<<<<<< HEAD
-			font->glPrint(box.x1 + 0.12f, box.y1 + 0.07f + (a * labelPosScale), 0.8f, FONT_SCALE | FONT_NORM | FONT_BUFFERED, FloatToSmallString(maxy * labelValueScale * a));
+			float yLabelNum = maxy *  labelValueScale * a;
+			if (logScale)
+			  yLabelNum = std::pow(10, yLabelNum);
+
+			font->glPrint(box.x1 + 0.12f, box.y1 + 0.07f + (a * labelPosScale), 0.8f, FONT_SCALE | FONT_NORM | FONT_BUFFERED, FloatToSmallString(yLabelNum));
 			font->glFormat(box.x1 + 0.135f + (a * labelPosScale), box.y1 + 0.057f, 0.8f, FONT_SCALE | FONT_NORM | FONT_BUFFERED, "%02i:%02i", mins, secs);
-=======
-			float yLabelNum = maxy *  0.25f * a;
-			if (logScale)
-				yLabelNum = std::exp(yLabelNum);
-
-			font->glPrint(box.x1 + 0.12f, box.y1 + 0.07f + (a * 0.135f), 0.8f, FONT_SCALE | FONT_NORM | FONT_BUFFERED, FloatToSmallString(yLabelNum));
-			font->glFormat(box.x1 + 0.135f + (a * 0.135f), box.y1 + 0.057f, 0.8f, FONT_SCALE | FONT_NORM | FONT_BUFFERED, "%02i:%02i", mins, secs);
->>>>>>> 23b48e3a
 		}
 
 		font->glPrint(box.x1 + 0.55f, box.y1 + 0.65f, 0.8f, FONT_SCALE | FONT_NORM | FONT_BUFFERED,                 stats[stat1].name     );
