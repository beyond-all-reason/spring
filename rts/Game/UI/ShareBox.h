/* This file is part of the Spring engine (GPL v2 or later), see LICENSE.html */

#ifndef SHARE_BOX_H
#define SHARE_BOX_H

#include "InputReceiver.h"

class CShareBox : public CInputReceiver
{
public:
	CShareBox();
	~CShareBox();

	void Draw() override;

	bool IsAbove(int x, int y) override;
	std::string GetTooltip(int x, int y) override;

<<<<<<< HEAD
	bool MousePress(int x, int y, int button) override;
	void MouseRelease(int x, int y, int button) override;
	void MouseMove(int x, int y, int dx, int dy, int button) override;
	bool KeyPressed(int key, bool isRepeat) override;
=======
	bool MousePress(int x, int y, int button);
	void MouseRelease(int x, int y, int button);
	void MouseMove(int x, int y, int dx, int dy, int button);
	bool KeyPressed(int keyCode, int scanCode, bool isRepeat);
>>>>>>> 325620e6

private:
	TRectangle<float> box;

	TRectangle<float> okBox;
	TRectangle<float> cancelBox;
	TRectangle<float> applyBox;
	TRectangle<float> teamBox;
	TRectangle<float> unitBox;
	TRectangle<float> metalBox;
	TRectangle<float> energyBox;
	TRectangle<float> scrollbarBox;
	TRectangle<float> scrollBox;

	int shareTeam;
	static int lastShareTeam;

	float metalShare;
	float energyShare;
	bool shareUnits;

	bool energyMove;
	bool metalMove;
	bool moveBox;

	int startTeam;
	int numTeamsDisp;
	bool scrolling;
	float scrollGrab;
	bool hasScroll;
};

#endif /* SHARE_BOX_H */<|MERGE_RESOLUTION|>--- conflicted
+++ resolved
@@ -16,18 +16,10 @@
 	bool IsAbove(int x, int y) override;
 	std::string GetTooltip(int x, int y) override;
 
-<<<<<<< HEAD
 	bool MousePress(int x, int y, int button) override;
 	void MouseRelease(int x, int y, int button) override;
 	void MouseMove(int x, int y, int dx, int dy, int button) override;
-	bool KeyPressed(int key, bool isRepeat) override;
-=======
-	bool MousePress(int x, int y, int button);
-	void MouseRelease(int x, int y, int button);
-	void MouseMove(int x, int y, int dx, int dy, int button);
-	bool KeyPressed(int keyCode, int scanCode, bool isRepeat);
->>>>>>> 325620e6
-
+	bool KeyPressed(int keyCode, int scanCode, bool isRepeat) override;
 private:
 	TRectangle<float> box;
 
