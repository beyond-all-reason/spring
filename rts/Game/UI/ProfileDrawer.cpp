/* This file is part of the Spring engine (GPL v2 or later), see LICENSE.html */

#include <cassert>
#include <deque>

#include "ProfileDrawer.h"
#include "InputReceiver.h"
#include "Game/GlobalUnsynced.h"
#include "Lua/LuaAllocState.h"
#include "Rendering/GL/myGL.h"
#include "Rendering/Fonts/glFont.h"
#include "Rendering/GlobalRendering.h"
#include "Rendering/GlobalRenderingInfo.h"
#include "Rendering/GL/RenderBuffers.h"
#include "Sim/Features/FeatureMemPool.h"
#include "Sim/Misc/GlobalConstants.h" // for GAME_SPEED
#include "Sim/Misc/GlobalSynced.h"
#include "Sim/Path/IPathManager.h"
#include "Sim/Units/UnitMemPool.h"
#include "Sim/Projectiles/ProjectileHandler.h"
#include "Sim/Projectiles/ProjectileMemPool.h"
#include "Sim/Weapons/WeaponMemPool.h"
#include "System/EventHandler.h"
#include "System/TimeProfiler.h"
#include "System/Threading/ThreadPool.h"
#include "System/SafeUtil.h"
#include "lib/lua/include/LuaUser.h" // spring_lua_alloc_get_stats

ProfileDrawer* ProfileDrawer::instance = nullptr;

static constexpr float MAX_THREAD_HIST_TIME = 0.5f; // secs
static constexpr float MAX_FRAMES_HIST_TIME = 0.5f; // secs

static constexpr float  MIN_X_COOR = 0.6f;
static constexpr float  MAX_X_COOR = 0.99f;
static constexpr float  MIN_Y_COOR = 0.95f;
static constexpr float LINE_HEIGHT = 0.013f;

static constexpr unsigned int DBG_FONT_FLAGS = (FONT_SCALE | FONT_NORM | FONT_SHADOW);

typedef std::pair<spring_time, spring_time> TimeSlice;
static std::deque<TimeSlice> vidFrames;
static std::deque<TimeSlice> simFrames;
static std::deque<TimeSlice> lgcFrames;
static std::deque<TimeSlice> swpFrames;
static std::deque<TimeSlice> uusFrames;


ProfileDrawer::ProfileDrawer()
: CEventClient("[ProfileDrawer]", 199991, false)
{
	autoLinkEvents = true;
	RegisterLinkedEvents(this);
	eventHandler.AddClient(this);
}

void ProfileDrawer::SetEnabled(bool enable)
{
	if (!enable) {
		spring::SafeDelete(instance);
		return;
	}

	assert(instance == nullptr);
	instance = new ProfileDrawer();

	// reset peak indicators each time the drawer is restarted
	profiler.ResetPeaks();
}



static void DrawBufferStats(const float2 pos)
{
	const float4 drawArea = {pos.x, pos.y + 0.02f, 0.2f, pos.y - (0.23f + 0.02f)};

	auto& rb = RenderBuffer::GetTypedRenderBuffer<VA_TYPE_C>();

	// background
	constexpr SColor bgColor = SColor{ 0.0f, 0.0f, 0.0f, 0.5f };
	rb.SafeAppend({{drawArea.x - 10.0f * globalRendering->pixelX, drawArea.y - 10.0f * globalRendering->pixelY, 0.0f}, bgColor }); // TL
	rb.SafeAppend({{drawArea.x - 10.0f * globalRendering->pixelX, drawArea.w + 10.0f * globalRendering->pixelY, 0.0f}, bgColor }); // BL
	rb.SafeAppend({{drawArea.z + 10.0f * globalRendering->pixelX, drawArea.w + 10.0f * globalRendering->pixelY, 0.0f}, bgColor }); // BR

	rb.SafeAppend({{drawArea.z + 10.0f * globalRendering->pixelX, drawArea.w + 10.0f * globalRendering->pixelY, 0.0f}, bgColor }); // BR
	rb.SafeAppend({{drawArea.z + 10.0f * globalRendering->pixelX, drawArea.y - 10.0f * globalRendering->pixelY, 0.0f}, bgColor }); // TR
	rb.SafeAppend({{drawArea.x - 10.0f * globalRendering->pixelX, drawArea.y - 10.0f * globalRendering->pixelY, 0.0f}, bgColor }); // TL
	rb.Submit(GL_TRIANGLES);

	{
		std::array<size_t, 4> lfMetrics = {0};
		for (const auto lf : CglFont::GetLoadedFonts()) {
			lfMetrics[0] += lf->GetPrimaryBuffer().SumElems();
			lfMetrics[1] += lf->GetPrimaryBuffer().SumIndcs();
			lfMetrics[2] += lf->GetPrimaryBuffer().NumSubmits(false);
			lfMetrics[3] += lf->GetPrimaryBuffer().NumSubmits(true);

			lfMetrics[0] += lf->GetOutlineBuffer().SumElems();
			lfMetrics[1] += lf->GetOutlineBuffer().SumIndcs();
			lfMetrics[2] += lf->GetOutlineBuffer().NumSubmits(false);
			lfMetrics[3] += lf->GetOutlineBuffer().NumSubmits(true);
		}

		const auto& rdb0    = RenderBuffer::GetTypedRenderBuffer<VA_TYPE_0   >();
		const auto& rdbC    = RenderBuffer::GetTypedRenderBuffer<VA_TYPE_C   >();
		/*
		const auto& rdbN    = RenderBuffer::GetTypedRenderBuffer<VA_TYPE_N   >();
		const auto& rdbT    = RenderBuffer::GetTypedRenderBuffer<VA_TYPE_T   >();
		const auto& rdbTN   = RenderBuffer::GetTypedRenderBuffer<VA_TYPE_TN  >();
		*/
		const auto& rdbTC   = RenderBuffer::GetTypedRenderBuffer<VA_TYPE_TC  >();
		/*
		const auto& rdbTNT  = RenderBuffer::GetTypedRenderBuffer<VA_TYPE_TNT >();
		const auto& rdb2D0  = RenderBuffer::GetTypedRenderBuffer<VA_TYPE_2D0 >();
		const auto& rdb2DC  = RenderBuffer::GetTypedRenderBuffer<VA_TYPE_2dC >();
		const auto& rdb2DT  = RenderBuffer::GetTypedRenderBuffer<VA_TYPE_2DT >();
		const auto& rdb2DTC = RenderBuffer::GetTypedRenderBuffer<VA_TYPE_2DTC>();
		*/

		#define FMT "{elems=" _STPF_ " indcs=" _STPF_ " submits{e,i}={" _STPF_ "," _STPF_ "}}"
		font->SetTextColor(1.0f, 1.0f, 0.5f, 0.8f);

		font->glFormat(pos.x, pos.y - 0.005f, 0.5f, FONT_TOP | DBG_FONT_FLAGS | FONT_BUFFERED, "\tFONTS=" FMT, lfMetrics[0], lfMetrics[1], lfMetrics[2], lfMetrics[3]);
		font->glFormat(pos.x, pos.y - 0.025f, 0.5f, FONT_TOP | DBG_FONT_FLAGS | FONT_BUFFERED, "\t0=" FMT, rdb0.SumElems(), rdb0.SumIndcs(), rdb0.NumSubmits(false), rdb0.NumSubmits(true));
		font->glFormat(pos.x, pos.y - 0.045f, 0.5f, FONT_TOP | DBG_FONT_FLAGS | FONT_BUFFERED, "\tC=" FMT, rdbC.SumElems(), rdbC.SumIndcs(), rdbC.NumSubmits(false), rdbC.NumSubmits(true));
		font->glFormat(pos.x, pos.y - 0.065f, 0.5f, FONT_TOP | DBG_FONT_FLAGS | FONT_BUFFERED, "\tTC=" FMT, rdbTC.SumElems(), rdbTC.SumIndcs(), rdbTC.NumSubmits(false), rdbTC.NumSubmits(true));

		#undef FMT
	}
}

static void DrawTimeSlices(
	std::deque<TimeSlice>& frames,
	const spring_time curTime,
	const spring_time maxTime,
	const float4& drawArea,
	const float4& sliceColor
) {
	// remove old entries
	while (!frames.empty() && (curTime - frames.front().second) > maxTime) {
		frames.pop_front();
	}

	const float y1 = drawArea.y;
	const float y2 = drawArea.w;

	// render
	auto& rb = RenderBuffer::GetTypedRenderBuffer<VA_TYPE_C>();
	const SColor sliceCol = SColor{ sliceColor };

	for (const TimeSlice& ts: frames) {
		float x1 = (ts.first  % maxTime).toSecsf() / maxTime.toSecsf();
		float x2 = (ts.second % maxTime).toSecsf() / maxTime.toSecsf();

		x2 = std::max(x1 + globalRendering->pixelX, x2);

		x1 = drawArea.x + x1 * (drawArea.z - drawArea.x);
		x2 = drawArea.x + x2 * (drawArea.z - drawArea.x);

		rb.SafeAppend({{x1, y1, 0.0f}, sliceCol}); // tl
		rb.SafeAppend({{x1, y2, 0.0f}, sliceCol}); // bl
		rb.SafeAppend({{x2, y2, 0.0f}, sliceCol}); // br

		rb.SafeAppend({{x2, y2, 0.0f}, sliceCol}); // br
		rb.SafeAppend({{x2, y1, 0.0f}, sliceCol}); // tr
		rb.SafeAppend({{x1, y1, 0.0f}, sliceCol}); // tl

		const float mx1 = x1 + 3.0f * globalRendering->pixelX;
		const float mx2 = x2 - 3.0f * globalRendering->pixelX;

		if (mx1 >= mx2)
			continue;

		rb.SafeAppend({{mx1, y1 + 3.0f * globalRendering->pixelX, 0.0f}, sliceCol}); // bl
		rb.SafeAppend({{mx1, y2 - 3.0f * globalRendering->pixelX, 0.0f}, sliceCol}); // tl
		rb.SafeAppend({{mx2, y2 - 3.0f * globalRendering->pixelX, 0.0f}, sliceCol}); // tr

		rb.SafeAppend({{mx2, y2 - 3.0f * globalRendering->pixelX, 0.0f}, sliceCol}); // tr
		rb.SafeAppend({{mx2, y1 + 3.0f * globalRendering->pixelX, 0.0f}, sliceCol}); // br
		rb.SafeAppend({{mx1, y1 + 3.0f * globalRendering->pixelX, 0.0f}, sliceCol}); // bl
	}
}


static void DrawThreadBarcode(TypedRenderBuffer<VA_TYPE_C   >& rb)
{
	constexpr SColor    barColor = SColor{0.0f, 0.0f, 0.0f, 0.5f};
	constexpr SColor feederColor = SColor{1.0f, 0.0f, 0.0f, 1.0f};

	const float drawArea[4] = {0.01f, 0.30f, (MIN_X_COOR * 0.5f), 0.35f};

	const spring_time curTime = spring_now();
	const spring_time maxTime = spring_secs(MAX_THREAD_HIST_TIME);

	const size_t numThreads = std::min(profiler.GetNumThreadProfiles(), (size_t)ThreadPool::GetNumThreads());

	{
		// background
		rb.SafeAppend({{drawArea[0] - 10.0f * globalRendering->pixelX, drawArea[1] - 10.0f * globalRendering->pixelY, 0.0f}, barColor}); // tl
		rb.SafeAppend({{drawArea[0] - 10.0f * globalRendering->pixelX, drawArea[3] + 10.0f * globalRendering->pixelY, 0.0f}, barColor}); // bl
		rb.SafeAppend({{drawArea[2] + 10.0f * globalRendering->pixelX, drawArea[3] + 10.0f * globalRendering->pixelY, 0.0f}, barColor}); // br

		rb.SafeAppend({{drawArea[2] + 10.0f * globalRendering->pixelX, drawArea[3] + 10.0f * globalRendering->pixelY, 0.0f}, barColor}); // br
		rb.SafeAppend({{drawArea[2] + 10.0f * globalRendering->pixelX, drawArea[1] - 10.0f * globalRendering->pixelY, 0.0f}, barColor}); // tr
		rb.SafeAppend({{drawArea[0] - 10.0f * globalRendering->pixelX, drawArea[1] - 10.0f * globalRendering->pixelY, 0.0f}, barColor}); // tl
	}
	{
		// title
		font->glFormat(drawArea[0], drawArea[3], 0.7f, FONT_TOP | DBG_FONT_FLAGS | FONT_BUFFERED, "ThreadPool (%.1f seconds :: " _STPF_ " threads)", MAX_THREAD_HIST_TIME, numThreads);
	}
	{
		// need to lock; DrawTimeSlice pop_front()'s old entries from
		// threadProf while ~ScopedMtTimer can modify it concurrently
		profiler.ToggleLock(true);

		// bars for each pool-thread profile
		// Create a virtual row at the top to give some space to see the threads without the title getting in the way.
		size_t i = 0;
		size_t numRows = numThreads + 1;
		for (auto& threadProf: profiler.GetThreadProfiles()) {
			if (i >= numThreads) break;
			float drawArea2[4] = {drawArea[0], 0.0f, drawArea[2], 0.0f};
			drawArea2[1] = drawArea[1] + ((drawArea[3] - drawArea[1]) / numRows) * i++;
			drawArea2[3] = drawArea[1] + ((drawArea[3] - drawArea[1]) / numRows) * i - (4 * globalRendering->pixelY);
			DrawTimeSlices(threadProf, curTime, maxTime, drawArea2, {1.0f, 0.0f, 0.0f, 0.6f});
		}

		profiler.ToggleLock(false);
	}
	{
		// feeder
		const float r = (curTime % maxTime).toSecsf() / MAX_THREAD_HIST_TIME;
		const float xf = drawArea[0] + r * (drawArea[2] - drawArea[0]);

		rb.SafeAppend({{xf                                 , drawArea[1], 0.0f}, feederColor}); // tl
		rb.SafeAppend({{xf                                 , drawArea[3], 0.0f}, feederColor}); // bl
		rb.SafeAppend({{xf + 5.0f * globalRendering->pixelX, drawArea[3], 0.0f}, feederColor}); // br

		rb.SafeAppend({{xf + 5.0f * globalRendering->pixelX, drawArea[3], 0.0f}, feederColor}); // br
		rb.SafeAppend({{xf + 5.0f * globalRendering->pixelX, drawArea[1], 0.0f}, feederColor}); // tr
		rb.SafeAppend({{xf                                 , drawArea[1], 0.0f}, feederColor}); // tl
	}
}


static void DrawFrameBarcode(TypedRenderBuffer<VA_TYPE_C   >& rb)
{
	constexpr SColor    barColor = SColor{0.0f, 0.0f, 0.0f, 0.5f};
	constexpr SColor feederColor = SColor{1.0f, 0.0f, 0.0f, 1.0f};

	const float drawArea[4] = {0.01f, 0.21f, MIN_X_COOR - 0.05f, 0.26f};

	const spring_time curTime = spring_now();
	const spring_time maxTime = spring_secs(MAX_FRAMES_HIST_TIME);

	{
		// background
		rb.SafeAppend({ {drawArea[0] - 10.0f * globalRendering->pixelX, drawArea[1] - 10.0f * globalRendering->pixelY, 0.0f}, barColor }); // tl
		rb.SafeAppend({ {drawArea[0] - 10.0f * globalRendering->pixelX, drawArea[3] + 20.0f * globalRendering->pixelY, 0.0f}, barColor }); // bl
		rb.SafeAppend({ {drawArea[2] + 10.0f * globalRendering->pixelX, drawArea[3] + 20.0f * globalRendering->pixelY, 0.0f}, barColor }); // br

		rb.SafeAppend({ {drawArea[2] + 10.0f * globalRendering->pixelX, drawArea[3] + 20.0f * globalRendering->pixelY, 0.0f}, barColor }); // br
		rb.SafeAppend({ {drawArea[2] + 10.0f * globalRendering->pixelX, drawArea[1] - 10.0f * globalRendering->pixelY, 0.0f}, barColor }); // tr
		rb.SafeAppend({ {drawArea[0] - 10.0f * globalRendering->pixelX, drawArea[1] - 10.0f * globalRendering->pixelY, 0.0f}, barColor }); // tl
	}

	// title and legend
	font->glFormat(drawArea[0], drawArea[3] + 10 * globalRendering->pixelY, 0.7f, FONT_TOP | DBG_FONT_FLAGS | FONT_BUFFERED,
		"Frame Grapher (%.2fsec)"
		"\xff\xff\x80\xff  GC"
		"\xff\xff\xff\x01  Unsynced"
		"\xff\x01\x01\xff  Swap"
		"\xff\x01\xff\x01  Video"
		"\xff\xff\x01\x01  Sim"
		, MAX_FRAMES_HIST_TIME
	);

	DrawTimeSlices(lgcFrames, curTime, maxTime, drawArea, {1.0f, 0.5f, 1.0f, 0.55f}); // gc frames
	DrawTimeSlices(uusFrames, curTime, maxTime, drawArea, {1.0f, 1.0f, 0.0f, 0.90f}); // unsynced-update frames
	DrawTimeSlices(swpFrames, curTime, maxTime, drawArea, {0.0f, 0.0f, 1.0f, 0.55f}); // video swap frames
	DrawTimeSlices(vidFrames, curTime, maxTime, drawArea, {0.0f, 1.0f, 0.0f, 0.55f}); // video frames
	DrawTimeSlices(simFrames, curTime, maxTime, drawArea, {1.0f, 0.0f, 0.0f, 0.55f}); // sim frames

	{
		// draw 'feeder' (indicates current time pos)
		const float r = (curTime % maxTime).toSecsf() / MAX_FRAMES_HIST_TIME;
		const float xf = drawArea[0] + r * (drawArea[2] - drawArea[0]);

		rb.SafeAppend({{xf                               , drawArea[1], 0.0f}, feederColor}); // tl
		rb.SafeAppend({{xf                               , drawArea[3], 0.0f}, feederColor}); // bl
		rb.SafeAppend({{xf + 10 * globalRendering->pixelX, drawArea[3], 0.0f}, feederColor}); // br

		rb.SafeAppend({{xf + 10 * globalRendering->pixelX, drawArea[3], 0.0f}, feederColor}); // br
		rb.SafeAppend({{xf + 10 * globalRendering->pixelX, drawArea[1], 0.0f}, feederColor}); // tr
		rb.SafeAppend({{xf                               , drawArea[1], 0.0f}, feederColor}); // tl
	}
	{
		// draw scale (horizontal bar that indicates 30FPS timing length)
		const float xs1 = drawArea[2] - 1.0f / (30.0f * MAX_FRAMES_HIST_TIME) * (drawArea[2] - drawArea[0]);
		const float xs2 = drawArea[2] + 0.0f                                  * (drawArea[2] - drawArea[0]);

		rb.SafeAppend({{xs1, drawArea[3] +  2.0f * globalRendering->pixelY, 0.0f}, feederColor}); // tl
		rb.SafeAppend({{xs1, drawArea[3] + 10.0f * globalRendering->pixelY, 0.0f}, feederColor}); // bl
		rb.SafeAppend({{xs2, drawArea[3] + 10.0f * globalRendering->pixelY, 0.0f}, feederColor}); // br

		rb.SafeAppend({{xs2, drawArea[3] + 10.0f * globalRendering->pixelY, 0.0f}, feederColor}); // br
		rb.SafeAppend({{xs2, drawArea[3] +  2.0f * globalRendering->pixelY, 0.0f}, feederColor}); // tr
		rb.SafeAppend({{xs1, drawArea[3] +  2.0f * globalRendering->pixelY, 0.0f}, feederColor}); // tl
	}
}


static void DrawProfiler(TypedRenderBuffer<VA_TYPE_C   >& rb)
{
	font->SetTextColor(1.0f, 1.0f, 1.0f, 1.0f);

	// this locks a mutex, so don't call it every frame
	if ((globalRendering->drawFrame % 10) == 0)
		profiler.RefreshProfiles();

	constexpr SColor winColor = SColor{ 0.0f, 0.0f, 0.5f, 0.5f };
	constexpr float textSize = 0.5f;

	const auto& sortedProfiles = profiler.GetSortedProfiles();

	// draw the window background
	{
		rb.SafeAppend({{MIN_X_COOR, MIN_Y_COOR - sortedProfiles.size() * LINE_HEIGHT - 0.010f, 0.0f}, winColor}); // tl
		rb.SafeAppend({{MIN_X_COOR, MIN_Y_COOR +                         LINE_HEIGHT + 0.005f, 0.0f}, winColor}); // bl
		rb.SafeAppend({{MAX_X_COOR, MIN_Y_COOR +                         LINE_HEIGHT + 0.005f, 0.0f}, winColor}); // br

		rb.SafeAppend({{MAX_X_COOR, MIN_Y_COOR +                         LINE_HEIGHT + 0.005f, 0.0f}, winColor}); // br
		rb.SafeAppend({{MAX_X_COOR, MIN_Y_COOR - sortedProfiles.size() * LINE_HEIGHT - 0.010f, 0.0f}, winColor}); // tr
		rb.SafeAppend({{MIN_X_COOR, MIN_Y_COOR - sortedProfiles.size() * LINE_HEIGHT - 0.010f, 0.0f}, winColor}); // tl
	}

	// table header
	{
		const float fStartY = MIN_Y_COOR + 0.005f;
		      float fStartX = MIN_X_COOR + 0.005f + 0.015f + 0.005f;

		// print total-time running since application start
		font->glPrint(fStartX += 0.04f, fStartY, textSize, FONT_SHADOW | FONT_DESCENDER | FONT_SCALE | FONT_NORM | FONT_RIGHT | FONT_BUFFERED, "sum-time");

		// print percent of CPU time used within the last 500ms
		font->glPrint(fStartX += 0.06f, fStartY, textSize, FONT_SHADOW | FONT_DESCENDER | FONT_SCALE | FONT_NORM | FONT_RIGHT | FONT_BUFFERED, "cur-%usage");
		font->glPrint(fStartX += 0.04f, fStartY, textSize, FONT_SHADOW | FONT_DESCENDER | FONT_SCALE | FONT_NORM | FONT_RIGHT | FONT_BUFFERED, "max-%usage");
		font->glPrint(fStartX += 0.04f, fStartY, textSize, FONT_SHADOW | FONT_DESCENDER | FONT_SCALE | FONT_NORM | FONT_RIGHT | FONT_BUFFERED, "lag");

		// print timer name
		font->glPrint(fStartX += 0.01f, fStartY, textSize, FONT_SHADOW | FONT_DESCENDER | FONT_SCALE | FONT_NORM | FONT_BUFFERED, "title");
	}

	// draw the textual info (total-time, short-time percentual time, timer-name)
	int y = 1;

	for (const auto& p: sortedProfiles) {
		const auto& profileData = p.second;

		const float fStartY = MIN_Y_COOR - (y++) * LINE_HEIGHT;
		      float fStartX = MIN_X_COOR + 0.005f + 0.015f + 0.005f;

		// print total-time running since application start
<<<<<<< HEAD
		font->glFormat(fStartX += 0.04f, fStartY, textSize, FONT_DESCENDER | FONT_SCALE | FONT_NORM | FONT_RIGHT | FONT_BUFFERED, "%.2fs", profileData.total.toSecsf());

		// print percent of CPU time used within the last 500ms
		font->glFormat(fStartX += 0.06f, fStartY, textSize, FONT_DESCENDER | FONT_SCALE | FONT_NORM | FONT_RIGHT | FONT_BUFFERED, "%.2f%%", profileData.stats.y * 100.0f);
		font->glFormat(fStartX += 0.04f, fStartY, textSize, FONT_DESCENDER | FONT_SCALE | FONT_NORM | FONT_RIGHT | FONT_BUFFERED, "\xff\xff%c%c%.2f%%", profileData.newPeak? 1: 255, profileData.newPeak? 1: 255, profileData.stats.z * 100.0f);
		font->glFormat(fStartX += 0.04f, fStartY, textSize, FONT_DESCENDER | FONT_SCALE | FONT_NORM | FONT_RIGHT | FONT_BUFFERED, "\xff\xff%c%c%.0fms", profileData.newLagPeak? 1: 255, profileData.newLagPeak? 1: 255, profileData.stats.x);
=======
		font->glFormat(fStartX += 0.04f, fStartY, textSize, FONT_DESCENDER | FONT_SCALE | FONT_NORM | FONT_RIGHT, "%.4fs", profileData.total.toSecsf());

		// print percent of CPU time used within the last 500ms
		font->glFormat(fStartX += 0.06f, fStartY, textSize, FONT_DESCENDER | FONT_SCALE | FONT_NORM | FONT_RIGHT, "%.4f%%", profileData.stats.y * 100.0f);
		font->glFormat(fStartX += 0.04f, fStartY, textSize, FONT_DESCENDER | FONT_SCALE | FONT_NORM | FONT_RIGHT, "\xff\xff%c%c%.3f%%", profileData.newPeak? 1: 255, profileData.newPeak? 1: 255, profileData.stats.z * 100.0f);
		font->glFormat(fStartX += 0.04f, fStartY, textSize, FONT_DESCENDER | FONT_SCALE | FONT_NORM | FONT_RIGHT, "\xff\xff%c%c%.3fms", profileData.newLagPeak? 1: 255, profileData.newLagPeak? 1: 255, profileData.stats.x);
>>>>>>> 325620e6

		// print timer name
		font->glPrint(fStartX += 0.01f, fStartY, textSize, FONT_DESCENDER | FONT_SCALE | FONT_NORM | FONT_BUFFERED, p.first);
	}


	{
		// draw the Timer boxes
		const float boxSize = LINE_HEIGHT * 0.9f;
		const float selOffset = boxSize * 0.2f;

		// translate to upper-left corner of first box
		const CMatrix44f boxMat(float3{MIN_X_COOR + 0.005f, MIN_Y_COOR + boxSize, 0.0f});

		int i = 1;

		for (const auto& p: sortedProfiles) {
			const CTimeProfiler::TimeRecord& tr = p.second;

			const SColor selColor(tr.color.x, tr.color.y, tr.color.z, 1.0f);
			const SColor actColor(1.0f, 0.0f, 0.0f, 1.0f);

			// selection box
			rb.SafeAppend({boxMat * float3(   0.0f, -i * LINE_HEIGHT          , 0.0f), selColor}); // tl
			rb.SafeAppend({boxMat * float3(   0.0f, -i * LINE_HEIGHT - boxSize, 0.0f), selColor}); // bl
			rb.SafeAppend({boxMat * float3(boxSize, -i * LINE_HEIGHT - boxSize, 0.0f), selColor}); // br

			rb.SafeAppend({boxMat * float3(boxSize, -i * LINE_HEIGHT - boxSize, 0.0f), selColor}); // br
			rb.SafeAppend({boxMat * float3(boxSize, -i * LINE_HEIGHT          , 0.0f), selColor}); // tr
			rb.SafeAppend({boxMat * float3(   0.0f, -i * LINE_HEIGHT          , 0.0f), selColor}); // tl

			// activated box
			if (tr.showGraph) {
				rb.SafeAppend({boxMat * float3(LINE_HEIGHT +           selOffset, -i * LINE_HEIGHT -           selOffset, 0.0f), actColor}); // tl
				rb.SafeAppend({boxMat * float3(LINE_HEIGHT +           selOffset, -i * LINE_HEIGHT - boxSize + selOffset, 0.0f), actColor}); // bl
				rb.SafeAppend({boxMat * float3(LINE_HEIGHT + boxSize - selOffset, -i * LINE_HEIGHT - boxSize + selOffset, 0.0f), actColor}); // br

				rb.SafeAppend({boxMat * float3(LINE_HEIGHT + boxSize - selOffset, -i * LINE_HEIGHT - boxSize + selOffset, 0.0f), actColor}); // br
				rb.SafeAppend({boxMat * float3(LINE_HEIGHT + boxSize - selOffset, -i * LINE_HEIGHT -           selOffset, 0.0f), actColor}); // tr
				rb.SafeAppend({boxMat * float3(LINE_HEIGHT +           selOffset, -i * LINE_HEIGHT -           selOffset, 0.0f), actColor}); // tl
			}

			i++;
		}
	}

	// flush all quad elements
	rb.Submit(GL_TRIANGLES);

	// draw the graph lines
	//GL::WideLineAdapterC* wla = GL::GetWideLineAdapterC();
	//wla->Setup(buffer, globalRendering->viewSizeX, globalRendering->viewSizeY, 3.0f, CMatrix44f::ClipOrthoProj01());
	glLineWidth(3.0f);

	for (const auto& p: sortedProfiles) {
		const CTimeProfiler::TimeRecord& tr = p.second;

		const float3& fc = tr.color;
		const SColor c(fc[0], fc[1], fc[2]);

		if (!tr.showGraph)
			continue;

		const float range_x = MAX_X_COOR - MIN_X_COOR;
		const float steps_x = range_x / CTimeProfiler::TimeRecord::numFrames;

		for (size_t a = 0; a < CTimeProfiler::TimeRecord::numFrames; ++a) {
			// profile runtime; 0.5f means 50% of a CPU was used during that frame
			// this may exceed 1.0f if an operation which ran over multiple frames
			// ended in this one
			const float p = tr.frames[a].toSecsf() * GAME_SPEED;
			const float x = MIN_X_COOR + (a * steps_x);
			const float y = 0.02f + (p * 0.96f);

			rb.SafeAppend({{x, y, 0.0f}, c});
		}

		rb.Submit(GL_LINE_STRIP);
	}

	glLineWidth(1.0f);
}


static void DrawInfoText(TypedRenderBuffer<VA_TYPE_C   >& rb)
{
	constexpr SColor bgColor = SColor{0.0f, 0.0f, 0.0f, 0.5f};

	// background

	rb.SafeAppend({{             0.01f - 10.0f * globalRendering->pixelX, 0.02f - 10.0f * globalRendering->pixelY, 0.0f}, bgColor}); // tl
	rb.SafeAppend({{             0.01f - 10.0f * globalRendering->pixelX, 0.17f + 20.0f * globalRendering->pixelY, 0.0f}, bgColor}); // bl
	rb.SafeAppend({{MIN_X_COOR - 0.05f + 10.0f * globalRendering->pixelX, 0.17f + 20.0f * globalRendering->pixelY, 0.0f}, bgColor}); // br

	rb.SafeAppend({{MIN_X_COOR - 0.05f + 10.0f * globalRendering->pixelX, 0.17f + 20.0f * globalRendering->pixelY, 0.0f}, bgColor}); // br
	rb.SafeAppend({{MIN_X_COOR - 0.05f + 10.0f * globalRendering->pixelX, 0.02f - 10.0f * globalRendering->pixelY, 0.0f}, bgColor}); // tr
	rb.SafeAppend({{             0.01f - 10.0f * globalRendering->pixelX, 0.02f - 10.0f * globalRendering->pixelY, 0.0f}, bgColor}); // tl


	// print performance-related information (timings, particle-counts, etc)
	font->SetTextColor(1.0f, 1.0f, 0.5f, 0.8f);

	constexpr const char* fpsFmtStr = "[1] {Draw,Sim}FrameRate={%0.1f, %0.1f}Hz";
	constexpr const char* ctrFmtStr = "[2] {Draw,Sim}FrameTick={%u, %d}";
	constexpr const char* avgFmtStr = "[3] {Sim,Update,Draw}FrameTime={%s%2.1f, %s%2.1f, %s%2.1f (GL=%2.1f)}ms";
	constexpr const char* spdFmtStr = "[4] {Current,Wanted}SimSpeedMul={%2.2f, %2.2f}x";
	constexpr const char* sfxFmtStr = "[5] {Synced,Unsynced}Projectiles={%u,%u} Particles=%u Saturation=%.1f";
	constexpr const char* pfsFmtStr = "[6] (%s)PFS-updates queued: {%i, %i}";
	constexpr const char* luaFmtStr = "[7] Lua-allocated memory: %.1fMB (%.1fK allocs : %.5u usecs : %.1u states)";
	constexpr const char* gpuFmtStr = "[8] GPU-allocated memory: %.1fMB / %.1fMB";
	constexpr const char* sopFmtStr = "[9] SOP-allocated memory: {U,F,P,W}={%.1f/%.1f, %.1f/%.1f, %.1f/%.1f, %.1f/%.1f}KB";

	const CProjectileHandler* ph = &projectileHandler;
	const IPathManager* pm = pathManager;

	font->glFormat(0.01f, 0.02f, 0.5f, DBG_FONT_FLAGS | FONT_BUFFERED, fpsFmtStr, globalRendering->FPS, gu->simFPS);
	font->glFormat(0.01f, 0.04f, 0.5f, DBG_FONT_FLAGS | FONT_BUFFERED, ctrFmtStr, globalRendering->drawFrame, gs->frameNum);

	// 16ms := 60fps := 30simFPS + 30drawFPS
	font->glFormat(0.01f, 0.06f, 0.5f, DBG_FONT_FLAGS | FONT_BUFFERED, avgFmtStr,
		(gu->avgSimFrameTime  > 16) ? "\xff\xff\x01\x01" : "", gu->avgSimFrameTime,
		(gu->avgFrameTime     > 30) ? "\xff\xff\x01\x01" : "", gu->avgFrameTime,
		(gu->avgDrawFrameTime > 16) ? "\xff\xff\x01\x01" : "", gu->avgDrawFrameTime,
		(globalRendering->CalcGLDeltaTime(CGlobalRendering::FRAME_REF_TIME_QUERY_IDX, CGlobalRendering::FRAME_END_TIME_QUERY_IDX) * 0.001f) * 0.001f
	);

	font->glFormat(0.01f, 0.08f, 0.5f, DBG_FONT_FLAGS | FONT_BUFFERED, spdFmtStr, gs->speedFactor, gs->wantedSpeedFactor);
	font->glFormat(0.01f, 0.10f, 0.5f, DBG_FONT_FLAGS | FONT_BUFFERED, sfxFmtStr, ph->projectileContainers[true].size(), ph->projectileContainers[false].size(), ph->GetCurrentParticles(), ph->GetParticleSaturation(true));

	{
		const int2 pfsUpdates = pm->GetNumQueuedUpdates();

		switch (pm->GetPathFinderType()) {
			case NOPFS_TYPE: {
				font->glFormat(0.01f, 0.12f, 0.5f, DBG_FONT_FLAGS | FONT_BUFFERED, pfsFmtStr, "NO", pfsUpdates.x, pfsUpdates.y);
			} break;
			case TKPFS_TYPE: {
				font->glFormat(0.01f, 0.12f, 0.5f, DBG_FONT_FLAGS | FONT_BUFFERED, pfsFmtStr, "TK", pfsUpdates.x, pfsUpdates.y);
			} break;
			case HAPFS_TYPE: {
				font->glFormat(0.01f, 0.12f, 0.5f, DBG_FONT_FLAGS | FONT_BUFFERED, pfsFmtStr, "HA", pfsUpdates.x, pfsUpdates.y);
			} break;
			case QTPFS_TYPE: {
				font->glFormat(0.01f, 0.12f, 0.5f, DBG_FONT_FLAGS | FONT_BUFFERED, pfsFmtStr, "QT", pfsUpdates.x, pfsUpdates.y);
			} break;
			default: {
			} break;
		}
	}

	{
		SLuaAllocState state = {{0}, {0}, {0}, {0}};
		spring_lua_alloc_get_stats(&state);

		const    float allocMegs = state.allocedBytes.load() / 1024.0f / 1024.0f;
		const    float kiloAlloc = state.numLuaAllocs.load() / 1000.0f;
		const uint32_t allocTime = state.luaAllocTime.load();
		const uint32_t numStates = state.numLuaStates.load();

		font->glFormat(0.01f, 0.14f, 0.5f, DBG_FONT_FLAGS | FONT_BUFFERED, luaFmtStr, allocMegs, kiloAlloc, allocTime, numStates);
	}

	{
		int2 vidMemInfo;

		GetAvailableVideoRAM(&vidMemInfo.x, globalRenderingInfo.glVendor);

		font->glFormat(0.01f, 0.16f, 0.5f, DBG_FONT_FLAGS | FONT_BUFFERED, gpuFmtStr, (vidMemInfo.x - vidMemInfo.y) / 1024.0f, vidMemInfo.x / 1024.0f);
	}

	font->glFormat(0.01f, 0.18f, 0.5f, DBG_FONT_FLAGS | FONT_BUFFERED, sopFmtStr,
		unitMemPool.alloc_size() / 1024.0f,
		unitMemPool.freed_size() / 1024.0f,
		featureMemPool.alloc_size() / 1024.0f,
		featureMemPool.freed_size() / 1024.0f,
		projMemPool.alloc_size() / 1024.0f,
		projMemPool.freed_size() / 1024.0f,
		weaponMemPool.alloc_size() / 1024.0f,
		weaponMemPool.freed_size() / 1024.0f
	);
}



void ProfileDrawer::DrawScreen()
{
	auto& rb = RenderBuffer::GetTypedRenderBuffer<VA_TYPE_C>();
	auto& shader = rb.GetShader();

	glMatrixMode(GL_MODELVIEW); glPushMatrix(); glLoadIdentity();
	glMatrixMode(GL_PROJECTION); glPushMatrix(); glLoadMatrixf(CMatrix44f::ClipOrthoProj01());

	shader.Enable();

	font->SetTextColor(1.0f, 1.0f, 0.5f, 0.8f);

	DrawThreadBarcode(rb);
	DrawFrameBarcode(rb);

	// text before profiler to batch the background
	DrawInfoText(rb);
	DrawProfiler(rb);
	DrawBufferStats({0.01f, 0.605f});

	shader.Disable();

	font->DrawBufferedGL4();

	glMatrixMode(GL_PROJECTION); glPopMatrix();
	glMatrixMode(GL_MODELVIEW);  glPopMatrix();
}

bool ProfileDrawer::MousePress(int x, int y, int button)
{
	if (!IsAbove(x, y))
		return false;

	const float my = CInputReceiver::MouseY(y);
	const int selIndex = int((MIN_Y_COOR - my) / LINE_HEIGHT);

	if (selIndex < 0)
		return false;
	if (selIndex >= profiler.GetNumSortedProfiles())
		return false;

	auto& sortedProfiles = profiler.GetSortedProfiles();
	auto& timeRecord = sortedProfiles[selIndex].second;

	// switch the selected Timers showGraph value
	// this reverts when the profile is re-sorted
	timeRecord.showGraph = !timeRecord.showGraph;
	return true;
}

bool ProfileDrawer::IsAbove(int x, int y)
{
	const float mx = CInputReceiver::MouseX(x);
	const float my = CInputReceiver::MouseY(y);

	// check if a Timer selection box was hit
	return (mx >= MIN_X_COOR && mx <= MAX_X_COOR && my >= (MIN_Y_COOR - profiler.GetNumSortedProfiles() * LINE_HEIGHT) && my <= MIN_Y_COOR);
}


void ProfileDrawer::DbgTimingInfo(DbgTimingInfoType type, const spring_time start, const spring_time end)
{
	if (!IsEnabled())
		return;

	switch (type) {
		case TIMING_VIDEO: {
			vidFrames.emplace_back(start, end);
		} break;
		case TIMING_SIM: {
			simFrames.emplace_back(start, end);
		} break;
		case TIMING_GC: {
			lgcFrames.emplace_back(start, end);
		} break;
		case TIMING_SWAP: {
			swpFrames.emplace_back(start, end);
		} break;
		case TIMING_UNSYNCED: {
			uusFrames.emplace_back(start, end);
		} break;
		default: {
		} break;
	}
}
<|MERGE_RESOLUTION|>--- conflicted
+++ resolved
@@ -361,21 +361,12 @@
 		      float fStartX = MIN_X_COOR + 0.005f + 0.015f + 0.005f;
 
 		// print total-time running since application start
-<<<<<<< HEAD
 		font->glFormat(fStartX += 0.04f, fStartY, textSize, FONT_DESCENDER | FONT_SCALE | FONT_NORM | FONT_RIGHT | FONT_BUFFERED, "%.2fs", profileData.total.toSecsf());
 
 		// print percent of CPU time used within the last 500ms
 		font->glFormat(fStartX += 0.06f, fStartY, textSize, FONT_DESCENDER | FONT_SCALE | FONT_NORM | FONT_RIGHT | FONT_BUFFERED, "%.2f%%", profileData.stats.y * 100.0f);
 		font->glFormat(fStartX += 0.04f, fStartY, textSize, FONT_DESCENDER | FONT_SCALE | FONT_NORM | FONT_RIGHT | FONT_BUFFERED, "\xff\xff%c%c%.2f%%", profileData.newPeak? 1: 255, profileData.newPeak? 1: 255, profileData.stats.z * 100.0f);
 		font->glFormat(fStartX += 0.04f, fStartY, textSize, FONT_DESCENDER | FONT_SCALE | FONT_NORM | FONT_RIGHT | FONT_BUFFERED, "\xff\xff%c%c%.0fms", profileData.newLagPeak? 1: 255, profileData.newLagPeak? 1: 255, profileData.stats.x);
-=======
-		font->glFormat(fStartX += 0.04f, fStartY, textSize, FONT_DESCENDER | FONT_SCALE | FONT_NORM | FONT_RIGHT, "%.4fs", profileData.total.toSecsf());
-
-		// print percent of CPU time used within the last 500ms
-		font->glFormat(fStartX += 0.06f, fStartY, textSize, FONT_DESCENDER | FONT_SCALE | FONT_NORM | FONT_RIGHT, "%.4f%%", profileData.stats.y * 100.0f);
-		font->glFormat(fStartX += 0.04f, fStartY, textSize, FONT_DESCENDER | FONT_SCALE | FONT_NORM | FONT_RIGHT, "\xff\xff%c%c%.3f%%", profileData.newPeak? 1: 255, profileData.newPeak? 1: 255, profileData.stats.z * 100.0f);
-		font->glFormat(fStartX += 0.04f, fStartY, textSize, FONT_DESCENDER | FONT_SCALE | FONT_NORM | FONT_RIGHT, "\xff\xff%c%c%.3fms", profileData.newLagPeak? 1: 255, profileData.newLagPeak? 1: 255, profileData.stats.x);
->>>>>>> 325620e6
 
 		// print timer name
 		font->glPrint(fStartX += 0.01f, fStartY, textSize, FONT_DESCENDER | FONT_SCALE | FONT_NORM | FONT_BUFFERED, p.first);
