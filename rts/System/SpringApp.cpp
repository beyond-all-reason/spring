#include "StdAfx.h"
#include "Rendering/GL/myGL.h"

#include <iostream>

#include <signal.h>
#include <SDL.h>
#include <SDL_syswm.h>

#include "mmgr.h"

#include "SpringApp.h"

#undef KeyPress
#undef KeyRelease

#include "Sim/Misc/GlobalSynced.h"
#include "Game/GameVersion.h"
#include "Game/GameSetup.h"
#include "Game/GameController.h"
#include "Game/SelectMenu.h"
#include "Game/PreGame.h"
#include "Game/Game.h"
#include "Sim/Misc/Team.h"
#include "Game/UI/KeyBindings.h"
#include "Lua/LuaOpenGL.h"
#include "Platform/BaseCmd.h"
#include "ConfigHandler.h"
#include "Platform/errorhandler.h"
#include "FileSystem/FileSystem.h"
#include "FileSystem/FileHandler.h"
<<<<<<< HEAD
#include "ExternalAI/IAILibraryManager.h"
=======
>>>>>>> 7943d188
#include "Rendering/glFont.h"
#include "Rendering/GLContext.h"
#include "Rendering/VerticalSync.h"
#include "Rendering/Textures/TAPalette.h"
#include "Rendering/Textures/NamedTextures.h"
#include "Rendering/Textures/TextureAtlas.h"
#include "Sim/Projectiles/ExplosionGenerator.h"
#include "LogOutput.h"
#include "MouseInput.h"
#include "bitops.h"
<<<<<<< HEAD
#include "Sync/Syncify.h"
=======
>>>>>>> 7943d188
#include "GlobalUnsynced.h"
#include "Util.h"
#include "Exceptions.h"
#include "System/TimeProfiler.h"

#include "mmgr.h"

#ifdef WIN32
#ifdef __GNUC__
	#include "Platform/Win/CrashHandler.h"
#endif
	#include "Platform/Win/win32.h"
	#include <winreg.h>
	#include <direct.h>
	#include "Platform/Win/seh.h"
	#include "Platform/Win/WinVersion.h"
#endif // WIN32

#ifdef USE_GML
#include "lib/gml/gmlsrv.h"
extern gmlClientServer<void, int,CUnit*> *gmlProcessor;
#endif

using std::string;

CGameController* activeController = 0;
bool globalQuit = false;
Uint8 *keys = 0;
Uint16 currentUnicode = 0;
bool fullscreen = true;
char *win_lpCmdLine = 0;

/**
 * @brief xres default
 *
 * Defines the default X resolution as 1024
 */
const int XRES_DEFAULT = 1024;

/**
 * @brief yres default
 *
 * Defines the default Y resolution as 768
 */
const int YRES_DEFAULT = 768;

void SpringApp::SigAbrtHandler(int unused)
{
	// cause an exception if on windows
	// TODO FIXME do a proper stacktrace dump here
	#ifdef WIN32
	*((int*)(0)) = 0;
	#endif
}

/**
 * Initializes SpringApp variables
 */
SpringApp::SpringApp ()
{
	cmdline = 0;
	screenWidth = screenHeight = 0;
	FSAA = false;
	lastRequiredDraw=0;

	signal(SIGABRT, SigAbrtHandler);
}

/**
 * Destroys SpringApp variables
 */
SpringApp::~SpringApp()
{
	if (cmdline) delete cmdline;
	if (keys) delete[] keys;

	creg::System::FreeClasses ();
#ifdef USE_GML
	if(gmlProcessor)
		delete gmlProcessor;
#endif
}

#ifdef _CRASHRPT_H_
/**
 * @brief crash callback
 * @return whether callback was successful
 * @param crState current state
 *
 * Callback function executed when
 * game crashes (win32 only)
 */
bool crashCallback(void* crState)
{
	logOutput.RemoveAllSubscribers();
	logOutput.Print("Spring has crashed");

	// Stop writing to infolog.txt
	logOutput.End();

	// FIXME needs to be updated for new netcode
	//bool wasRecording = false;
	//if (net->recordDemo) {
	//	delete net->recordDemo;
	//	wasRecording = true;
	//}

	AddFile("infolog.txt", "Spring information log");

	//if (wasRecording)
	//	AddFile(net->demoName.c_str(), "Spring game demo");

	SDL_Quit();

	return true;
}
#endif

#ifdef WIN32
typedef BOOL (WINAPI *LPFN_ISWOW64PROCESS) (HANDLE, PBOOL);

LPFN_ISWOW64PROCESS fnIsWow64Process;

/** @brief checks if the current process is running in 32bit emulation mode
    @return FALSE, TRUE, -1 on error (usually no permissions) */
static int GetWow64Status()
{
	BOOL bIsWow64 = FALSE;

	fnIsWow64Process = (LPFN_ISWOW64PROCESS)GetProcAddress(
		GetModuleHandle(TEXT("kernel32")),"IsWow64Process");

	if (NULL != fnIsWow64Process)
	{
		if (!fnIsWow64Process(GetCurrentProcess(),&bIsWow64))
		{
			return -1;
		}
	}
	return bIsWow64;
}


#endif


/**
 * @brief Initializes the SpringApp instance
 * @return whether initialization was successful
 */
bool SpringApp::Initialize()
{
	// Initialize class system
	creg::System::InitializeClasses();

	// Initialize crash reporting
#ifdef _WIN32
#if defined(_CRASHRPT_H_)
	Install( (LPGETLOGFILE) crashCallback, "taspringcrash@clan-sy.com", "Spring Crashreport");
	if (!GetInstance())
	{
		ErrorMessageBox("Error installing crash reporter", "CrashReport error:", MBF_OK);
		return false;
	}
#elif defined(CRASHHANDLER_H)
	CrashHandler::Install();
#endif
	InitializeSEH();
#endif

	ParseCmdLine();

	logOutput.SetMirrorToStdout(!!configHandler.Get("StdoutDebug",0));

	// log OS version
	// TODO: improve version logging of non-Windows OSes
#if defined(WIN32)
	logOutput.Print("OS: %s\n", GetOSDisplayString().c_str());
	if (GetWow64Status() == TRUE) {
		logOutput.Print("OS: WOW64 detected\n");
	}
	logOutput.Print("Hardware: %s\n", GetHardwareInfoString().c_str());
#elif defined(__linux__)
	logOutput.Print("OS: Linux\n");
#elif defined(__FreeBSD__)
	logOutput.Print("OS: FreeBSD\n");
#elif defined(MACOS_X)
	logOutput.Print("OS: MacOS X\n");
#else
	logOutput.Print("OS: unknown\n");
#endif


	FileSystemHandler::Initialize(true);

	if (!InitWindow(("Spring " + SpringVersion::GetFull()).c_str())) {
		SDL_Quit();
		return false;
	}

	mouseInput = IMouseInput::Get ();

	// Global structures
	gs = new CGlobalSyncedStuff();
	gu = new CGlobalUnsyncedStuff();

	gu->depthBufferBits = depthBufferBits;

	if (cmdline->result("minimise")) {
		gu->active = false;
		SDL_WM_IconifyWindow();
	}

	// Enable auto quit?
	int quit_time;
	if (cmdline->result("quit", quit_time)) {
		gu->autoQuit = true;
		gu->quitTime = quit_time;
	}

	InitOpenGL();
	palette.Init();

	// Initialize keyboard
	SDL_EnableUNICODE(1);
	SDL_EnableKeyRepeat (SDL_DEFAULT_REPEAT_DELAY, SDL_DEFAULT_REPEAT_INTERVAL);
	SDL_SetModState (KMOD_NONE);

	keys = new Uint8[SDLK_LAST];
	memset (keys,0,sizeof(Uint8)*SDLK_LAST);

	LoadFonts();

	// Initialize GLEW
	LoadExtensions();
	glClear(GL_COLOR_BUFFER_BIT | GL_DEPTH_BUFFER_BIT);
	SDL_GL_SwapBuffers();

	// Runtime compress textures?
	if (GLEW_ARB_texture_compression) {
		// we don't even need to check it, 'cos groundtextures must have that extension
		// default to off because it reduces quality (smallest mipmap level is bigger)
		gu->compressTextures = !!configHandler.Get("CompressTextures", 0);
	}

	// use some ATI bugfixes?
	gu->atiHacks = !!configHandler.Get("AtiHacks", (GLEW_ATI_envmap_bumpmap)?1:0 );

	// Initialize named texture handler
	CNamedTextures::Init();

	// Initialize Lua GL
	LuaOpenGL::Init();

	// Create CGameSetup and CPreGame objects
	Startup ();

	return true;
}

/**
 * @brief multisample test
 * @return whether the multisampling test was successful
 *
 * Tests if a user has requested FSAA, if it's a valid
 * FSAA mode, and if it's supported by the current GL context
 */
static bool MultisampleTest(void)
{
	if (!GL_ARB_multisample)
		return false;
	GLuint fsaa = configHandler.Get("FSAA",0);
	if (!fsaa)
		return false;
	SDL_GL_SetAttribute(SDL_GL_MULTISAMPLEBUFFERS,1);
	GLuint fsaalevel = std::max(std::min(configHandler.Get("FSAALevel", 2), 8), 0);

	make_even_number(fsaalevel);

	SDL_GL_SetAttribute(SDL_GL_MULTISAMPLESAMPLES,fsaalevel);
	return true;
}

/**
 * @brief multisample verify
 * @return whether verification passed
 *
 * Tests whether FSAA was actually enabled
 */
static bool MultisampleVerify(void)
{
	GLint buffers, samples;
	glGetIntegerv(GL_SAMPLE_BUFFERS_ARB, &buffers);
	glGetIntegerv(GL_SAMPLES_ARB, &samples);
	if (buffers && samples) {
		return true;
	}
	return false;
}


/**
 * @return whether window initialization succeeded
 * @param title char* string with window title
 *
 * Initializes the game window
 */
bool SpringApp::InitWindow (const char* title)
{
	unsigned int sdlInitFlags = SDL_INIT_VIDEO | SDL_INIT_TIMER;
#ifdef WIN32
	// the crash reporter should be catching the errors
	sdlInitFlags |= SDL_INIT_NOPARACHUTE;
#endif
	if ((SDL_Init(sdlInitFlags) == -1)) {
		handleerror(NULL,"Could not initialize SDL.","ERROR",MBF_OK|MBF_EXCL);
		return false;
	}

	// Sets window manager properties
	SDL_WM_SetIcon(SDL_LoadBMP("spring.bmp"),NULL);
	SDL_WM_SetCaption(title, title);

	if (!SetSDLVideoMode ())
		return false;

	return true;
}

/**
 * @return whether setting the video mode was successful
 *
 * Sets SDL video mode options/settings
 */
bool SpringApp::SetSDLVideoMode ()
{
	int sdlflags = SDL_OPENGL | SDL_RESIZABLE;

	//conditionally_set_flag(sdlflags, SDL_FULLSCREEN, fullscreen);
	sdlflags |= fullscreen ? SDL_FULLSCREEN : 0;

	int bitsPerPixel = configHandler.Get("BitsPerPixel", 0);

	if (bitsPerPixel == 32)
	{
		SDL_GL_SetAttribute(SDL_GL_RED_SIZE, 8);
		SDL_GL_SetAttribute(SDL_GL_GREEN_SIZE, 8);
		SDL_GL_SetAttribute(SDL_GL_BLUE_SIZE, 8);
		SDL_GL_SetAttribute(SDL_GL_ALPHA_SIZE, 8); // enable alpha channel
	}
	else
	{
		SDL_GL_SetAttribute(SDL_GL_RED_SIZE, 5);
		SDL_GL_SetAttribute(SDL_GL_GREEN_SIZE, 6);
		SDL_GL_SetAttribute(SDL_GL_BLUE_SIZE, 5);
		// no alpha in 16bit mode

        if (bitsPerPixel != 16 && bitsPerPixel != 0)
           bitsPerPixel = 0; // it should be either 0, 16, or 32
	}

#ifdef __APPLE__
	const int defaultDepthSize = 32;
#else
	const int defaultDepthSize = 16;
#endif
	depthBufferBits = configHandler.Get("DepthBufferBits", defaultDepthSize);

	SDL_GL_SetAttribute(SDL_GL_DEPTH_SIZE, depthBufferBits);
	SDL_GL_SetAttribute(SDL_GL_STENCIL_SIZE, configHandler.Get("StencilBufferBits", 1));

	SDL_GL_SetAttribute(SDL_GL_DOUBLEBUFFER, 1);

	FSAA = MultisampleTest();

	SDL_Surface *screen = SDL_SetVideoMode(screenWidth, screenHeight, bitsPerPixel, sdlflags);
	if (!screen) {
		char buf[1024];
		SNPRINTF(buf, sizeof(buf), "Could not set video mode:\n%s", SDL_GetError());
		handleerror(NULL, buf, "ERROR", MBF_OK|MBF_EXCL);
		return false;
	}

#ifdef STREFLOP_H
	// Something in SDL_SetVideoMode (OpenGL drivers?) messes with the FPU control word.
	// Set single precision floating point math.
	streflop_init<streflop::Simple>();
#endif

	if (FSAA) {
 		FSAA = MultisampleVerify();
	}

	// setup GL smoothing
	const int defaultSmooth = 0; // FSAA ? 0 : 3;  // until a few things get fixed
	const int lineSmoothing = configHandler.Get("SmoothLines", defaultSmooth);
	if (lineSmoothing > 0) {
		GLenum hint = GL_FASTEST;
		if (lineSmoothing >= 3) {
			hint = GL_NICEST;
		} else if (lineSmoothing >= 2) {
			hint = GL_DONT_CARE;
		}
		glEnable(GL_LINE_SMOOTH);
		glHint(GL_LINE_SMOOTH_HINT, hint);
	}
	const int pointSmoothing = configHandler.Get("SmoothPoints", defaultSmooth);
	if (pointSmoothing > 0) {
		GLenum hint = GL_FASTEST;
		if (pointSmoothing >= 3) {
			hint = GL_NICEST;
		} else if (pointSmoothing >= 2) {
			hint = GL_DONT_CARE;
		}
		glEnable(GL_POINT_SMOOTH);
		glHint(GL_POINT_SMOOTH_HINT, hint);
	}

	// setup LOD bias factor
	const float lodBias = std::max(std::min( configHandler.Get("TextureLODBias", 0.0f) , 4.0f), -4.0f);
	if (fabs(lodBias)>0.01f) {
		glTexEnvf(GL_TEXTURE_FILTER_CONTROL,GL_TEXTURE_LOD_BIAS, lodBias );
	}

	// there must be a way to see if this is necessary, compare old/new context pointers?
	if (!!configHandler.Get("FixAltTab", 0)) {
		// free GL resources
		GLContext::Free();

		// initialize any GL resources that were lost
		GLContext::Init();
	}

	// initialize the stencil
	glClearStencil(0);
	glClear(GL_STENCIL_BUFFER_BIT); SDL_GL_SwapBuffers();
	glClear(GL_STENCIL_BUFFER_BIT); SDL_GL_SwapBuffers();

	int bits;
	SDL_GL_GetAttribute(SDL_GL_BUFFER_SIZE, &bits);
	logOutput.Print("Video mode set to  %i x %i / %i bit", screenWidth, screenHeight, bits );
	VSync.Init();

	return true;
}


// origin for our coordinates is the bottom left corner
bool SpringApp::GetDisplayGeometry()
{
	SDL_SysWMinfo info;
	SDL_VERSION(&info.version);

	if (!SDL_GetWMInfo(&info)) {
		return false;
	}

#ifdef __APPLE__
	return false;
#elif !defined(_WIN32)
	info.info.x11.lock_func();
	{
		Display* display = info.info.x11.display;
		Window   window  = info.info.x11.window;

		XWindowAttributes attrs;
		XGetWindowAttributes(display, window, &attrs);
		const Screen* screen = attrs.screen;
		gu->screenSizeX = WidthOfScreen(screen);
		gu->screenSizeY = HeightOfScreen(screen);
		gu->winSizeX = attrs.width;
		gu->winSizeY = attrs.height;

		Window tmp;
		int xp, yp;
		XTranslateCoordinates(display, window, attrs.root, 0, 0, &xp, &yp, &tmp);
		gu->winPosX = xp;
		gu->winPosY = gu->screenSizeY - gu->winSizeY - yp;
	}
	info.info.x11.unlock_func();
#else
	gu->screenSizeX = GetSystemMetrics(SM_CXFULLSCREEN);
	gu->screenSizeY = GetSystemMetrics(SM_CYFULLSCREEN);

	RECT rect;
	if (!GetClientRect(info.window, &rect)) {
		return false;
	}

	if((rect.right - rect.left)==0 || (rect.bottom - rect.top)==0)
		return false;

	gu->winSizeX = rect.right - rect.left;
	gu->winSizeY = rect.bottom - rect.top;

	// translate from client coords to screen coords
	MapWindowPoints(info.window, HWND_DESKTOP, (LPPOINT)&rect, 2);
	gu->winPosX = rect.left;
	gu->winPosY = gu->screenSizeY - gu->winSizeY - rect.top;
#endif // _WIN32
	return true;
}


void SpringApp::SetupViewportGeometry()
{
	if (!GetDisplayGeometry()) {
		gu->screenSizeX = screenWidth;
		gu->screenSizeY = screenHeight;
		gu->winSizeX = screenWidth;
		gu->winSizeY = screenHeight;
		gu->winPosX = 0;
		gu->winPosY = 0;
	}

	gu->dualScreenMode = !!configHandler.Get("DualScreenMode", 0);
	if (gu->dualScreenMode) {
		gu->dualScreenMiniMapOnLeft =
			!!configHandler.Get("DualScreenMiniMapOnLeft", 0);
	} else {
		gu->dualScreenMiniMapOnLeft = false;
	}

	if (!gu->dualScreenMode) {
		gu->viewSizeX = gu->winSizeX;
		gu->viewSizeY = gu->winSizeY;
		gu->viewPosX = 0;
		gu->viewPosY = 0;
	}
	else {
		gu->viewSizeX = gu->winSizeX / 2;
		gu->viewSizeY = gu->winSizeY;
		if (gu->dualScreenMiniMapOnLeft) {
			gu->viewPosX = gu->winSizeX / 2;
			gu->viewPosY = 0;
		} else {
			gu->viewPosX = 0;
			gu->viewPosY = 0;
		}
	}

	gu->pixelX = 1.0f / (float)gu->viewSizeX;
	gu->pixelY = 1.0f / (float)gu->viewSizeY;

	// NOTE:  gu->viewPosY is not currently used

	gu->aspectRatio = (float)gu->viewSizeX / (float)gu->viewSizeY;
}


/**
 * Initializes OpenGL
 */
void SpringApp::InitOpenGL ()
{
	SetupViewportGeometry();

	glViewport(gu->viewPosX, gu->viewPosY, gu->viewSizeX, gu->viewSizeY);

	gluPerspective(45.0f, (GLfloat)gu->viewSizeX / (GLfloat)gu->viewSizeY, 2.8f, MAX_VIEW_RANGE);

	// Initialize some GL states
	glShadeModel(GL_SMOOTH);
	glClearDepth(1.0f);
	glEnable(GL_DEPTH_TEST);
	glDepthFunc(GL_LEQUAL);
}


void SpringApp::LoadFonts()
{
	// Initialize font
	const int charFirst = configHandler.Get("FontCharFirst", 32);
	const int charLast  = configHandler.Get("FontCharLast", 255);
	std::string fontFile = configHandler.GetString("FontFile", "fonts/Luxi.ttf");

	const float fontSize = 0.027f;      // ~20 pixels at 1024x768
	const float smallFontSize = 0.016f; // ~12 pixels at 1024x768

	SafeDelete(font);
	SafeDelete(smallFont);

	try {
		font = CglFont::TryConstructFont(fontFile, charFirst, charLast, fontSize);
		smallFont = CglFont::TryConstructFont(fontFile, charFirst, charLast, smallFontSize);
	} catch (content_error&) {
		// If the standard location fails, retry in fonts directory or vice versa.
		if (fontFile.substr(0, 6) == "fonts/")
			fontFile = fontFile.substr(6);
		else
			fontFile = "fonts/" + fontFile;

		font = CglFont::TryConstructFont(fontFile, charFirst, charLast, fontSize);
		smallFont = CglFont::TryConstructFont(fontFile, charFirst, charLast, smallFontSize);
	}
}

/**
 * @return whether commandline parsing was successful
 *
 * Parse command line arguments
 */
void SpringApp::ParseCmdLine()
{
	cmdline->addoption('f', "fullscreen",         OPTPARM_NONE,   "",  "Run in fullscreen mode");
	cmdline->addoption('w', "window",             OPTPARM_NONE,   "",  "Run in windowed mode");
	cmdline->addoption('x', "xresolution",        OPTPARM_INT,    "",  "Set X resolution");
	cmdline->addoption('y', "yresolution",        OPTPARM_INT,    "",  "Set Y resolution");
	cmdline->addoption('m', "minimise",           OPTPARM_NONE,   "",  "Start minimised");
	cmdline->addoption('s', "server",             OPTPARM_NONE,   "",  "Run as a server");
	cmdline->addoption('c', "client",             OPTPARM_NONE,   "",  "Run as a client");
	cmdline->addoption('p', "projectiledump",     OPTPARM_NONE,   "",  "Dump projectile class info in projectiles.txt");
	cmdline->addoption('t', "textureatlas",       OPTPARM_NONE,   "",  "Dump each finalized textureatlas in textureatlasN.tga");
	cmdline->addoption('q', "quit",               OPTPARM_INT,    "T", "Quit immediately on game over or after T seconds");
	cmdline->addoption('n', "name",               OPTPARM_STRING, "",  "Set your player name");
	cmdline->addoption('C', "config",             OPTPARM_STRING, "",  "Configuration file");
	cmdline->addoption(0,   "list-ai-interfaces", OPTPARM_NONE,   "",  "Dump a list of available AI Interfaces to stdout");
	cmdline->addoption(0,   "list-skirmish-ais",  OPTPARM_NONE,   "",  "Dump a list of available Skirmish AIs to stdout");
//	cmdline->addoption(0,   "list-group-ais",     OPTPARM_NONE,   "",  "Dump a list of available Group AIs to stdout");
	cmdline->parse();

	string configSource;
	cmdline->result("config", configSource);
	// it is not allowed to use configHandler before this line runs.
	logOutput.Print("using configuration source \"" + ConfigHandler::Instantiate(configSource) + "\"");

#ifdef _DEBUG
	fullscreen = false;
#else
	fullscreen = configHandler.Get("Fullscreen", 1) != 0;
#endif

	// mutually exclusive options that cause spring to quit immediately
	if (cmdline->result("help")) {
		cmdline->usage("Spring",SpringVersion::GetFull());
		exit(0);
	} else if (cmdline->result("version")) {
		std::cout << "Spring " << SpringVersion::GetFull() << std::endl;
		exit(0);
	} else if (cmdline->result("projectiledump")) {
		CCustomExplosionGenerator::OutputProjectileClassInfo();
		exit(0);
	} else if (cmdline->result("list-ai-interfaces")) {
		IAILibraryManager::OutputAIInterfacesInfo();
		exit(0);
	} else if (cmdline->result("list-skirmish-ais")) {
		IAILibraryManager::OutputSkirmishAIInfo();
		exit(0);
//	} else if (cmdline->result("list-group-ais")) {
//		IAILibraryManager::OutputGroupAIInfo();
//		exit(0);
	}

	// flags
	if (cmdline->result("window")) {
		fullscreen = false;
	} else if (cmdline->result("fullscreen")) {
		fullscreen = true;
	}

	if (cmdline->result("textureatlas")) {
		CTextureAtlas::debug = true;
	}

	string name;
	if (cmdline->result("name", name)) {
		configHandler.SetString("name", name);
	}


	if (!cmdline->result("xresolution", screenWidth)) {
		screenWidth = configHandler.Get("XResolution", XRES_DEFAULT);
	} else {
		screenWidth = std::max(screenWidth, 1);
	}

	if (!cmdline->result("yresolution", screenHeight)) {
		screenHeight = configHandler.Get("YResolution", YRES_DEFAULT);
	} else {
		screenHeight = std::max(screenHeight, 1);
	}

#ifdef USE_GML
	gmlThreadCountOverride = configHandler.Get("HardwareThreadCount", 0);
	gmlThreadCount=GML_CPU_COUNT;
#if GML_ENABLE_SIM
	extern volatile int gmlMultiThreadSim;
	gmlMultiThreadSim=configHandler.Get("MultiThreadSim", 1);
#endif
#endif
}

/**
 * @param argc argument count
 * @param argv array of argument strings
 *
 * Checks if a demo SDF file or a startscript has
 * been specified on the command line
 */
void SpringApp::CheckCmdLineFile(int argc, char *argv[])
{
	// Check if the commandline parameter is specifying a demo file
#ifdef _WIN32
	// find the correct dir
	char exe[128];
	GetModuleFileName(0, exe, sizeof(exe));
	int a,s = strlen(exe);
	for (a=s-1;a>0;a--)
	    // Running in gdb causes the last dir separator to be a forward slash.
		if (exe[a] == '\\' || exe[a] == '/') break;
	if (a > 0) {
		string path(exe, exe+a);
		if (path.at(0) == '"')
			path.append(1,'"');
		_chdir(path.c_str());
	}

	// If there are any options, they will start before the demo file name.

	if (win_lpCmdLine == 0) {
		logOutput.Print("ERROR: invalid commandline ptr");
	}

	string cmdLineStr = win_lpCmdLine;
	string::size_type offset = 0;
	//Simply assumes that any argument coming after a argument starting with /q is a variable to /q.
	for(int i=1; i < argc && (argv[i][0] == '/' || (argv[i-1][0] == '/' && (argv[i-1][1] == 'q' || argv[i-1][1] == 'a'))); i++){
		offset += strlen(argv[i]);
		offset = cmdLineStr.find_first_not_of(' ', offset);
		if(offset == string::npos)
			break;
	}

	string command;
	if(offset != string::npos)
		command = cmdLineStr.substr(offset);


	if (!command.empty()) {
		if (command[0] == '"' && *command.rbegin() == '"' && command.length() > 2)
			command = command.substr(1, command.length()-2);
		if (command.rfind("sdf") == command.size()-3) {
			demofile = command;
			logOutput << "Using demofile " << demofile.c_str() << "\n";
		} else if (command.rfind("ssf") == command.size()-3) {
			savefile = command;
			logOutput << "Using savefile " << savefile.c_str() << "\n";
		} else {
			startscript = command;
			logOutput << "Using script " << startscript.c_str() << "\n";
		}
	}
#else
	// is there a reason for not using this in windows?
	for (int i = 1; i < argc; i++)
		if (argv[i][0] != '-')
		{
			string command(argv[i]);
			if (command.rfind("sdf") == command.size() - 3) {
				demofile = command;
				logOutput << "Using demofile " << demofile.c_str() << "\n";
			} else if (command.rfind("ssf") == command.size() - 3) {
				savefile = command;
				logOutput << "Using savefile " << savefile.c_str() << "\n";
			} else {
				startscript = command;
				logOutput << "Using script " << startscript.c_str() << "\n";
			}
		}
#endif
}

/**
 * Initializes instance of GameSetup
 */
void SpringApp::Startup()
{
<<<<<<< HEAD
	ENTER_SYNCED;

=======
>>>>>>> 7943d188
	LocalSetup* startsetup = 0;
	startsetup = new LocalSetup();
	if (!startscript.empty())
	{
		CFileHandler fh(startscript);
		if (!fh.FileExists())
			throw content_error("Setupscript doesn't exists in given location: "+startscript);

		std::string buf;
		if (!fh.LoadStringData(buf))
			throw content_error("Setupscript cannot be read: "+startscript);
		startsetup->Init(buf);

		// commandline parameters overwrite setup
		if (cmdline->result("client"))
			startsetup->isHost = false;
		else if (cmdline->result("server"))
			startsetup->isHost = true;

#ifdef SYNCDEBUG
		CSyncDebugger::GetInstance()->Initialize(startsetup->isHost);
#endif
<<<<<<< HEAD
		pregame = SAFE_NEW CPreGame(startsetup);
=======
		pregame = new CPreGame(startsetup);
>>>>>>> 7943d188
		if (startsetup->isHost)
			pregame->LoadSetupscript(buf);
	}
	else if (!demofile.empty())
	{
		startsetup->isHost = true; // local demo play
		startsetup->myPlayerName = configHandler.GetString("name", "unnamed");
#ifdef SYNCDEBUG
		CSyncDebugger::GetInstance()->Initialize(true);
#endif
<<<<<<< HEAD
		pregame = SAFE_NEW CPreGame(startsetup);
=======
		pregame = new CPreGame(startsetup);
>>>>>>> 7943d188
		pregame->LoadDemo(demofile);
	}
	else if (!savefile.empty())
	{
		startsetup->isHost = true;
#ifdef SYNCDEBUG
		CSyncDebugger::GetInstance()->Initialize(true);
#endif
<<<<<<< HEAD
		pregame = SAFE_NEW CPreGame(startsetup);
=======
		pregame = new CPreGame(startsetup);
>>>>>>> 7943d188
		pregame->LoadSavefile(savefile);
	}
	else
	{
		bool server = !cmdline->result("client") || cmdline->result("server");
#ifdef SYNCDEBUG
		CSyncDebugger::GetInstance()->Initialize(server);
#endif
		activeController = new SelectMenu(server);
	}
}




#if defined(USE_GML) && GML_ENABLE_SIM
volatile int gmlMultiThreadSim;
volatile int gmlStartSim;

int SpringApp::Sim() {
	while(gmlKeepRunning && !gmlStartSim)
		SDL_Delay(100);
	while(gmlKeepRunning) {
		if(!gmlMultiThreadSim) {
			while(!gmlMultiThreadSim && gmlKeepRunning)
				SDL_Delay(200);
		}
		else if (activeController) {
			GML_STDMUTEX_LOCK(sim);

			gmlProcessor->ExpandAuxQueue();
			if (!activeController->Update()) {
				return 0;
			}
			gmlProcessor->GetQueue();
		}
		boost::thread::yield();
	}
	return 1;
}
#endif




/**
 * @return return code of activecontroller draw function
 *
 * Draw function repeatedly called, it calls all the
 * other draw functions
 */
int SpringApp::Update ()
{
	if (FSAA)
		glEnable(GL_MULTISAMPLE_ARB);

	mouseInput->Update();

	int ret = 1;
	if (activeController) {
#if !defined(USE_GML) || !GML_ENABLE_SIM
		if (!activeController->Update()) {
			ret = 0;
		} else {
#else
			if(gmlMultiThreadSim) {
				if(!gs->frameNum) {
					GML_STDMUTEX_LOCK(sim);

					activeController->Update();
					if(gs->frameNum)
						gmlStartSim=1;
				}
			}
			else {
				GML_STDMUTEX_LOCK(sim);

				activeController->Update();
			}
#endif
			gu->drawFrame++;
			if (gu->drawFrame == 0) {
				gu->drawFrame++;
			}
			if(
#if defined(USE_GML) && GML_ENABLE_SIM
				!gmlMultiThreadSim &&
#endif
				gs->frameNum-lastRequiredDraw >= MAX_CONSECUTIVE_SIMFRAMES) {

				ScopedTimer cputimer("CPU load"); // Update

				ret = activeController->Draw();
				lastRequiredDraw=gs->frameNum;
			}
			else {
				ret = activeController->Draw();
			}
#if defined(USE_GML) && GML_ENABLE_SIM
			gmlProcessor->PumpAux();
#else
		}
#endif
	}

	VSync.Delay();
	SDL_GL_SwapBuffers();

	if (FSAA)
		glDisable(GL_MULTISAMPLE_ARB);

	return ret;
}


/**
 * Tests SDL keystates and sets values
 * in key array
 */
void SpringApp::UpdateSDLKeys ()
{
	int numkeys;
	Uint8 *state;
	state = SDL_GetKeyState(&numkeys);
	memcpy(keys, state, sizeof(Uint8) * numkeys);

	const SDLMod mods = SDL_GetModState();
	keys[SDLK_LALT]   = (mods & KMOD_ALT)   ? 1 : 0;
	keys[SDLK_LCTRL]  = (mods & KMOD_CTRL)  ? 1 : 0;
	keys[SDLK_LMETA]  = (mods & KMOD_META)  ? 1 : 0;
	keys[SDLK_LSHIFT] = (mods & KMOD_SHIFT) ? 1 : 0;
}

/**
 * @param argc argument count
 * @param argv array of argument strings
 *
 * Executes the application
 * (contains main game loop)
 */
int SpringApp::Run (int argc, char *argv[])
{
	CheckCmdLineFile (argc, argv);
	cmdline = BaseCmd::initialize(argc,argv);
/*
	logOutput.Print ("Testing error catching");
	try {
		int *i_=0;
		*i_=1;
		logOutput.Print ("Error catching doesn't work!");
	} catch(...) {
		logOutput.Print ("Error catching works!");
	}
*/
	if (!Initialize ())
		return -1;

#ifdef WIN32
	//SDL_EventState (SDL_SYSWMEVENT, SDL_ENABLE);
#endif

#ifdef USE_GML
	gmlProcessor=new gmlClientServer<void, int,CUnit*>;
#	if GML_ENABLE_SIM
	gmlKeepRunning=1;
	gmlStartSim=0;
	gmlProcessor->AuxWork(&SpringApp::Simcb,this); // start sim thread
#	endif
#endif
	SDL_Event event;
	bool done = false;

	while (!done) {
		while (SDL_PollEvent(&event)) {
			switch (event.type) {
				case SDL_VIDEORESIZE: {
					GML_STDMUTEX_LOCK(sim);

					screenWidth = event.resize.w;
					screenHeight = event.resize.h;
#ifndef WIN32
					// HACK   We don't want to break resizing on windows (again?),
					//        so someone should test this very well before enabling it.
					SetSDLVideoMode();
#endif
					InitOpenGL();
					LoadFonts();
					activeController->ResizeEvent();
					break;
				}
				case SDL_VIDEOEXPOSE: {
					GML_STDMUTEX_LOCK(sim);

					// re-initialize the stencil
					glClearStencil(0);
					glClear(GL_STENCIL_BUFFER_BIT); SDL_GL_SwapBuffers();
					glClear(GL_STENCIL_BUFFER_BIT); SDL_GL_SwapBuffers();
					SetupViewportGeometry();
					break;
				}
				case SDL_QUIT: {
					done = true;
					break;
				}
				case SDL_ACTIVEEVENT: {
					if (event.active.state & SDL_APPACTIVE) {
						gu->active = !!event.active.gain;
					}
					break;
				}

				case SDL_MOUSEMOTION:
				case SDL_MOUSEBUTTONDOWN:
				case SDL_MOUSEBUTTONUP:
				case SDL_SYSWMEVENT: {
//					GML_STDMUTEX_LOCK(sim);

					mouseInput->HandleSDLMouseEvent (event);
					break;
				}
				case SDL_KEYDOWN: {
//					GML_STDMUTEX_LOCK(sim);

					int i = event.key.keysym.sym;
					currentUnicode = event.key.keysym.unicode;

					const bool isRepeat = !!keys[i];

					UpdateSDLKeys ();

					if (activeController) {
						if (i <= SDLK_DELETE) {
							i = tolower(i);
						}
						else if (i == SDLK_RSHIFT) { i = SDLK_LSHIFT; }
						else if (i == SDLK_RCTRL)  { i = SDLK_LCTRL;  }
						else if (i == SDLK_RMETA)  { i = SDLK_LMETA;  }
						else if (i == SDLK_RALT)   { i = SDLK_LALT;   }

						if (keyBindings) {
							const int fakeMetaKey = keyBindings->GetFakeMetaKey();
							if (fakeMetaKey >= 0) {
								keys[SDLK_LMETA] |= keys[fakeMetaKey];
							}
						}

						activeController->KeyPressed(i, isRepeat);

						if (activeController->userWriting){
							// use unicode for printed characters
							i = event.key.keysym.unicode;
							if ((i >= SDLK_SPACE) && (i <= SDLK_DELETE)) {
								CGameController* ac = activeController;
								if (ac->ignoreNextChar || ac->ignoreChar == char(i)) {
									ac->ignoreNextChar = false;
								} else {
									if (i < SDLK_DELETE) {
										const int len = (int)ac->userInput.length();
										ac->writingPos = std::max(0, std::min(len, ac->writingPos));
										char str[2] = { char(i), 0 };
										ac->userInput.insert(ac->writingPos, str);
										ac->writingPos++;
									}
								}
							}
						}
					}
					activeController->ignoreNextChar = false;
					break;
				}
				case SDL_KEYUP: {
//					GML_STDMUTEX_LOCK(sim);
					int i = event.key.keysym.sym;
					currentUnicode = event.key.keysym.unicode;

					UpdateSDLKeys();

					if (activeController) {
						if (i <= SDLK_DELETE) {
							i = tolower(i);
						}
						else if (i == SDLK_RSHIFT) { i = SDLK_LSHIFT; }
						else if (i == SDLK_RCTRL)  { i = SDLK_LCTRL;  }
						else if (i == SDLK_RMETA)  { i = SDLK_LMETA;  }
						else if (i == SDLK_RALT)   { i = SDLK_LALT;   }

						if (keyBindings) {
							const int fakeMetaKey = keyBindings->GetFakeMetaKey();
							if (fakeMetaKey >= 0) {
								keys[SDLK_LMETA] |= keys[fakeMetaKey];
							}
						}

						activeController->KeyReleased(i);
					}
					break;
				}
				default:
					break;
			}
		}
		if (globalQuit)
			break;

		try {
			if (!Update())
				break;
		} catch (content_error &e) {
			logOutput << "Caught content exception: " << e.what() << "\n";
			handleerror(NULL, e.what(), "Content error", MBF_OK | MBF_EXCL);
		}
	}

#if defined(USE_GML) && GML_ENABLE_SIM
	gmlKeepRunning=0; // wait for sim to finish
	while(!gmlProcessor->PumpAux())
		boost::thread::yield();
#endif

#if defined(USE_GML) && GML_ENABLE_SIM
	gmlKeepRunning=0; // wait for sim to finish
	while(!gmlProcessor->PumpAux())
		boost::thread::yield();
#endif

	// Shutdown
	Shutdown();
	return 0;
}

/**
 * Deallocates and shuts down game
 */
void SpringApp::Shutdown()
{
	if (pregame)
		delete pregame;			//in case we exit during init
	if (game)
		delete game;
	delete gameSetup;
	delete font;
	CNamedTextures::Kill();
	GLContext::Free();
	ConfigHandler::Deallocate();
	UnloadExtensions();
	delete mouseInput;
	SDL_WM_GrabInput(SDL_GRAB_OFF);
	SDL_Quit();
	delete gs;
	delete gu;
#ifdef USE_MMGR
	m_dumpMemoryReport();
#endif
}<|MERGE_RESOLUTION|>--- conflicted
+++ resolved
@@ -29,10 +29,7 @@
 #include "Platform/errorhandler.h"
 #include "FileSystem/FileSystem.h"
 #include "FileSystem/FileHandler.h"
-<<<<<<< HEAD
 #include "ExternalAI/IAILibraryManager.h"
-=======
->>>>>>> 7943d188
 #include "Rendering/glFont.h"
 #include "Rendering/GLContext.h"
 #include "Rendering/VerticalSync.h"
@@ -43,10 +40,6 @@
 #include "LogOutput.h"
 #include "MouseInput.h"
 #include "bitops.h"
-<<<<<<< HEAD
-#include "Sync/Syncify.h"
-=======
->>>>>>> 7943d188
 #include "GlobalUnsynced.h"
 #include "Util.h"
 #include "Exceptions.h"
@@ -824,11 +817,6 @@
  */
 void SpringApp::Startup()
 {
-<<<<<<< HEAD
-	ENTER_SYNCED;
-
-=======
->>>>>>> 7943d188
 	LocalSetup* startsetup = 0;
 	startsetup = new LocalSetup();
 	if (!startscript.empty())
@@ -851,11 +839,7 @@
 #ifdef SYNCDEBUG
 		CSyncDebugger::GetInstance()->Initialize(startsetup->isHost);
 #endif
-<<<<<<< HEAD
-		pregame = SAFE_NEW CPreGame(startsetup);
-=======
 		pregame = new CPreGame(startsetup);
->>>>>>> 7943d188
 		if (startsetup->isHost)
 			pregame->LoadSetupscript(buf);
 	}
@@ -866,11 +850,7 @@
 #ifdef SYNCDEBUG
 		CSyncDebugger::GetInstance()->Initialize(true);
 #endif
-<<<<<<< HEAD
-		pregame = SAFE_NEW CPreGame(startsetup);
-=======
 		pregame = new CPreGame(startsetup);
->>>>>>> 7943d188
 		pregame->LoadDemo(demofile);
 	}
 	else if (!savefile.empty())
@@ -879,11 +859,7 @@
 #ifdef SYNCDEBUG
 		CSyncDebugger::GetInstance()->Initialize(true);
 #endif
-<<<<<<< HEAD
-		pregame = SAFE_NEW CPreGame(startsetup);
-=======
 		pregame = new CPreGame(startsetup);
->>>>>>> 7943d188
 		pregame->LoadSavefile(savefile);
 	}
 	else
@@ -1203,12 +1179,6 @@
 		boost::thread::yield();
 #endif
 
-#if defined(USE_GML) && GML_ENABLE_SIM
-	gmlKeepRunning=0; // wait for sim to finish
-	while(!gmlProcessor->PumpAux())
-		boost::thread::yield();
-#endif
-
 	// Shutdown
 	Shutdown();
 	return 0;
