#include "StdAfx.h"
<<<<<<< HEAD
=======
#include "DemoReader.h"
>>>>>>> 7943d188

#include <limits.h>
#include <stdexcept>
#include <assert.h>
#include "mmgr.h"
<<<<<<< HEAD

#include "DemoReader.h"
=======
>>>>>>> 7943d188

#include "Game/GameSetup.h"
#include "Net/RawPacket.h"
#include "Game/GameVersion.h"
#include "FileSystem/FileHandler.h"

/////////////////////////////////////
// CDemoReader implementation

CDemoReader::CDemoReader(const std::string& filename, float curTime)
{
	std::string firstTry = "demos/" + filename;

	playbackDemo = new CFileHandler(firstTry);

	if (!playbackDemo->FileExists()) {
		delete playbackDemo;
		playbackDemo = new CFileHandler(filename);
	}

	if (!playbackDemo->FileExists()) {
		// file not found -> exception
		delete playbackDemo;
		playbackDemo = NULL;
		throw std::runtime_error(std::string("Demofile not found: ")+filename);
	}

	playbackDemo->Read((void*)&fileHeader, sizeof(fileHeader));
	fileHeader.swab();

	if (memcmp(fileHeader.magic, DEMOFILE_MAGIC, sizeof(fileHeader.magic))
		|| fileHeader.version != DEMOFILE_VERSION
		|| fileHeader.headerSize != sizeof(fileHeader)
		// Don't compare spring version in debug mode: we don't want to make
		// debugging SVN demos impossible (because VERSION_STRING is different
		// each build.)
#ifndef _DEBUG
		|| strcmp(fileHeader.versionString, SpringVersion::Get().c_str())
#endif
	) {
		delete playbackDemo;
		playbackDemo = NULL;
		throw std::runtime_error(std::string("Demofile corrupt or created by a different version of Spring: ")+filename);
	}

	playbackDemo->Read((void*)&chunkHeader, sizeof(chunkHeader));
	chunkHeader.swab();

	demoTimeOffset = curTime - chunkHeader.modGameTime - 0.1f;
	nextDemoRead = curTime - 0.01f;

	if (fileHeader.demoStreamSize != 0) {
		bytesRemaining = fileHeader.demoStreamSize - sizeof(chunkHeader);
	} else {
		// Spring crashed while recording the demo: replay until EOF.
		bytesRemaining = INT_MAX;
	}
}

netcode::RawPacket* CDemoReader::GetData(float curTime)
{
	if (ReachedEnd())
		return 0;

	// when paused, modGameTime wont increase so no seperate check needed
	if (nextDemoRead < curTime) {
		netcode::RawPacket* buf = new netcode::RawPacket(chunkHeader.length);
		playbackDemo->Read((void*)(buf->data), chunkHeader.length);
		bytesRemaining -= chunkHeader.length;

		playbackDemo->Read((void*)&chunkHeader, sizeof(chunkHeader));
		chunkHeader.swab();
		nextDemoRead = chunkHeader.modGameTime + demoTimeOffset;
		bytesRemaining -= sizeof(chunkHeader);

		return buf;
	} else {
		return 0;
	}
}

bool CDemoReader::ReachedEnd() const
{
	if (bytesRemaining <= 0 || playbackDemo->Eof())
		return true;
	else
		return false;
}

float CDemoReader::GetNextReadTime() const
{
	return chunkHeader.modGameTime;
}<|MERGE_RESOLUTION|>--- conflicted
+++ resolved
@@ -1,18 +1,10 @@
 #include "StdAfx.h"
-<<<<<<< HEAD
-=======
 #include "DemoReader.h"
->>>>>>> 7943d188
 
 #include <limits.h>
 #include <stdexcept>
 #include <assert.h>
 #include "mmgr.h"
-<<<<<<< HEAD
-
-#include "DemoReader.h"
-=======
->>>>>>> 7943d188
 
 #include "Game/GameSetup.h"
 #include "Net/RawPacket.h"
