#pragma once

#include <functional>
#include <tuple>
<<<<<<< HEAD
#include <type_traits>
=======
>>>>>>> 69dcafc3

namespace spring {
	template<bool...> struct bool_pack;
	template<bool... bs>
	using all_true = std::is_same<bool_pack<bs..., true>, bool_pack<true, bs...>>;

	// check if parameters pack is constructible
	template<class... Ts>
	using are_all_constructible = all_true<std::is_constructible_v<std::decay_t<Ts>>...>;

	// https://stackoverflow.com/questions/38067106/c-verify-callable-signature-of-template-type
	template<typename, typename, typename = void>
	struct is_signature : std::false_type {};

	// use static_assert(is_signature<SomeTemplateF, int(int)>::value);
	template<typename TFunc, typename Ret, typename... Args>
	struct is_signature<TFunc, Ret(Args...),
			typename std::enable_if_t<
				std::is_convertible<TFunc, std::function<Ret(Args...)>>::value
			>
		> : public std::true_type
	{};

	// use static_assert(is_signature<std::function<int(int)>, decltype(someFunction)>::value);
	template<typename TFunc1, typename TFunc2>
	struct is_signature<TFunc1, TFunc2,
			typename std::enable_if_t<
				std::is_convertible<TFunc1, TFunc2>::value
			>
		> : public std::true_type
	{};
	
	template<typename... Args>
	inline constexpr bool is_signature_v = is_signature<Args...>::value;

	// cpp20 compat
	template< class T >
	struct remove_cvref {
		typedef std::remove_cv_t<std::remove_reference_t<T>> type;
	};

	// https://stackoverflow.com/questions/8194227/how-to-get-the-i-th-element-from-an-stdtuple-when-i-isnt-know-at-compile-time
	template<std::size_t I = 0, typename FuncT, typename... Tp>
	inline typename std::enable_if<I == sizeof...(Tp), void>::type
		tuple_exec_at(int, std::tuple<Tp...>&, FuncT)
	{}

	template<std::size_t I = 0, typename FuncT, typename... Tp>
	inline typename std::enable_if < I < sizeof...(Tp), void>::type
		tuple_exec_at(int index, std::tuple<Tp...>& t, FuncT f)
	{
		if (index == 0)
			f(std::get<I>(t));

		tuple_exec_at<I + 1, FuncT, Tp...>(index - 1, t, f);
	}

	// https://blog.tartanllama.xyz/exploding-tuples-fold-expressions/
	template <std::size_t... Idx>
	auto make_index_dispatcher(std::index_sequence<Idx...>) {
		return [](auto&& f) { (f(std::integral_constant<std::size_t, Idx>{}), ...); };
	}

	template <std::size_t N>
	auto make_index_dispatcher() {
		return make_index_dispatcher(std::make_index_sequence<N>{});
	}

	template<typename T>
	struct return_type { using type = T; };

	template<typename R, typename... Ts>
	struct return_type<std::function<R(Ts...)>> { using type = R; };

	template<typename R, typename... Ts>
	struct return_type<std::function<R(Ts...)> const> { using type = R; };

	template<typename R, typename T, typename... Ts>
	struct return_type<std::function<R(Ts...)> T::*> { using type = R; };

	template<typename R, typename T, typename... Ts>
	struct return_type<std::function<R(Ts...)> const T::*> { using type = R; };

	template<typename R, typename T, typename... Ts>
	struct return_type<std::function<R(Ts...)> T::* const&> { using type = R; };

	template<typename R, typename T, typename... Ts>
	struct return_type<std::function<R(Ts...)> const T::* const> { using type = R; };

	template<typename R, typename... Ts>
	struct return_type<R(*)(Ts...)> { using type = R; };

	template<typename R, typename... Ts>
	struct return_type<R& (*)(Ts...)> { using type = R; };

	template<typename R, typename T>
	struct return_type<R(T::*)() const> { using type = R; };

	template<typename R, typename T>
	struct return_type<R& (T::*)() const> { using type = R; };

	template<typename R, typename T>
	struct return_type<std::shared_ptr<R>(T::*)() const> { using type = R; };

	template<typename R, typename T>
	struct return_type<std::shared_ptr<R>& (T::*)() const> { using type = R; };

	template<typename R, typename T>
	struct return_type<R(T::* const)() const> { using type = R; };

	template<typename R, typename T>
	struct return_type<R& (T::* const)() const> { using type = R; };

	template<typename R, typename T>
	struct return_type<std::shared_ptr<R>(T::* const)() const> { using type = R; };

	template<typename R, typename T>
	struct return_type<std::shared_ptr<R>& (T::* const)() const> { using type = R; };

	template<typename R, typename T>
	struct return_type<R(T::* const&)() const> { using type = R; };

	template<typename R, typename T>
	struct return_type<R& (T::* const&)() const> { using type = R; };

	template<typename R, typename T>
	struct return_type<std::shared_ptr<R>(T::* const&)() const> { using type = R; };

	template<typename R, typename T>
	struct return_type<std::shared_ptr<R>& (T::* const&)() const> { using type = R; };

	template<typename T>
	using return_type_t = typename return_type<T>::type;
<<<<<<< HEAD
	

	template<typename TupleType, typename Type>
	struct tuple_contains_type;

	template<typename Type, typename... TupleElementTypes>
	struct tuple_contains_type<std::tuple<TupleElementTypes...>, Type> : std::disjunction<std::is_same<Type, TupleElementTypes>...> {};

	template<typename TupleType, typename Type>
	constexpr inline bool tuple_contains_type_v = tuple_contains_type<TupleType, Type>::value;


	template<typename FuncType>
	struct func_signature;

	template<typename ReturnType, typename... ArgTypes>
	struct func_signature<ReturnType(ArgTypes...)> {
		using type = std::tuple<ArgTypes...>;
	};

	template<typename FuncType>
	using func_signature_t = typename func_signature<FuncType>::type;


	// This particular helper accepts a nullptr, in which case it falls back to a specified default signature, or just an empty tuple
	template<auto FuncPtr, typename... FallbackSignature>
	struct func_ptr_signature {
		using type = func_signature_t<std::remove_pointer_t<std::remove_pointer_t<decltype(FuncPtr)>>>;
	};
	template<typename... FallbackSignature>
	struct func_ptr_signature<nullptr, FallbackSignature...> {
		using type = std::tuple<FallbackSignature...>;
	};

	template<auto FuncPtr, typename... FallbackSignature>
	using func_ptr_signature_t = typename func_ptr_signature<FuncPtr, FallbackSignature...>::type;
=======

	template<typename Sig>
	struct func_signature;

	template<typename R, typename ...Args>
	struct func_signature<R(Args...)>
	{
		using type = std::tuple<Args...>;
	};
	template<
		typename F,
		std::enable_if_t<std::is_function<F>::value, bool> = true
	>
	auto arg_types_tuple_t(const F&) -> typename func_signature<F>::type;
	template<
		typename F,
		std::enable_if_t<std::is_function<F>::value, bool> = true
	>
	auto arg_types_tuple_t(const F*) -> typename func_signature<F>::type;


	template <typename T, typename Tuple>
	struct tuple_type_index;

	template <typename T, typename... Types>
	struct tuple_type_index<T, std::tuple<T, Types...>> {
		static const std::size_t value = 0;
	};

	template <typename T, typename U, typename... Types>
	struct tuple_type_index<T, std::tuple<U, Types...>> {
		static const std::size_t value = 1 + tuple_type_index<T, std::tuple<Types...>>::value;
	};
	template <typename T, typename Tuple>
	constexpr size_t tuple_type_index_v = tuple_type_index<T, Tuple>::value;
>>>>>>> 69dcafc3
};<|MERGE_RESOLUTION|>--- conflicted
+++ resolved
@@ -2,10 +2,7 @@
 
 #include <functional>
 #include <tuple>
-<<<<<<< HEAD
 #include <type_traits>
-=======
->>>>>>> 69dcafc3
 
 namespace spring {
 	template<bool...> struct bool_pack;
@@ -139,7 +136,6 @@
 
 	template<typename T>
 	using return_type_t = typename return_type<T>::type;
-<<<<<<< HEAD
 	
 
 	template<typename TupleType, typename Type>
@@ -150,52 +146,6 @@
 
 	template<typename TupleType, typename Type>
 	constexpr inline bool tuple_contains_type_v = tuple_contains_type<TupleType, Type>::value;
-
-
-	template<typename FuncType>
-	struct func_signature;
-
-	template<typename ReturnType, typename... ArgTypes>
-	struct func_signature<ReturnType(ArgTypes...)> {
-		using type = std::tuple<ArgTypes...>;
-	};
-
-	template<typename FuncType>
-	using func_signature_t = typename func_signature<FuncType>::type;
-
-
-	// This particular helper accepts a nullptr, in which case it falls back to a specified default signature, or just an empty tuple
-	template<auto FuncPtr, typename... FallbackSignature>
-	struct func_ptr_signature {
-		using type = func_signature_t<std::remove_pointer_t<std::remove_pointer_t<decltype(FuncPtr)>>>;
-	};
-	template<typename... FallbackSignature>
-	struct func_ptr_signature<nullptr, FallbackSignature...> {
-		using type = std::tuple<FallbackSignature...>;
-	};
-
-	template<auto FuncPtr, typename... FallbackSignature>
-	using func_ptr_signature_t = typename func_ptr_signature<FuncPtr, FallbackSignature...>::type;
-=======
-
-	template<typename Sig>
-	struct func_signature;
-
-	template<typename R, typename ...Args>
-	struct func_signature<R(Args...)>
-	{
-		using type = std::tuple<Args...>;
-	};
-	template<
-		typename F,
-		std::enable_if_t<std::is_function<F>::value, bool> = true
-	>
-	auto arg_types_tuple_t(const F&) -> typename func_signature<F>::type;
-	template<
-		typename F,
-		std::enable_if_t<std::is_function<F>::value, bool> = true
-	>
-	auto arg_types_tuple_t(const F*) -> typename func_signature<F>::type;
 
 
 	template <typename T, typename Tuple>
@@ -212,5 +162,37 @@
 	};
 	template <typename T, typename Tuple>
 	constexpr size_t tuple_type_index_v = tuple_type_index<T, Tuple>::value;
->>>>>>> 69dcafc3
+
+
+	template<typename FuncType>
+	struct func_signature;
+
+	template<typename ReturnType, typename... ArgTypes>
+	struct func_signature<ReturnType(ArgTypes...)> {
+		using type = std::tuple<ArgTypes...>;
+	};
+
+	template<typename FuncType>
+	using func_signature_t = typename func_signature<FuncType>::type;
+
+	auto arg_types_tuple_t(const F&) -> typename func_signature<F>::type;
+	template<
+		typename F,
+		std::enable_if_t<std::is_function<F>::value, bool> = true
+	>
+	auto arg_types_tuple_t(const F*) -> typename func_signature<F>::type;
+
+
+	// This particular helper accepts a nullptr, in which case it falls back to a specified default signature, or just an empty tuple
+	template<auto FuncPtr, typename... FallbackSignature>
+	struct func_ptr_signature {
+		using type = func_signature_t<std::remove_pointer_t<std::remove_pointer_t<decltype(FuncPtr)>>>;
+	};
+	template<typename... FallbackSignature>
+	struct func_ptr_signature<nullptr, FallbackSignature...> {
+		using type = std::tuple<FallbackSignature...>;
+	};
+
+	template<auto FuncPtr, typename... FallbackSignature>
+	using func_ptr_signature_t = typename func_ptr_signature<FuncPtr, FallbackSignature...>::type;
 };