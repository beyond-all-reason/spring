/* This file is part of the Spring engine (GPL v2 or later), see LICENSE.html */

#ifndef SPRING_MATH_H
#define SPRING_MATH_H

#include "Sim/Misc/GlobalConstants.h"
#include "System/type2.h"
#include "System/float3.h"
#include "System/float4.h"
#include "System/MathConstants.h"

#include <cmath> // std::fabs
#include <algorithm> // std::{min,max}
#include <limits>

static constexpr int SPRING_MAX_HEADING = 32768;
static constexpr int SPRING_CIRCLE_DIVS = (SPRING_MAX_HEADING << 1);

#define HEADING_CHECKSUM_1024 0x617a9968
#define HEADING_CHECKSUM_4096 0x3d51b476
#define NUM_HEADINGS 4096

#if (NUM_HEADINGS == 1024)
	#define HEADING_CHECKSUM  HEADING_CHECKSUM_1024
#elif (NUM_HEADINGS == 4096)
	#define HEADING_CHECKSUM  HEADING_CHECKSUM_4096
#else
	#error "HEADING_CHECKSUM not set, invalid NUM_HEADINGS?"
#endif

enum FacingMap {
	FACING_NORTH = 2,
	FACING_SOUTH = 0,
	FACING_EAST  = 1,
	FACING_WEST  = 3,
	NUM_FACINGS  = 4,
};

class SpringMath {
public:
	static void Init();
	static float2 headingToVectorTable[NUM_HEADINGS];
};


struct shortint2 {
	short int x, y;
};


short int GetHeadingFromFacing(const int facing) _pure _warn_unused_result;
int GetFacingFromHeading(const short int heading) _pure _warn_unused_result;
float GetHeadingFromVectorF(const float dx, const float dz) _pure _warn_unused_result;
short int GetHeadingFromVector(const float dx, const float dz) _pure _warn_unused_result;
shortint2 GetHAndPFromVector(const float3 vec) _pure _warn_unused_result; // vec should be normalized
float2 GetHAndPFromVectorF(const float3 vec) _pure _warn_unused_result; // vec should be normalized
float3 GetVectorFromHeading(const short int heading) _pure _warn_unused_result;
float3 GetVectorFromHAndPExact(const short int heading, const short int pitch) _pure _warn_unused_result;

float3 CalcBeizer(const float i, const float3 p1, const float3 p2, const float3 p3, const float3 p4) _pure _warn_unused_result;

float LinePointDist(const float3 l1, const float3 l2, const float3 p) _pure _warn_unused_result;
float3 ClosestPointOnLine(const float3 l1, const float3 l2, const float3 p) _pure _warn_unused_result;
bool ClosestPointOnRay(const float3 p0, const float3 ray, const float3 p, float3& px) _pure _warn_unused_result;
bool RayHitsSphere(const float4 sphere, const float3 p0, const float3 ray) _pure _warn_unused_result;

/**
 * @brief Returns the intersection points of a ray with a plane, defined by the canonical plane equation
 * @param p0 float3 the start point of the ray
 * @param p1 float3 the end point of the ray
 * @param plane the canonical plane equation Ax + By + Cy + D = 0
 * @param directional if the plane should be considered directional (intersection happens only when plane.n dot ray is negative)
 * @param px the intersection point
 * @return true if px is valid and the intersection point has been found, false otherwise
 */
bool RayAndPlaneIntersection(const float3& p0, const float3& p1, const float4& plane, bool directional, float3& px);


/**
 * @brief Returns the line result of the intersection of two planes
 * @param plane1 float4 the first plane
 * @param plane2 float4 the second plane
 * @param line <direction,point> std::pair<float3,float3> the direction and a point on the line
 * @return bool whether planes intersect
 */
bool IntersectPlanes(const float4& plane1, const float4& plane2, std::pair<float3, float3> &line);

/**
 * @brief Returns the line result of the intersection of two lines
 * @param l1 <direction,point> std::pair<float3,float3> the first line
 * @param l2 <direction,point> std::pair<float3,float3> the second line
 * @param px float3 the intersection point
 * @return bool whether lines intersect
 */
bool LinesIntersectionPoint(const std::pair<float3, float3>& l1, const std::pair<float3, float3>& l2, float3& px);

/**
 * @brief Returns the a point in the line intersection of two planes
 * @param zeroCoord int the axis to be pinned to
 */
float3 SolveIntersectingPoint(int zeroCoord, int coord1, int coord2, const float4& plane1, const float4& plane2);

/**
 * @brief Returns the intersection points of a ray with the map boundary (2d only)
 * @param start float3 the start point of the line
 * @param dir float3 direction of the ray
 * @return <near,far> std::pair<float,float> distance to the intersection points in mulitples of `dir`
 */
float2 GetMapBoundaryIntersectionPoints(const float3 start, const float3 dir) _pure _warn_unused_result;

/**
 * @brief clamps a line (start & end points) to the map boundaries
 * @param start float3 the start point of the line
 * @param end float3 the end point of the line
 * @return true if either `end` or `start` was changed
 */
bool ClampLineInMap(float3& start, float3& end);

/**
 * @brief clamps a ray (just the end point) to the map boundaries
 * @param start const float3 the start point of the line
 * @param end float3 the `end` point of the line
 * @return true if changed
 */
bool ClampRayInMap(const float3 start, float3& end);


void ClipRayByPlanes(const float3& p0, float3& p, const std::initializer_list<float4>& clipPlanes);

float3 GetTriangleBarycentric(const float3& p0, const float3& p1, const float3& p2, const float3& p);
bool PointInsideTriangle(const float3& p0, const float3& p1, const float3& p2, const float3& p);
bool PointInsideQuadrilateral(const float3& p0, const float3& p1, const float3& p2, const float3& p3, const float3& px);

float smoothstep(const float edge0, const float edge1, const float value) _pure _warn_unused_result;
float3 smoothstep(const float edge0, const float edge1, float3 vec) _pure _warn_unused_result;

float linearstep(const float edge0, const float edge1, const float value) _pure _warn_unused_result;


#ifndef FAST_EPS_CMP
template<class T> inline bool epscmp(const T a, const T b, const T eps) {
	return ((a == b) || (math::fabs(a - b) <= (eps * std::max(std::max(math::fabs(a), math::fabs(b)), T(1)))));
}
#else
template<class T> inline bool epscmp(const T a, const T b, const T eps) {
	return ((a == b) || (std::fabs(a - b) <= (eps * (T(1) + std::fabs(a) + std::fabs(b)))));
}
#endif


// inlined to avoid multiple definitions due to the specializing templates
template<class T> inline T argmin(const T v1, const T v2) { return std::min(v1, v2); }
template<class T> inline T argmax(const T v1, const T v2) { return std::max(v1, v2); }
template<> inline float3 argmin(const float3 v1, const float3 v2) { return float3::min(v1, v2); }
template<> inline float3 argmax(const float3 v1, const float3 v2) { return float3::max(v1, v2); }

// multiple arguments option
template<typename T>
inline T argmin(const T v1) { return v1; }
template<typename T>
inline T argmax(const T v1) { return v1; }
template<typename T, typename ...Ts>
inline T argmin(const T v1, const Ts... vs) { return argmin(v1, argmin(vs...)); }
template<typename T, typename ...Ts>
inline T argmax(const T v1, const Ts... vs) { return argmax(v1, argmax(vs...)); }

// template<class T> T mix(const T v1, const T v2, const float a) { return (v1 * (1.0f - a) + v2 * a); }
template<class T, typename T2> constexpr T mix(const T v1, const T v2, const T2 a) { return (v1 + (v2 - v1) * a); }

template <class T, class T2> constexpr T mixRotation(T v1, T v2, T2 a) {
    v1=ClampRad(v1);
    v2=ClampRad(v2);
    return ClampRad(v1 + GetRadAngleToward(v1, v2) * a);
}

template<class T> constexpr T Blend(const T v1, const T v2, const float a) { return mix(v1, v2, a); }

int Round(const float f) _const _warn_unused_result;

template<class T> constexpr T Square(const T x) { return x*x; }
<<<<<<< HEAD
template<class T> constexpr T SignedSquare(const T x) { return x*std::abs(x); }
template<class T> constexpr T Clamp(const T v, const T vmin, const T vmax) { return std::min(vmax, std::max(vmin, v)); }
=======
>>>>>>> c37e37b3
// NOTE: '>' instead of '>=' s.t. Sign(int(true)) != Sign(int(false)) --> zero is negative!
template<class T> constexpr T Sign(const T v) { return ((v > T(0)) * T(2) - T(1)); }

template <typename T>
constexpr T AlignUp(T value, size_t size)
{
	static_assert(std::is_unsigned<T>(), "T must be an unsigned value.");
	return static_cast<T>(value + (size - value % size) % size);
}

template <typename T>
constexpr T AlignDown(T value, size_t size)
{
	static_assert(std::is_unsigned<T>(), "T must be an unsigned value.");
	return static_cast<T>(value - value % size);
}

/**
 * @brief does a division and returns additionally the remnant
 */
int2 IdxToCoord(unsigned x, unsigned array_width) _const _warn_unused_result;


/**
 * @brief Clamps an radian angle between 0 .. 2*pi
 * @param f float* value to clamp
 */
float ClampRad(float f) _const _warn_unused_result;


/**
 * @brief Clamps an radian angle between 0 .. 2*pi
 * @param f float* value to clamp
 */
void ClampRad(float* f);


/**
 * @brief Clamps an radian angle between 0 .. 2*pi
 * @param v float3 value to clamp
 */
float3 ClampRad(float3 v);

/**
 * @brief Shortest angle in radians
 * @param f1 float first compare value
 * @param f2 float first compare value
 */
float GetRadAngleToward(float f1, float f2);


/**
 * @brief Shortest angle in radians for float3
 * @param v1 float3 first compare value
 * @param v2 float3 second compare value
 */
float3 GetRadAngleToward(float3 v1, float3 v2);


/**
 * @brief Checks if 2 radian values discribe the same angle
 * @param f1 float* first compare value
 * @param f2 float* second compare value
 */
bool RadsAreEqual(const float f1, const float f2) _const;


/**
 */
float GetRadFromXY(const float dx, const float dy) _const;


/**
 * convert a color in HS(V) space to RGB
 */
float3 hs2rgb(float h, float s) _pure _warn_unused_result;


#include "SpringMath.inl"

#undef _const

#endif // MYMATH_H<|MERGE_RESOLUTION|>--- conflicted
+++ resolved
@@ -178,11 +178,7 @@
 int Round(const float f) _const _warn_unused_result;
 
 template<class T> constexpr T Square(const T x) { return x*x; }
-<<<<<<< HEAD
 template<class T> constexpr T SignedSquare(const T x) { return x*std::abs(x); }
-template<class T> constexpr T Clamp(const T v, const T vmin, const T vmax) { return std::min(vmax, std::max(vmin, v)); }
-=======
->>>>>>> c37e37b3
 // NOTE: '>' instead of '>=' s.t. Sign(int(true)) != Sign(int(false)) --> zero is negative!
 template<class T> constexpr T Sign(const T v) { return ((v > T(0)) * T(2) - T(1)); }
 
