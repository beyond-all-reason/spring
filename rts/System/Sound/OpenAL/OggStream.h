/* This file is part of the Spring engine (GPL v2 or later), see LICENSE.html */

#ifndef OGG_STREAM_H
#define OGG_STREAM_H

#include "System/Misc/SpringTime.h"

#include <al.h>
#include <ogg/ogg.h>
#include <vorbis/vorbisfile.h>

#include <string>
#include <vector>
#include <array>


class COggStream
{
public:
	COggStream(ALuint _source = 0);
	~COggStream();
<<<<<<< HEAD
=======

	COggStream(const COggStream& rhs) = delete;
	COggStream& operator=(const COggStream& rhs) = delete;

	COggStream(COggStream&& rhs) noexcept { *this = std::move(rhs); }
	COggStream& operator=(COggStream&& rhs) noexcept;
>>>>>>> 47023ce3

	void Play(const std::string& path, float volume);
	void Stop();
	void Update();

	float GetPlayTime() const { return (msecsPlayed.toSecsf()); }
	float GetTotalTime();

	bool TogglePause();
	bool Valid() const { return (source != 0 && vorbisInfo != nullptr); }
	bool IsFinished() { return !Valid() || (GetPlayTime() >= GetTotalTime()); }

	const std::vector<std::string>& VorbisTags() const { return vorbisTags; }

private:
	void DisplayInfo();
	bool IsPlaying();
	bool StartPlaying();

	bool DecodeStream(ALuint buffer);
	void EmptyBuffers();
	void ReleaseBuffers();

	/**
	 * @brief Decode next part of the stream and queue it for playing
	 * @return whether it is the end of the stream
	 *   (check for IsPlaying() whether the complete stream was played)
	 */
	bool UpdateBuffers();

	OggVorbis_File ovFile;
	vorbis_info* vorbisInfo;

	static constexpr unsigned int BUFFER_SIZE = 512 * 1024; // 512KB
	static constexpr unsigned int NUM_BUFFERS = 2;

	char* pcmDecodeBuffer;

	std::array<ALuint, NUM_BUFFERS> buffers;
	ALuint source;
	ALenum format;

	bool stopped;
	bool paused;

	spring_time msecsPlayed;
	spring_time lastTick;

	std::vector<std::string> vorbisTags;
	std::string vendor;
};

#endif // OGG_STREAM_H<|MERGE_RESOLUTION|>--- conflicted
+++ resolved
@@ -19,15 +19,12 @@
 public:
 	COggStream(ALuint _source = 0);
 	~COggStream();
-<<<<<<< HEAD
-=======
 
 	COggStream(const COggStream& rhs) = delete;
 	COggStream& operator=(const COggStream& rhs) = delete;
 
 	COggStream(COggStream&& rhs) noexcept { *this = std::move(rhs); }
 	COggStream& operator=(COggStream&& rhs) noexcept;
->>>>>>> 47023ce3
 
 	void Play(const std::string& path, float volume);
 	void Stop();
