/* This file is part of the Spring engine (GPL v2 or later), see LICENSE.html */

#include <cstring> //memset

#include "OggStream.h"

#include "System/FileSystem/FileHandler.h"
#include "System/Sound/SoundLog.h"
#include "System/SafeUtil.h"
#include "ALShared.h"
#include "VorbisShared.h"


namespace VorbisCallbacks {
	// NOTE:
	//   this buffer gets recycled by each new stream, across *all* audio-channels
	//   as a result streams are limited to only ever being played within a single
	//   channel (currently BGMusic), but cause far less memory fragmentation
	// TODO:
	//   can easily be fixed if necessary by giving each channel its own index and
	//   passing that along to the callbacks via COggStream{::Play}
	// CFileHandler fileBuffers[NUM_AUDIO_CHANNELS];
	CFileHandler fileBuffer("", "");

	size_t VorbisStreamReadCB(void* ptr, size_t size, size_t nmemb, void* datasource)
	{
		assert(datasource == &fileBuffer);
		return fileBuffer.Read(ptr, size * nmemb);
	}

	int VorbisStreamCloseCB(void* datasource)
	{
		assert(datasource == &fileBuffer);
		fileBuffer.Close();
		return 0;
	}

	int VorbisStreamSeekCB(void* datasource, ogg_int64_t offset, int whence)
	{
		assert(datasource == &fileBuffer);

		switch (whence) {
			case SEEK_SET: { fileBuffer.Seek(offset, std::ios_base::beg); } break;
			case SEEK_CUR: { fileBuffer.Seek(offset, std::ios_base::cur); } break;
			case SEEK_END: { fileBuffer.Seek(offset, std::ios_base::end); } break;
			default: {} break;
		}

		return 0;
	}

	long VorbisStreamTellCB(void* datasource)
	{
		assert(datasource == &fileBuffer);
		return (fileBuffer.GetPos());
	}
}



COggStream::COggStream(ALuint _source)
	: vorbisInfo(nullptr)
	, pcmDecodeBuffer(nullptr)
	, source(_source)
	, format(AL_FORMAT_MONO16)
	, stopped(true)
	, paused(false)
{
<<<<<<< HEAD
	memset(buffers, 0, NUM_BUFFERS * sizeof(buffers[0]));
	pcmDecodeBuffer = new char[BUFFER_SIZE] {0};
}

COggStream::~COggStream()
{
	Stop();
	delete[] pcmDecodeBuffer;
=======
	std::fill(buffers.begin(), buffers.end(), 0);
>>>>>>> 47023ce3
}

COggStream::~COggStream()
{
	Stop();
	spring::SafeDeleteArray(pcmDecodeBuffer);
}


COggStream& COggStream::operator=(COggStream&& rhs) noexcept
{
	if (this != &rhs) {
		spring::SafeDeleteArray(pcmDecodeBuffer);
		pcmDecodeBuffer = rhs.pcmDecodeBuffer;
		rhs.pcmDecodeBuffer = nullptr;

		ovFile = rhs.ovFile;
		vorbisInfo = rhs.vorbisInfo;

		for (auto i = 0; i < buffers.size(); ++i) {
			std::swap(buffers[i], rhs.buffers[i]);
		}

		std::swap(source, rhs.source);
		std::swap(format, rhs.format);

		std::swap(stopped, rhs.stopped);
		std::swap(paused, rhs.paused);

		std::swap(msecsPlayed, rhs.msecsPlayed);
		std::swap(lastTick, rhs.lastTick);

		std::swap(vorbisTags, rhs.vorbisTags);
		std::swap(vendor, rhs.vendor);
	}

	return *this;
}

// open an Ogg stream from a given file and start playing it
void COggStream::Play(const std::string& path, float volume)
{
	// we're already playing another stream
	if (!stopped)
		return;

	vorbisTags.clear();

	ov_callbacks vorbisCallbacks;
	vorbisCallbacks.read_func  = VorbisCallbacks::VorbisStreamReadCB;
	vorbisCallbacks.close_func = VorbisCallbacks::VorbisStreamCloseCB;
	vorbisCallbacks.seek_func  = VorbisCallbacks::VorbisStreamSeekCB;
	vorbisCallbacks.tell_func  = VorbisCallbacks::VorbisStreamTellCB;

	VorbisCallbacks::fileBuffer.Open(path);

	const int result = ov_open_callbacks(&VorbisCallbacks::fileBuffer, &ovFile, nullptr, 0, vorbisCallbacks);

	if (result < 0) {
		LOG_L(L_WARNING, "Could not open Ogg stream (reason: %s).", ErrorString(result).c_str());
		VorbisCallbacks::fileBuffer.Close();
		return;
	}


	vorbisInfo = ov_info(&ovFile, -1);

	{
		vorbis_comment* vorbisComment = ov_comment(&ovFile, -1);
		vorbisTags.resize(vorbisComment->comments);

		for (unsigned i = 0; i < vorbisComment->comments; ++i) {
			vorbisTags[i] = std::string(vorbisComment->user_comments[i], vorbisComment->comment_lengths[i]);
		}

		vendor = std::string(vorbisComment->vendor);
		// DisplayInfo();
	}

	if (vorbisInfo->channels == 1) {
		format = AL_FORMAT_MONO16;
	} else {
		format = AL_FORMAT_STEREO16;
	}

	alGenBuffers(2, buffers.data());
	CheckError("[COggStream::Play][1]");

	if (!StartPlaying()) {
		ReleaseBuffers();
	} else {
		stopped = false;
		paused = false;
	}

	CheckError("[COggStream::Play][2]");
}

// stops the currently playing stream
void COggStream::Stop()
{
	if (stopped)
		return;

	ReleaseBuffers();

	msecsPlayed = spring_nulltime;
	lastTick = spring_gettime();

	source = 0;
	format = 0;
	vorbisInfo = nullptr;

	assert(!Valid());
}


float COggStream::GetTotalTime()
{
	return ov_time_total(&ovFile, -1);
}



// display Ogg info and comments
void COggStream::DisplayInfo()
{
	LOG("[OggStream::%s]", __func__);
	LOG("\tversion:           %d", vorbisInfo->version);
	LOG("\tchannels:          %d", vorbisInfo->channels);
	LOG("\ttime (sec):        %lf", ov_time_total(&ovFile, -1));
	LOG("\trate (Hz):         %ld", vorbisInfo->rate);
	LOG("\tbitrate (upper):   %ld", vorbisInfo->bitrate_upper);
	LOG("\tbitrate (nominal): %ld", vorbisInfo->bitrate_nominal);
	LOG("\tbitrate (lower):   %ld", vorbisInfo->bitrate_lower);
	LOG("\tbitrate (window):  %ld", vorbisInfo->bitrate_window);
	LOG("\tvendor:            %s", vendor.c_str());
	LOG("\ttags:              %lu", static_cast<unsigned long>(vorbisTags.size()));

	for (const std::string& s: vorbisTags) {
		LOG("\t\t%s", s.c_str());
	}
}


// clean up the OpenAL resources
void COggStream::ReleaseBuffers()
{
	stopped = true;
	paused = false;

	#if 0
	EmptyBuffers();
	#else
	// alDeleteBuffers fails with AL_INVALID_OPERATION if either buffer
	// is still bound to source, while alSourceUnqueueBuffers sometimes
	// generates an AL_INVALID_VALUE but doesn't appear to be necessary
	// since we can just detach both of them directly
	alSourcei(source, AL_BUFFER, AL_NONE);
	CheckError("[COggStream::ReleaseBuffers][1]");
	#endif

	alDeleteBuffers(2, buffers.data());
	CheckError("[COggStream::ReleaseBuffers][2]");
	std::fill(buffers.begin(), buffers.end(), 0);

	ov_clear(&ovFile);
}


// returns true if both buffers were
// filled with data from the stream
bool COggStream::StartPlaying()
{
	msecsPlayed = spring_nulltime;
	lastTick = spring_gettime();

	if (!DecodeStream(buffers[0]))
		return false;
	if (!DecodeStream(buffers[1]))
		return false;

	alSourceQueueBuffers(source, 2, buffers.data());

	// CheckError returns true if *no* error occurred
	if (!CheckError("[COggStream::StartPlaying][1]"))
		return false;

	alSourcePlay(source);
	return (CheckError("[COggStream::StartPlaying][2]"));
}


// returns true if we're still playing
bool COggStream::IsPlaying()
{
	ALenum state = 0;
	alGetSourcei(source, AL_SOURCE_STATE, &state);

	return (state == AL_PLAYING);
}

bool COggStream::TogglePause()
{
	if (!stopped)
		paused = !paused;

	return paused;
}


// pop the processed buffers from the queue,
// refill them, and push them back in line
bool COggStream::UpdateBuffers()
{
	int buffersProcessed = 0;
	bool active = true;

	alGetSourcei(source, AL_BUFFERS_PROCESSED, &buffersProcessed);

	while (buffersProcessed-- > 0) {
		ALuint buffer;

		alSourceUnqueueBuffers(source, 1, &buffer);
		CheckError("[COggStream::UpdateBuffers][1]");

		// false if we've reached end of stream
		if ((active = DecodeStream(buffer))) {
			alSourceQueueBuffers(source, 1, &buffer);
			CheckError("[COggStream::UpdateBuffers][2]");
		}
	}

	return (active && CheckError("[COggStream::UpdateBuffers][3]"));
}


void COggStream::Update()
{
	if (stopped)
		return;

	const spring_time tick = spring_gettime();

	if (!paused) {
		// releasing buffers is only allowed once the source has actually
		// stopped playing, since it might still be reading from the last
		// decoded chunk
		if (UpdateBuffers(), !IsPlaying())
			ReleaseBuffers();

		msecsPlayed += (tick - lastTick);
	}

	lastTick = tick;
}


// read decoded data from audio stream into PCM buffer
bool COggStream::DecodeStream(ALuint buffer)
{
	if (!pcmDecodeBuffer) { //defer buffer allocation
		pcmDecodeBuffer = new char[BUFFER_SIZE] {0};
	}

	memset(pcmDecodeBuffer, 0, BUFFER_SIZE);

	int size = 0;
	int section = 0;
	int result = 0;

	while (size < BUFFER_SIZE) {
		result = ov_read(&ovFile, pcmDecodeBuffer + size, BUFFER_SIZE - size, 0, 2, 1, &section);

		if (result > 0) {
			size += result;
			continue;
		}

		if (result < 0) {
			LOG_L(L_WARNING, "Error reading Ogg stream (%s)", ErrorString(result).c_str());
			continue;
		}

		break;
	}

	if (size == 0)
		return false;

	alBufferData(buffer, format, pcmDecodeBuffer, size, vorbisInfo->rate);
	return (CheckError("[COggStream::DecodeStream]"));
}


// dequeue any buffers pending on source (unused, see ReleaseBuffers)
void COggStream::EmptyBuffers()
{
	assert(source != 0);

	#if 1
	int queuedBuffers = 0;

	alGetSourcei(source, AL_BUFFERS_QUEUED, &queuedBuffers);
	CheckError("[COggStream::EmptyBuffers][1]");

	while (queuedBuffers-- > 0) {
		ALuint buffer;

		alSourceUnqueueBuffers(source, 1, &buffer);
		CheckError("[COggStream::EmptyBuffers][2]");
		// done by caller
		// alDeleteBuffers(1, &buffer);
	}
	#else
	// assumes both are still pending
	alSourceUnqueueBuffers(source, 2, buffers);
	CheckError("[COggStream::EmptyBuffers]");
	#endif
}
<|MERGE_RESOLUTION|>--- conflicted
+++ resolved
@@ -66,18 +66,7 @@
 	, stopped(true)
 	, paused(false)
 {
-<<<<<<< HEAD
-	memset(buffers, 0, NUM_BUFFERS * sizeof(buffers[0]));
-	pcmDecodeBuffer = new char[BUFFER_SIZE] {0};
-}
-
-COggStream::~COggStream()
-{
-	Stop();
-	delete[] pcmDecodeBuffer;
-=======
 	std::fill(buffers.begin(), buffers.end(), 0);
->>>>>>> 47023ce3
 }
 
 COggStream::~COggStream()
