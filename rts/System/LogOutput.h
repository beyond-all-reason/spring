--- conflicted
+++ resolved
@@ -232,10 +232,7 @@
 	std::string fileName;
 	std::string filePath;
 	bool rotateLogFiles;
-<<<<<<< HEAD
-=======
 	bool subscribersEnabled;
->>>>>>> 9bb1ba93
 };
 
 
