/* This file is part of the Spring engine (GPL v2 or later), see LICENSE.html */

/**
 * @brief extended bump-mapping water shader
 */

#include "BumpWater.h"

#include "ISky.h"
#include "SunLighting.h"
#include "WaterRendering.h"

#include "Game/Camera.h"
#include "Game/CameraHandler.h"
#include "Game/GlobalUnsynced.h"
#include "Map/MapInfo.h"
#include "Map/ReadMap.h"
#include "Rendering/GlobalRendering.h"
#include "Rendering/ShadowHandler.h"
#include "Rendering/GL/RenderDataBuffer.hpp"
#include "Rendering/GL/VertexArray.h"
#include "Rendering/Map/InfoTexture/IInfoTextureHandler.h"
#include "Rendering/Shaders/ShaderHandler.h"
#include "Rendering/Shaders/Shader.h"
#include "Rendering/Textures/Bitmap.h"
#include "Rendering/Textures/TextureAtlas.h"
// #include "Sim/Misc/Wind.h"
#include "System/bitops.h"
#include "System/FileSystem/FileHandler.h"
#include "System/FastMath.h"
#include "System/myMath.h"
#include "System/EventHandler.h"
#include "System/Config/ConfigHandler.h"
#include "System/TimeProfiler.h"
#include "System/Log/ILog.h"
#include "System/Exceptions.h"
#include "System/SpringFormat.h"
#include "System/StringUtil.h"

using std::string;
using std::vector;
using std::min;
using std::max;

CONFIG(int, BumpWaterTexSizeReflection).defaultValue(512).headlessValue(32).minimumValue(32).description("Sets the size of the framebuffer texture used to store the reflection in Bumpmapped water.");
CONFIG(int, BumpWaterReflection).defaultValue(1).headlessValue(0).minimumValue(0).maximumValue(2).description("Determines the amount of objects reflected in Bumpmapped water.\n0:=off, 1:=fast (skip terrain), 2:=full");
CONFIG(int, BumpWaterRefraction).defaultValue(1).headlessValue(0).minimumValue(0).maximumValue(1).description("Determines the method of refraction with Bumpmapped water.\n0:=off, 1:=screencopy, 2:=own rendering cycle (disabled)");
CONFIG(float, BumpWaterAnisotropy).defaultValue(0.0f).minimumValue(0.0f);
CONFIG(bool, BumpWaterUseDepthTexture).defaultValue(true).headlessValue(false);
CONFIG(int, BumpWaterDepthBits).defaultValue(24).minimumValue(16).maximumValue(32);
CONFIG(bool, BumpWaterBlurReflection).defaultValue(false);
CONFIG(bool, BumpWaterShoreWaves).defaultValue(true).headlessValue(false).safemodeValue(false).description("Enables rendering of shorewaves.");
CONFIG(bool, BumpWaterEndlessOcean).defaultValue(true).description("Sets whether Bumpmapped water will be drawn beyond the map edge.");
CONFIG(bool, BumpWaterDynamicWaves).defaultValue(true);
CONFIG(bool, BumpWaterUseUniforms).defaultValue(false);
CONFIG(bool, BumpWaterOcclusionQuery).defaultValue(false); //FIXME doesn't work as expected (it's slower than w/o), needs fixing


#define LOG_SECTION_BUMP_WATER "BumpWater"
LOG_REGISTER_SECTION_GLOBAL(LOG_SECTION_BUMP_WATER)

// use the specific section for all LOG*() calls in this source file
#ifdef LOG_SECTION_CURRENT
	#undef LOG_SECTION_CURRENT
#endif
#define LOG_SECTION_CURRENT LOG_SECTION_BUMP_WATER

///////////////////////////////////////////////////////////////////////////////////////////////////////////////////
/// HELPER FUNCTIONS
///////////////////////////////////////////////////////////////////////////////////////////////////////////////////

static void GLSLDefineConst4f(string& str, const string& name, const float x, const float y, const float z, const float w)
{
	str += spring::format(string("#define ") + name + " vec4(%.12f,%.12f,%.12f,%.12f)\n", x, y, z, w);
}

static void GLSLDefineConstf4(string& str, const string& name, const float3& v, float alpha)
{
	str += spring::format(string("#define ") + name + " vec4(%.12f,%.12f,%.12f,%.12f)\n", v.x, v.y, v.z, alpha);
}

static void GLSLDefineConstf3(string& str, const string& name, const float3& v)
{
	str += spring::format(string("#define ") + name + " vec3(%.12f,%.12f,%.12f)\n", v.x, v.y, v.z);
}

static void GLSLDefineConstf2(string& str, const string& name, float x, float y)
{
	str += spring::format(string("#define ") + name + " vec2(%.12f,%.12f)\n", x, y);
}

static void GLSLDefineConstf1(string& str, const string& name, float x)
{
	str += spring::format(string("#define ") + name + " %.12f\n", x);
}


static GLuint LoadTexture(const string& filename, const float anisotropy = 0.0f, int* sizeX = nullptr, int* sizeY = nullptr)
{
	CBitmap bm;

	if (!bm.Load(filename))
		throw content_error("[" LOG_SECTION_BUMP_WATER "] Could not load texture from file " + filename);

	const unsigned int texID = bm.CreateMipMapTexture(anisotropy);

	if (sizeY != nullptr) {
		*sizeX = bm.xsize;
		*sizeY = bm.ysize;
	}

	return texID;
}



///////////////////////////////////////////////////////////////////////////////////////////////////////////////////
/// (DE-)CONSTRUCTOR
///////////////////////////////////////////////////////////////////////////////////////////////////////////////////

CBumpWater::CBumpWater()
	: CEventClient("[CBumpWater]", 271923, false)
	, screenTextureX(globalRendering->viewSizeX)
	, screenTextureY(globalRendering->viewSizeY)
	, screenCopyTarget(GL_TEXTURE_RECTANGLE)
	, wasVisibleLastFrame(false)
{
	eventHandler.AddClient(this);

	// LOAD USER CONFIGS
	reflTexSize  = next_power_of_2(configHandler->GetInt("BumpWaterTexSizeReflection"));
	reflection   = configHandler->GetInt("BumpWaterReflection");
	refraction   = configHandler->GetInt("BumpWaterRefraction");
	anisotropy   = configHandler->GetFloat("BumpWaterAnisotropy");
	depthCopy    = configHandler->GetBool("BumpWaterUseDepthTexture");
	depthBits    = configHandler->GetInt("BumpWaterDepthBits");

	blurRefl     = configHandler->GetBool("BumpWaterBlurReflection");
	shoreWaves   = (configHandler->GetBool("BumpWaterShoreWaves")) && waterRendering->shoreWaves;
	endlessOcean = (configHandler->GetBool("BumpWaterEndlessOcean")) && waterRendering->hasWaterPlane;
	dynWaves     = (configHandler->GetBool("BumpWaterDynamicWaves")) && (waterRendering->numTiles > 1);
	useUniforms  = (configHandler->GetBool("BumpWaterUseUniforms"));

	if ((depthBits == 24) && !globalRendering->support24bitDepthBuffer)
		depthBits = 16;
	if (!readMap->HasVisibleWater() && !waterRendering->forceRendering)
		endlessOcean = false;

	// LOAD TEXTURES
	foamTexture   = LoadTexture(waterRendering->foamTexture);
	normalTexture = LoadTexture(waterRendering->normalTexture, anisotropy, &normalTextureX, &normalTextureY);

	// caustic textures
	if (waterRendering->causticTextures.empty())
		throw content_error("[" LOG_SECTION_BUMP_WATER "] no caustic textures");

	for (const std::string& causticName: waterRendering->causticTextures) {
		caustTextures.push_back(LoadTexture(causticName));
	}

	// CHECK SHOREWAVES TEXTURE SIZE
	if (shoreWaves) {
		GLint maxw, maxh;
		glTexImage2D(GL_PROXY_TEXTURE_2D, 0, GL_RGBA16F, 4096, 4096, 0, GL_RGBA, GL_FLOAT, nullptr);
		glGetTexLevelParameteriv(GL_PROXY_TEXTURE_2D, 0, GL_TEXTURE_WIDTH, &maxw);
		glGetTexLevelParameteriv(GL_PROXY_TEXTURE_2D, 0, GL_TEXTURE_HEIGHT, &maxh);
		if (mapDims.mapx>maxw || mapDims.mapy>maxh) {
			shoreWaves = false;
			LOG_L(L_WARNING, "Can not display shorewaves (map too large)!");
		}
	}


	// SHOREWAVES
	if (shoreWaves) {
		waveRandTexture = LoadTexture( "bitmaps/shorewaverand.png" );

		glGenTextures(1, &coastTexture);
		glBindTexture(GL_TEXTURE_2D, coastTexture);
		glTexParameteri(GL_TEXTURE_2D, GL_TEXTURE_WRAP_S, GL_CLAMP_TO_EDGE);
		glTexParameteri(GL_TEXTURE_2D, GL_TEXTURE_WRAP_T, GL_CLAMP_TO_EDGE);
		glTexParameteri(GL_TEXTURE_2D, GL_TEXTURE_MAG_FILTER, GL_NEAREST);
		glTexParameteri(GL_TEXTURE_2D, GL_TEXTURE_MIN_FILTER, GL_NEAREST);
		//glTexParameteri(GL_TEXTURE_2D, GL_TEXTURE_MAG_FILTER, GL_LINEAR);
		//glTexParameteri(GL_TEXTURE_2D, GL_TEXTURE_MIN_FILTER, GL_LINEAR_MIPMAP_LINEAR);
		//glTexImage2D(GL_TEXTURE_2D, 0, GL_RGBA16F, mapDims.mapx, mapDims.mapy, 0, GL_RGBA, GL_FLOAT, nullptr);
		glTexImage2D(GL_TEXTURE_2D, 0, GL_RGB5, mapDims.mapx, mapDims.mapy, 0, GL_RGB, GL_UNSIGNED_BYTE, nullptr);
		//glGenerateMipmap(GL_TEXTURE_2D);


		{
			blurShader = shaderHandler->CreateProgramObject("[BumpWater]", "CoastBlurShader");
			blurShader->AttachShaderObject(shaderHandler->CreateShaderObject("GLSL/bumpWaterCoastBlurVS.glsl", "", GL_VERTEX_SHADER));
			blurShader->AttachShaderObject(shaderHandler->CreateShaderObject("GLSL/bumpWaterCoastBlurFS.glsl", "", GL_FRAGMENT_SHADER));
			blurShader->Link();

			if (!blurShader->IsValid()) {
				const char* fmt = "shorewaves-shader compilation error: %s";
				const char* log = (blurShader->GetLog()).c_str();

				LOG_L(L_ERROR, fmt, log);

				// string size is limited with content_error()
				throw content_error(string("[" LOG_SECTION_BUMP_WATER "] shorewaves-shader compilation error!"));
			}

			blurShader->SetUniformLocation("tex0"); // idx 0
			blurShader->SetUniformLocation("tex1"); // idx 1
			blurShader->SetUniformLocation("args"); // idx 2
			blurShader->Enable();
			blurShader->SetUniform1i(0, 0);
			blurShader->SetUniform1i(1, 1);
			blurShader->SetUniform2i(2, 0, 0);
			blurShader->SetUniformMatrix4x4<const char*, float>("uViewMat", false, CMatrix44f::Identity());
			blurShader->SetUniformMatrix4x4<const char*, float>("uProjMat", false, CMatrix44f::ClipOrthoProj01(globalRendering->supportClipSpaceControl * 1.0f));
			blurShader->Disable();
			blurShader->Validate();

			if (!blurShader->IsValid()) {
				const char* fmt = "shorewaves-shader validation error: %s";
				const char* log = (blurShader->GetLog()).c_str();

				LOG_L(L_ERROR, fmt, log);
				throw content_error(string("[" LOG_SECTION_BUMP_WATER "] shorewaves-shader validation error!"));
			}
		}


		coastFBO.reloadOnAltTab = true;
		coastFBO.Bind();
		coastFBO.AttachTexture(coastTexture, GL_TEXTURE_2D, GL_COLOR_ATTACHMENT0);

		if ((shoreWaves = coastFBO.CheckStatus("BUMPWATER(Coastmap)"))) {
			// initialize texture
			glAttribStatePtr->ClearColor(0.0f, 0.0f, 0.0f, 0.0f);
			glAttribStatePtr->Clear(GL_COLOR_BUFFER_BIT);

			// fill with current heightmap/coastmap
			UnsyncedHeightMapUpdate(SRectangle(0, 0, mapDims.mapx, mapDims.mapy));
			UploadCoastline(true);
			UpdateCoastmap(true);

			eventHandler.InsertEvent(this, "UnsyncedHeightMapUpdate");
		}

		//coastFBO.Unbind(); // gets done below
	}


	// CREATE TEXTURES
	if (refraction > 0) {
		// CREATE REFRACTION TEXTURE
		glGenTextures(1, &refractTexture);
		glBindTexture(screenCopyTarget, refractTexture);
		glTexParameteri(screenCopyTarget, GL_TEXTURE_MAG_FILTER, GL_NEAREST);
		glTexParameteri(screenCopyTarget, GL_TEXTURE_MIN_FILTER, GL_NEAREST);
		glTexParameteri(screenCopyTarget, GL_TEXTURE_WRAP_S, GL_CLAMP_TO_EDGE);
		glTexParameteri(screenCopyTarget, GL_TEXTURE_WRAP_T, GL_CLAMP_TO_EDGE);
		glTexImage2D(screenCopyTarget, 0, GL_RGBA8, screenTextureX, screenTextureY, 0, GL_RGBA, GL_UNSIGNED_BYTE, nullptr);
	}

	if (reflection > 0) {
		// CREATE REFLECTION TEXTURE
		glGenTextures(1, &reflectTexture);
		glBindTexture(GL_TEXTURE_2D, reflectTexture);
		glTexParameteri(GL_TEXTURE_2D, GL_TEXTURE_MAG_FILTER, GL_LINEAR);
		glTexParameteri(GL_TEXTURE_2D, GL_TEXTURE_MIN_FILTER, GL_LINEAR);
		glTexParameteri(GL_TEXTURE_2D, GL_TEXTURE_WRAP_S, GL_CLAMP_TO_EDGE);
		glTexParameteri(GL_TEXTURE_2D, GL_TEXTURE_WRAP_T, GL_CLAMP_TO_EDGE);
		glTexImage2D(GL_TEXTURE_2D, 0, GL_RGBA8, reflTexSize, reflTexSize, 0, GL_RGBA, GL_UNSIGNED_BYTE, nullptr);
	}

	if (depthCopy) {
		// CREATE DEPTH TEXTURE
		glGenTextures(1, &depthTexture);
		glBindTexture(screenCopyTarget, depthTexture);
		glTexParameteri(screenCopyTarget, GL_TEXTURE_MAG_FILTER, GL_NEAREST);
		glTexParameteri(screenCopyTarget, GL_TEXTURE_MIN_FILTER, GL_NEAREST);

		const GLuint depthFormat = (!globalRendering->atiHacks)? GL_DEPTH_COMPONENT24: GL_DEPTH_COMPONENT32;

		glTexImage2D(screenCopyTarget, 0, depthFormat, screenTextureX, screenTextureY, 0, GL_DEPTH_COMPONENT, GL_FLOAT, nullptr);
	}

	if (dynWaves) {
		// SETUP DYNAMIC WAVES
		std::memset(tileOffsets, 0, sizeof(tileOffsets));

		normalTexture2 = normalTexture;
		glBindTexture(GL_TEXTURE_2D, normalTexture2);
		glTexParameteri(GL_TEXTURE_2D, GL_TEXTURE_MAG_FILTER, GL_NEAREST);
		glTexParameteri(GL_TEXTURE_2D, GL_TEXTURE_MIN_FILTER, GL_NEAREST);

		glGenTextures(1, &normalTexture);
		glBindTexture(GL_TEXTURE_2D, normalTexture);
		glTexParameteri(GL_TEXTURE_2D, GL_TEXTURE_MAG_FILTER, GL_LINEAR);
		glTexParameteri(GL_TEXTURE_2D, GL_TEXTURE_MIN_FILTER, GL_LINEAR_MIPMAP_LINEAR);
		if (anisotropy > 0.0f)
			glTexParameterf(GL_TEXTURE_2D, GL_TEXTURE_MAX_ANISOTROPY_EXT, anisotropy);

		glTexImage2D(GL_TEXTURE_2D, 0, GL_RGBA8, normalTextureX, normalTextureY, 0, GL_RGBA, GL_UNSIGNED_BYTE, nullptr);
		glGenerateMipmap(GL_TEXTURE_2D);
	}

	// CREATE FBOs
	{
		GLuint depthRBOFormat = GL_DEPTH_COMPONENT;
		switch (depthBits) {
			case 16: depthRBOFormat = GL_DEPTH_COMPONENT16; break;
			case 24: depthRBOFormat = GL_DEPTH_COMPONENT24; break;
			case 32: depthRBOFormat = GL_DEPTH_COMPONENT32; break;
		}

		if (reflection > 0) {
			reflectFBO.Bind();
			reflectFBO.CreateRenderBuffer(GL_DEPTH_ATTACHMENT, depthRBOFormat, reflTexSize, reflTexSize);
			reflectFBO.AttachTexture(reflectTexture);
			if (!reflectFBO.CheckStatus("BUMPWATER(reflection)"))
				reflection = 0;
		}

		if (refraction > 0) {
			refractFBO.Bind();
			refractFBO.CreateRenderBuffer(GL_DEPTH_ATTACHMENT, depthRBOFormat, screenTextureX, screenTextureY);
			refractFBO.AttachTexture(refractTexture, screenCopyTarget);
			if (!refractFBO.CheckStatus("BUMPWATER(refraction)"))
				refraction = 0;
		}

		if (dynWaves) {
			dynWavesFBO.reloadOnAltTab = true;
			dynWavesFBO.Bind();
			dynWavesFBO.AttachTexture(normalTexture);
			if (dynWavesFBO.CheckStatus("BUMPWATER(DynWaves)"))
				UpdateDynWaves(true); // initialize
		}

		FBO::Unbind();
	}


	/*
	 * DEFINE SOME SHADER RUNTIME CONSTANTS
	 * (GLSL compiler can not optimize uniforms)
	 */
	string definitions = "#version 410 core\n";

	if (reflection > 0) definitions += "#define opt_reflection\n";
	if (refraction > 0) definitions += "#define opt_refraction\n";
	if (shoreWaves    ) definitions += "#define opt_shorewaves\n";
	if (depthCopy     ) definitions += "#define opt_depth\n";
	if (blurRefl      ) definitions += "#define opt_blurreflection\n";
	if (endlessOcean  ) definitions += "#define opt_endlessocean\n";

	if (screenCopyTarget == GL_TEXTURE_RECTANGLE)
		definitions += "#define opt_texrect\n";

	GLSLDefineConstf3(definitions, "MapMid",                    float3(mapDims.mapx * SQUARE_SIZE * 0.5f, 0.0f, mapDims.mapy * SQUARE_SIZE * 0.5f));
	GLSLDefineConstf2(definitions, "ScreenInverse",             1.0f / globalRendering->viewSizeX, 1.0f / globalRendering->viewSizeY);
	GLSLDefineConstf2(definitions, "ScreenTextureSizeInverse",  1.0f / screenTextureX, 1.0f / screenTextureY);
	GLSLDefineConstf2(definitions, "ViewPos",                   globalRendering->viewPosX, globalRendering->viewPosY);

	if (useUniforms) {
		SetupUniforms(definitions);
	} else {
		GLSLDefineConstf4(definitions, "SurfaceColor",   waterRendering->surfaceColor * 0.4f, waterRendering->surfaceAlpha );
		GLSLDefineConstf4(definitions, "PlaneColor",     waterRendering->planeColor * 0.4f, waterRendering->surfaceAlpha );
		GLSLDefineConstf3(definitions, "DiffuseColor",   waterRendering->diffuseColor);
		GLSLDefineConstf3(definitions, "SpecularColor",  waterRendering->specularColor);
		GLSLDefineConstf1(definitions, "SpecularPower",  waterRendering->specularPower);
		GLSLDefineConstf1(definitions, "SpecularFactor", waterRendering->specularFactor);
		GLSLDefineConstf1(definitions, "AmbientFactor",  waterRendering->ambientFactor);
		GLSLDefineConstf1(definitions, "DiffuseFactor",  waterRendering->diffuseFactor * 15.0f);
		GLSLDefineConstf3(definitions, "SunDir",         sky->GetLight()->GetLightDir()); // FIXME: not a constant
		GLSLDefineConstf1(definitions, "FresnelMin",     waterRendering->fresnelMin);
		GLSLDefineConstf1(definitions, "FresnelMax",     waterRendering->fresnelMax);
		GLSLDefineConstf1(definitions, "FresnelPower",   waterRendering->fresnelPower);
		GLSLDefineConstf1(definitions, "ReflDistortion", waterRendering->reflDistortion);
		GLSLDefineConstf2(definitions, "BlurBase",       0.0f, waterRendering->blurBase / globalRendering->viewSizeY);
		GLSLDefineConstf1(definitions, "BlurExponent",   waterRendering->blurExponent);
		GLSLDefineConstf1(definitions, "PerlinStartFreq",  waterRendering->perlinStartFreq);
		GLSLDefineConstf1(definitions, "PerlinLacunarity", waterRendering->perlinLacunarity);
		GLSLDefineConstf1(definitions, "PerlinAmp",        waterRendering->perlinAmplitude);
		GLSLDefineConstf1(definitions, "WindSpeed",        waterRendering->windSpeed);
		GLSLDefineConstf1(definitions, "shadowDensity",  sunLighting->groundShadowDensity);
	}

	{
		const int mapX = mapDims.mapx  * SQUARE_SIZE;
		const int mapZ = mapDims.mapy * SQUARE_SIZE;
		const float shadingX = (float)mapDims.mapx / mapDims.pwr2mapx;
		const float shadingZ = (float)mapDims.mapy / mapDims.pwr2mapy;
		const float scaleX = (mapX > mapZ) ? (mapDims.mapy/64)/16.0f * (float)mapX/mapZ : (mapDims.mapx/64)/16.0f;
		const float scaleZ = (mapX > mapZ) ? (mapDims.mapy/64)/16.0f : (mapDims.mapx/64)/16.0f * (float)mapZ/mapX;
		GLSLDefineConst4f(definitions, "TexGenPlane", 1.0f/mapX, 1.0f/mapZ, scaleX/mapX, scaleZ/mapZ);
		GLSLDefineConst4f(definitions, "ShadingPlane", shadingX/mapX, shadingZ/mapZ, shadingX, shadingZ);
	}



	// LOAD SHADERS
	{
		waterShader = shaderHandler->CreateProgramObject("[BumpWater]", "WaterShader");
		waterShader->AttachShaderObject(shaderHandler->CreateShaderObject("GLSL/bumpWaterVS.glsl", definitions, GL_VERTEX_SHADER));
		waterShader->AttachShaderObject(shaderHandler->CreateShaderObject("GLSL/bumpWaterFS.glsl", definitions, GL_FRAGMENT_SHADER));
		waterShader->Link();
		waterShader->SetUniformLocation("eyePos");        // idx  0
		waterShader->SetUniformLocation("frame");         // idx  1
		waterShader->SetUniformLocation("normalmap");     // idx  2, texunit 0
		waterShader->SetUniformLocation("heightmap");     // idx  3, texunit 1
		waterShader->SetUniformLocation("caustic");       // idx  4, texunit 2
		waterShader->SetUniformLocation("foam");          // idx  5, texunit 3
		waterShader->SetUniformLocation("reflection");    // idx  6, texunit 4
		waterShader->SetUniformLocation("refraction");    // idx  7, texunit 5
		waterShader->SetUniformLocation("depthmap");      // idx  8, texunit 7
		waterShader->SetUniformLocation("coastmap");      // idx  9, texunit 6
		waterShader->SetUniformLocation("waverand");      // idx 10, texunit 8
		waterShader->SetUniformLocation("infotex");       // idx 11, texunit 10
		waterShader->SetUniformLocation("shadowmap");     // idx 12, texunit 9
		waterShader->SetUniformLocation("shadowMatrix");  // idx 13
		waterShader->SetUniformLocation("viewMatrix");    // idx 14
		waterShader->SetUniformLocation("projMatrix");    // idx 15

		waterShader->SetUniformLocation("windVector");    // idx 16
		waterShader->SetUniformLocation("fogColor");      // idx 17
		waterShader->SetUniformLocation("fogParams");     // idx 18
		waterShader->SetUniformLocation("gammaExponent"); // idx 19

		if (!waterShader->IsValid()) {
			const char* fmt = "water-shader compilation error: %s";
			const char* log = (waterShader->GetLog()).c_str();
			LOG_L(L_ERROR, fmt, log);
			throw content_error(string("[" LOG_SECTION_BUMP_WATER "] water-shader compilation error!"));
		}

		if (useUniforms)
			GetUniformLocations(waterShader);

		// BIND TEXTURE UNIFORMS
		// NOTE: ATI shader validation code is stricter wrt. state,
		// so postpone the call until all texture uniforms are set
		waterShader->Enable();
		waterShader->SetUniform1i( 2, 0);
		waterShader->SetUniform1i( 3, 1);
		waterShader->SetUniform1i( 4, 2);
		waterShader->SetUniform1i( 5, 3);
		waterShader->SetUniform1i( 6, 4);
		waterShader->SetUniform1i( 7, 5);
		waterShader->SetUniform1i( 8, 7);
		waterShader->SetUniform1i( 9, 6);
		waterShader->SetUniform1i(10, 8);
		waterShader->SetUniform1i(11, 10);
		waterShader->SetUniform1i(12, 9);
		waterShader->SetUniform2f(16, 0.0f, 0.0f);
		waterShader->SetUniform3f(17, sky->fogColor.x, sky->fogColor.y, sky->fogColor.z);
		waterShader->SetUniform3f(18, sky->fogStart, sky->fogEnd, camera->GetFarPlaneDist());
		waterShader->SetUniform1f(19, globalRendering->gammaExponent);
		waterShader->Disable();
		waterShader->Validate();

		if (!waterShader->IsValid()) {
			const char* fmt = "water-shader validation error: %s";
			const char* log = (waterShader->GetLog()).c_str();

			LOG_L(L_ERROR, fmt, log);
			throw content_error(string("[" LOG_SECTION_BUMP_WATER "] water-shader validation error!"));
		}
	}

	GenWaterPlaneBuffer(endlessOcean);
	GenOcclusionQuery(configHandler->GetBool("BumpWaterOcclusionQuery"));

	#if 0
	windDir = envResHandler.GetCurrentWindDir();
	windVec = windDir * (windStrength = (smoothstep(0.0f, 12.0f, envResHandler.GetCurrentWindStrength()) * 0.5f + 4.0f));
	#endif
}


CBumpWater::~CBumpWater()
{
	if (reflectTexture != 0)
		glDeleteTextures(1, &reflectTexture);

	if (refractTexture != 0)
		glDeleteTextures(1, &refractTexture);

	if (depthCopy != 0)
		glDeleteTextures(1, &depthTexture);

	glDeleteTextures(1, &foamTexture);
	glDeleteTextures(1, &normalTexture);
<<<<<<< HEAD
	for (const GLuint tex : caustTextures) {
		glDeleteTextures(1, &tex);
	}
=======
	// never empty
	glDeleteTextures(caustTextures.size(), &caustTextures[0]);
>>>>>>> feec8205

	waterPlaneBuffer.Kill();

	if (shoreWaves) {
		glDeleteTextures(1, &coastTexture);
		glDeleteTextures(1, &waveRandTexture);
	}

	if (dynWaves)
		glDeleteTextures(1, &normalTexture2);

	if (occlusionQuery != 0)
		glDeleteQueries(1, &occlusionQuery);

	shaderHandler->ReleaseProgramObjects("[BumpWater]");
}



void CBumpWater::GenWaterPlaneBuffer(bool radial)
{
	std::vector<VA_TYPE_0> verts;

	verts.clear();
	verts.reserve(4 * (32 + 1) * 2);

	if (radial) {
		// FIXME: more or less copied from SMFGroundDrawer
		const float xsize = (mapDims.mapx * SQUARE_SIZE) >> 2;
		const float ysize = (mapDims.mapy * SQUARE_SIZE) >> 2;

		const float alphainc = math::TWOPI / 32.0f;
		const float size = std::min(xsize, ysize);

		float3 p;

		for (int n = 0; n < 4; ++n) {
			const float k = (n == 3)? 0.5f: 1.0f;

			const float r1 = (n    ) * (n    ) * size;
			const float r2 = (n + k) * (n + k) * size;

			for (float alpha = 0.0f; (alpha - math::TWOPI) < alphainc; alpha += alphainc) {
				p.x = r1 * fastmath::sin(alpha) + 2 * xsize;
				p.z = r1 * fastmath::cos(alpha) + 2 * ysize;
				verts.push_back({p});

				p.x = r2 * fastmath::sin(alpha) + 2 * xsize;
				p.z = r2 * fastmath::cos(alpha) + 2 * ysize;
				verts.push_back({p});
			}
		}
	} else {
		const int mapX = mapDims.mapx * SQUARE_SIZE;
		const int mapZ = mapDims.mapy * SQUARE_SIZE;

		for (int z = 0; z < 9; z++) {
			for (int x = 0; x < 9; x++) {
				const float3 v0{(x + 0) * (mapX / 9.0f), 0.0f, (z + 0) * (mapZ / 9.0f)};
				const float3 v1{(x + 0) * (mapX / 9.0f), 0.0f, (z + 1) * (mapZ / 9.0f)};
				const float3 v2{(x + 1) * (mapX / 9.0f), 0.0f, (z + 0) * (mapZ / 9.0f)};
				const float3 v3{(x + 1) * (mapX / 9.0f), 0.0f, (z + 1) * (mapZ / 9.0f)};

				verts.push_back({v0});
				verts.push_back({v1});
				verts.push_back({v2});

				verts.push_back({v1});
				verts.push_back({v3});
				verts.push_back({v2});
			}
		}
	}

	waterPlaneBuffer.Init();
	waterPlaneBuffer.Upload0(verts.size(), 0, verts.data(), nullptr);

	{
		char vsBuf[65536];
		char fsBuf[65536];

		const char* vsVars = "";
		const char* vsCode = "\tgl_Position = u_proj_mat * u_movi_mat * vec4(a_vertex_xyz, 1.0);\n";
		const char* fsVars = "";
		const char* fsCode = "\tf_color_rgba = vec4(1.0, 1.0, 1.0, 1.0);\n";

		GL::RenderDataBuffer::FormatShader0(vsBuf, vsBuf + sizeof(vsBuf), "", vsVars, vsCode, "VS");
		GL::RenderDataBuffer::FormatShader0(fsBuf, fsBuf + sizeof(fsBuf), "", fsVars, fsCode, "FS");

		Shader::GLSLShaderObject shaderObjs[2] = {{GL_VERTEX_SHADER, &vsBuf[0], ""}, {GL_FRAGMENT_SHADER, &fsBuf[0], ""}};
		Shader::IProgramObject* shaderProg = waterPlaneBuffer.CreateShader((sizeof(shaderObjs) / sizeof(shaderObjs[0])), 0, &shaderObjs[0], nullptr);

		shaderProg->Enable();
		shaderProg->SetUniformMatrix4x4<const char*, float>("u_movi_mat", false, CMatrix44f::Identity());
		shaderProg->SetUniformMatrix4x4<const char*, float>("u_proj_mat", false, CMatrix44f::Identity());
		shaderProg->Disable();
	}
}

void CBumpWater::GenOcclusionQuery(bool enabled)
{
	occlusionQuery = 0;
	occlusionQueryResult = GL_TRUE;
	wasVisibleLastFrame = true;

	if (!enabled)
		return;

	GLint bitsSupported;
	glGetQueryiv(GL_ANY_SAMPLES_PASSED, GL_QUERY_COUNTER_BITS, &bitsSupported);

	if (bitsSupported == 0)
		return;

	glGenQueries(1, &occlusionQuery);
}



void CBumpWater::SetupUniforms(string& definitions)
{
	definitions += "uniform vec4  SurfaceColor;\n";
	definitions += "uniform vec4  PlaneColor;\n";
	definitions += "uniform vec3  DiffuseColor;\n";
	definitions += "uniform vec3  SpecularColor;\n";
	definitions += "uniform float SpecularPower;\n";
	definitions += "uniform float SpecularFactor;\n";
	definitions += "uniform float AmbientFactor;\n";
	definitions += "uniform float DiffuseFactor;\n";
	definitions += "uniform vec3  SunDir;\n";
	definitions += "uniform float FresnelMin;\n";
	definitions += "uniform float FresnelMax;\n";
	definitions += "uniform float FresnelPower;\n";
	definitions += "uniform float ReflDistortion;\n";
	definitions += "uniform vec2  BlurBase;\n";
	definitions += "uniform float BlurExponent;\n";
	definitions += "uniform float PerlinStartFreq;\n";
	definitions += "uniform float PerlinLacunarity;\n";
	definitions += "uniform float PerlinAmp;\n";
	definitions += "uniform float WindSpeed;\n";
	definitions += "uniform float shadowDensity;\n";
}

void CBumpWater::GetUniformLocations(const Shader::IProgramObject* shader)
{
	uniforms[ 0] = glGetUniformLocation( shader->GetObjID(), "SurfaceColor" );
	uniforms[ 1] = glGetUniformLocation( shader->GetObjID(), "PlaneColor" );
	uniforms[ 2] = glGetUniformLocation( shader->GetObjID(), "DiffuseColor" );
	uniforms[ 3] = glGetUniformLocation( shader->GetObjID(), "SpecularColor" );
	uniforms[ 4] = glGetUniformLocation( shader->GetObjID(), "SpecularPower" );
	uniforms[ 5] = glGetUniformLocation( shader->GetObjID(), "SpecularFactor" );
	uniforms[ 6] = glGetUniformLocation( shader->GetObjID(), "AmbientFactor" );
	uniforms[ 7] = glGetUniformLocation( shader->GetObjID(), "DiffuseFactor" );
	uniforms[ 8] = glGetUniformLocation( shader->GetObjID(), "SunDir" );
	uniforms[ 9] = glGetUniformLocation( shader->GetObjID(), "FresnelMin" );
	uniforms[10] = glGetUniformLocation( shader->GetObjID(), "FresnelMax" );
	uniforms[11] = glGetUniformLocation( shader->GetObjID(), "FresnelPower" );
	uniforms[12] = glGetUniformLocation( shader->GetObjID(), "ReflDistortion" );
	uniforms[13] = glGetUniformLocation( shader->GetObjID(), "BlurBase" );
	uniforms[14] = glGetUniformLocation( shader->GetObjID(), "BlurExponent" );
	uniforms[15] = glGetUniformLocation( shader->GetObjID(), "PerlinStartFreq" );
	uniforms[16] = glGetUniformLocation( shader->GetObjID(), "PerlinLacunarity" );
	uniforms[17] = glGetUniformLocation( shader->GetObjID(), "PerlinAmp" );
	uniforms[18] = glGetUniformLocation( shader->GetObjID(), "WindSpeed" );
	uniforms[19] = glGetUniformLocation( shader->GetObjID(), "shadowDensity" );
}


///////////////////////////////////////////////////////////////////////////////////////////////////////////////////
///  UPDATE
///////////////////////////////////////////////////////////////////////////////////////////////////////////////////

void CBumpWater::Update()
{
	if (!waterRendering->forceRendering && !readMap->HasVisibleWater())
		return;
	if (!wasVisibleLastFrame)
		return;

	UpdateWind();

	SCOPED_TIMER("Update::WorldDrawer::BumpWater");

	if (dynWaves)
		UpdateDynWaves();

	if (shoreWaves) {
		if ((gs->frameNum % 10) == 0 && !heightmapUpdates.empty())
			UploadCoastline();

		if ((gs->frameNum % 10) == 5 && !coastmapAtlasRects.empty())
			UpdateCoastmap();
	}
}

void CBumpWater::UpdateWind()
{
	#if 0
	windStrength *= 0.9999f;
	windStrength += (smoothstep(0.0f, 12.0f, envResHandler.GetCurrentWindStrength()) * 0.5f + 4.0f) * 0.0001f;

	windDir *= 0.995f;
	windDir -= (envResHandler.GetCurrentWindDir() * 0.005f);
	windVec  = windDir * windStrength;
	#endif
}

void CBumpWater::UpdateWater(CGame* game)
{
	if (!waterRendering->forceRendering && !readMap->HasVisibleWater())
		return;


	if (occlusionQuery != 0 && !wasVisibleLastFrame) {
		SCOPED_TIMER("Draw::World::Water::BumpWater");

		glGetQueryObjectuiv(occlusionQuery, GL_QUERY_RESULT_AVAILABLE, &occlusionQueryResult);
		if (occlusionQueryResult) {
			glGetQueryObjectuiv(occlusionQuery, GL_QUERY_RESULT, &occlusionQueryResult);

			wasVisibleLastFrame = !!occlusionQueryResult;

			if (!occlusionQueryResult)
				return;
		}

		wasVisibleLastFrame = true;
	}


	if (refraction > 1) DrawRefraction(game);
	if (reflection > 0) DrawReflection(game);
	if (reflection || refraction) {
		FBO::Unbind();
		glAttribStatePtr->ViewPort(globalRendering->viewPosX, 0, globalRendering->viewSizeX, globalRendering->viewSizeY);
	}
}


///////////////////////////////////////////////////////////////////////////////////////////////////////////////////
///  SHOREWAVES/COASTMAP
///////////////////////////////////////////////////////////////////////////////////////////////////////////////////

CBumpWater::CoastAtlasRect::CoastAtlasRect(const SRectangle& rect)
{
	ix1 = std::max(rect.x1 - 15,            0);
	iy1 = std::max(rect.y1 - 15,            0);
	ix2 = std::min(rect.x2 + 15, mapDims.mapx);
	iy2 = std::min(rect.y2 + 15, mapDims.mapy);

	xsize = ix2 - ix1;
	ysize = iy2 - iy1;

	x1 = (ix1 + 0.5f) / (float)mapDims.mapx;
	x2 = (ix2 + 0.5f) / (float)mapDims.mapx;
	y1 = (iy1 + 0.5f) / (float)mapDims.mapy;
	y2 = (iy2 + 0.5f) / (float)mapDims.mapy;
	tx1 = tx2 = ty1 = ty2 = 0.0f;
	isCoastline = true;
}

void CBumpWater::UnsyncedHeightMapUpdate(const SRectangle& rect)
{
	if (!shoreWaves || !readMap->HasVisibleWater())
		return;

	heightmapUpdates.push_back(rect);
}


void CBumpWater::UploadCoastline(const bool forceFull)
{
	// optimize update area (merge overlapping areas etc.)
	heightmapUpdates.Process();

	// limit the to be updated areas
	unsigned int currentPixels = 0;
	unsigned int numCoastRects = 0;

	// select the to be updated areas
	while (!heightmapUpdates.empty()) {
		const SRectangle& cuRect1 = heightmapUpdates.front();

		if ((currentPixels + cuRect1.GetArea() <= 512 * 512) || forceFull) {
			currentPixels += cuRect1.GetArea();
			coastmapAtlasRects.emplace_back(cuRect1);
			heightmapUpdates.pop_front();
			continue;
		}

		break;
	}


	// create a texture atlas for the to-be-updated areas
	CTextureAtlas atlas;
	atlas.SetFreeTexture(false);

	const float* heightMap = (!gs->PreSimFrame()) ? readMap->GetCornerHeightMapUnsynced() : readMap->GetCornerHeightMapSynced();

	for (size_t i = 0; i < coastmapAtlasRects.size(); i++) {
		CoastAtlasRect& caRect = coastmapAtlasRects[i];

		unsigned int a = 0;
		unsigned char* texpixels = (unsigned char*) atlas.AddGetTex(IntToString(i), caRect.xsize, caRect.ysize);

		for (int y = 0; y < caRect.ysize; ++y) {
			const int yindex  = (y + caRect.iy1) * mapDims.mapxp1 + caRect.ix1;
			const int yindex2 = y * caRect.xsize;

			for (int x = 0; x < caRect.xsize; ++x) {
				const int index  = yindex + x;
				const int index2 = (yindex2 + x) << 2;
				const float& height = heightMap[index];

				texpixels[index2    ] = (height > 10.0f)? 255 : 0; // isground
				texpixels[index2 + 1] = (height >  0.0f)? 255 : 0; // coastdist
				texpixels[index2 + 2] = (height <  0.0f)? CReadMap::EncodeHeight(height) : 255; // waterdepth
				texpixels[index2 + 3] = 0;
				a += (height > 0.0f);
			}
		}

		numCoastRects += (caRect.isCoastline = (a != 0 && a != (caRect.ysize * caRect.xsize)));
	}

	// create the texture atlas only if any coastal regions exist
	if (numCoastRects == 0 || !atlas.Finalize()) {
		coastmapAtlasRects.clear();
		return;
	}

	coastUpdateTexture = atlas.GetTexID();

	atlasSizeX = (atlas.GetSize()).x;
	atlasSizeY = (atlas.GetSize()).y;

	// save the area positions in the texture atlas
	for (size_t i = 0; i < coastmapAtlasRects.size(); i++) {
		CoastAtlasRect& r = coastmapAtlasRects[i];
		const AtlasedTexture& tex = atlas.GetTexture(IntToString(i));
		r.tx1 = tex.xstart;
		r.tx2 = tex.xend;
		r.ty1 = tex.ystart;
		r.ty2 = tex.yend;
	}
}


void CBumpWater::UpdateCoastmap(const bool initialize)
{
	coastFBO.Bind();

	blurShader->Enable();
	glAttribStatePtr->PushBits(GL_DEPTH_BUFFER_BIT | GL_COLOR_BUFFER_BIT | GL_ENABLE_BIT);
	glAttribStatePtr->DisableBlendMask();
	glAttribStatePtr->DisableDepthMask();
	glAttribStatePtr->DisableDepthTest();

	glActiveTexture(GL_TEXTURE1);
		glBindTexture(GL_TEXTURE_2D, coastUpdateTexture);
		glTexParameteri(GL_TEXTURE_2D, GL_TEXTURE_MAG_FILTER, GL_NEAREST);
		glTexParameteri(GL_TEXTURE_2D, GL_TEXTURE_MIN_FILTER, GL_NEAREST);
	glActiveTexture(GL_TEXTURE0);
		glBindTexture(GL_TEXTURE_2D, coastTexture);
		glTexParameteri(GL_TEXTURE_2D, GL_TEXTURE_MAG_FILTER, GL_NEAREST);
		glTexParameteri(GL_TEXTURE_2D, GL_TEXTURE_MIN_FILTER, GL_NEAREST);


	glAttribStatePtr->ViewPort(0, 0, mapDims.mapx, mapDims.mapy);
	glDrawBuffer(GL_COLOR_ATTACHMENT0);
	// initial stage; n=0
	coastFBO.AttachTexture(coastTexture, GL_TEXTURE_2D, GL_COLOR_ATTACHMENT0);
	blurShader->SetUniform2i(2, 0, 0);

	// need this to avoid "Calling glEnd from the current immediate mode state is invalid."
	// (if coastmapAtlasRects contains no actual coastline rects no vertices are submitted
	// between glBegin and glEnd)
	unsigned int numCoastRects = 0;

	GL::RenderDataBufferT4* rdbt = GL::GetRenderBufferT4();

	{
		// NB: 4-channel texcoors
		for (const CoastAtlasRect& r: coastmapAtlasRects) {
			rdbt->SafeAppend({{r.x1, r.y1, 0.0f}, {r.tx1, r.ty1, 0.0f, 0.0f}});
			rdbt->SafeAppend({{r.x1, r.y2, 0.0f}, {r.tx1, r.ty2, 0.0f, 1.0f}});
			rdbt->SafeAppend({{r.x2, r.y2, 0.0f}, {r.tx2, r.ty2, 1.0f, 1.0f}});
			rdbt->SafeAppend({{r.x2, r.y1, 0.0f}, {r.tx2, r.ty1, 1.0f, 0.0f}});
			numCoastRects += r.isCoastline;
		}

		rdbt->Submit(GL_QUADS);
	}

	if (numCoastRects > 0 && atlasSizeX > 0 && atlasSizeY > 0) {
		// (5*2) processing stages; n=1 to n=10 inclusive
		for (int i = 0; i < 5; ++i) {
			coastFBO.AttachTexture(coastUpdateTexture, GL_TEXTURE_2D, GL_COLOR_ATTACHMENT0);
			glAttribStatePtr->ViewPort(0, 0, atlasSizeX, atlasSizeY);
			blurShader->SetUniform2i(2, 1, i * 2 + 1);

			{
				for (const CoastAtlasRect& r: coastmapAtlasRects) {
					if (!r.isCoastline)
						continue;

					// NB: pass positions as texcoords for scissoring
					rdbt->SafeAppend({{r.tx1, r.ty1, 0.0f}, {r.x1, r.y1, 0.0f, 0.0f}});
					rdbt->SafeAppend({{r.tx1, r.ty2, 0.0f}, {r.x1, r.y2, 0.0f, 1.0f}});
					rdbt->SafeAppend({{r.tx2, r.ty2, 0.0f}, {r.x2, r.y2, 1.0f, 1.0f}});
					rdbt->SafeAppend({{r.tx2, r.ty1, 0.0f}, {r.x2, r.y1, 1.0f, 0.0f}});
				}

				rdbt->Submit(GL_QUADS);
			}


			coastFBO.AttachTexture(coastTexture, GL_TEXTURE_2D, GL_COLOR_ATTACHMENT0);
			glAttribStatePtr->ViewPort(0, 0, mapDims.mapx, mapDims.mapy);
			blurShader->SetUniform2i(2, 0, i * 2 + 2);

			{
				for (const CoastAtlasRect& r: coastmapAtlasRects) {
					if (!r.isCoastline)
						continue;

					rdbt->SafeAppend({{r.x1, r.y1, 0.0f}, {r.tx1, r.ty1, 0.0f, 0.0f}});
					rdbt->SafeAppend({{r.x1, r.y2, 0.0f}, {r.tx1, r.ty2, 0.0f, 1.0f}});
					rdbt->SafeAppend({{r.x2, r.y2, 0.0f}, {r.tx2, r.ty2, 1.0f, 1.0f}});
					rdbt->SafeAppend({{r.x2, r.y1, 0.0f}, {r.tx2, r.ty1, 1.0f, 0.0f}});
				}

				rdbt->Submit(GL_QUADS);
			}
		}
	}


	coastFBO.Detach(GL_COLOR_ATTACHMENT1);
	blurShader->Disable();
	glAttribStatePtr->PopBits();

	// NB: not needed during init, but no reason to leave bound after ::Update
	coastFBO.Unbind();

	// generate mipmaps
	//glActiveTexture(GL_TEXTURE0);
	//glBindTexture(GL_TEXTURE_2D, coastTexture);
	glTexParameteri(GL_TEXTURE_2D, GL_TEXTURE_MAG_FILTER, GL_LINEAR);
	glTexParameteri(GL_TEXTURE_2D, GL_TEXTURE_MIN_FILTER, GL_LINEAR_MIPMAP_NEAREST);
	glGenerateMipmap(GL_TEXTURE_2D);

	// delete UpdateAtlas
	glActiveTexture(GL_TEXTURE1);
	glBindTexture(GL_TEXTURE_2D, 0);
	glDeleteTextures(1, &coastUpdateTexture);
	coastmapAtlasRects.clear();

	glAttribStatePtr->ViewPort(globalRendering->viewPosX, 0, globalRendering->viewSizeX, globalRendering->viewSizeY);
	glActiveTexture(GL_TEXTURE0);
}


///////////////////////////////////////////////////////////////////////////////////////////////////////////////////
///  DYNAMIC WAVES
///////////////////////////////////////////////////////////////////////////////////////////////////////////////////

void CBumpWater::UpdateDynWaves(const bool initialize)
{
	if (!dynWaves || !dynWavesFBO.IsValid())
		return;

	assert(waterRendering->numTiles <= 16);

	const int modFrameNum = (gs->frameNum + 1) % 60;

	const uint8_t tiles  = waterRendering->numTiles;
	const uint16_t ntiles = tiles * tiles; // uint8 overflows if tiles=16

	const float tilesize = 1.0f / tiles;

	if (modFrameNum == 0) {
		// randomize offsets every two seconds
		for (uint16_t i = 0; i < ntiles; ++i) {
			do {
				tileOffsets[i] = uint8_t(guRNG.NextFloat() * ntiles);
			} while (tileOffsets[i] == i);
		}
	}

	dynWavesFBO.Bind();
	glAttribStatePtr->PushBits(GL_DEPTH_BUFFER_BIT | GL_COLOR_BUFFER_BIT | GL_ENABLE_BIT);
	glAttribStatePtr->DisableDepthMask();
	glAttribStatePtr->DisableDepthTest();
	glAttribStatePtr->BlendFunc(GL_CONSTANT_ALPHA, GL_ONE_MINUS_CONSTANT_ALPHA);
	glAttribStatePtr->BlendColor(1.0f, 1.0f, 1.0f, (initialize) ? 1.0f : (modFrameNum + 1) / 600.0f);

	glBindTexture(GL_TEXTURE_2D, normalTexture2);


	GL::RenderDataBuffer2DT* buffer = GL::GetRenderBuffer2DT();
	Shader::IProgramObject* shader = buffer->GetShader();

	shader->Enable();
	shader->SetUniformMatrix4x4<const char*, float>("u_movi_mat", false, CMatrix44f::Identity());
	shader->SetUniformMatrix4x4<const char*, float>("u_proj_mat", false, CMatrix44f::ClipOrthoProj01(globalRendering->supportClipSpaceControl * 1.0f));

	glAttribStatePtr->ViewPort(0, 0, normalTextureX, normalTextureY);

		for (uint8_t y = 0; y < tiles; ++y) {
			for (uint8_t x = 0; x < tiles; ++x) {
				const uint8_t offset = tileOffsets[y * tiles + x];
				const uint8_t tx = offset % tiles;
				const uint8_t ty = (offset - tx) / tiles;

				buffer->SafeAppend({(x    ) * tilesize, (y    ) * tilesize,  (tx    ) * tilesize, (ty    ) * tilesize});
				buffer->SafeAppend({(x    ) * tilesize, (y + 1) * tilesize,  (tx    ) * tilesize, (ty + 1) * tilesize});
				buffer->SafeAppend({(x + 1) * tilesize, (y + 1) * tilesize,  (tx + 1) * tilesize, (ty + 1) * tilesize});
				buffer->SafeAppend({(x + 1) * tilesize, (y    ) * tilesize,  (tx + 1) * tilesize, (ty    ) * tilesize});
			}
		}

	buffer->Submit(GL_QUADS);
	shader->Disable();

	// redundant?
	glAttribStatePtr->BlendFunc(GL_SRC_ALPHA, GL_ONE_MINUS_SRC_ALPHA);
	glAttribStatePtr->PopBits();

	glAttribStatePtr->ViewPort(globalRendering->viewPosX, 0, globalRendering->viewSizeX, globalRendering->viewSizeY);

	dynWavesFBO.Unbind();

	glBindTexture(GL_TEXTURE_2D, normalTexture);
	glGenerateMipmap(GL_TEXTURE_2D);
}


///////////////////////////////////////////////////////////////////////////////////////////////////////////////////
///  DRAW FUNCTIONS
///////////////////////////////////////////////////////////////////////////////////////////////////////////////////

void CBumpWater::SetUniforms()
{
	glUniform4f( uniforms[ 0], waterRendering->surfaceColor.x * 0.4f, waterRendering->surfaceColor.y * 0.4f, waterRendering->surfaceColor.z * 0.4f, waterRendering->surfaceAlpha);
	glUniform4f( uniforms[ 1], waterRendering->planeColor.x * 0.4f, waterRendering->planeColor.y * 0.4f, waterRendering->planeColor.z * 0.4f, waterRendering->surfaceAlpha);
	glUniform3f( uniforms[ 2], waterRendering->diffuseColor.x, waterRendering->diffuseColor.y, waterRendering->diffuseColor.z);
	glUniform3f( uniforms[ 3], waterRendering->specularColor.x, waterRendering->specularColor.y, waterRendering->specularColor.z);
	glUniform1f( uniforms[ 4], waterRendering->specularPower);
	glUniform1f( uniforms[ 5], waterRendering->specularFactor);
	glUniform1f( uniforms[ 6], waterRendering->ambientFactor);
	glUniform1f( uniforms[ 7], waterRendering->diffuseFactor * 15.0f);
	glUniform3fv(uniforms[ 8], 1, sky->GetLight()->GetLightDir());
	glUniform1f( uniforms[ 9], waterRendering->fresnelMin);
	glUniform1f( uniforms[10], waterRendering->fresnelMax);
	glUniform1f( uniforms[11], waterRendering->fresnelPower);
	glUniform1f( uniforms[12], waterRendering->reflDistortion);
	glUniform2f( uniforms[13], 0.0f, waterRendering->blurBase / globalRendering->viewSizeY);
	glUniform1f( uniforms[14], waterRendering->blurExponent);
	glUniform1f( uniforms[15], waterRendering->perlinStartFreq);
	glUniform1f( uniforms[16], waterRendering->perlinLacunarity);
	glUniform1f( uniforms[17], waterRendering->perlinAmplitude);
	glUniform1f( uniforms[18], waterRendering->windSpeed);
	glUniform1f( uniforms[19], sunLighting->groundShadowDensity);
}


void CBumpWater::Draw()
{
	if (!occlusionQueryResult || (!waterRendering->forceRendering && !readMap->HasVisibleWater()))
		return;

	if (occlusionQuery != 0) {
		glBeginConditionalRender(occlusionQuery, GL_QUERY_BY_REGION_WAIT);
		glBeginQuery(GL_ANY_SAMPLES_PASSED, occlusionQuery);
	}

	if (refraction == 1) {
		// _SCREENCOPY_ REFRACT TEXTURE
		glBindTexture(screenCopyTarget, refractTexture);
		glCopyTexSubImage2D(screenCopyTarget, 0, 0, 0, globalRendering->viewPosX, 0, globalRendering->viewSizeX, globalRendering->viewSizeY);
	}

	if (depthCopy) {
		// _SCREENCOPY_ DEPTH TEXTURE
		glBindTexture(screenCopyTarget, depthTexture);
		glCopyTexSubImage2D(screenCopyTarget, 0, 0, 0, globalRendering->viewPosX, 0, globalRendering->viewSizeX, globalRendering->viewSizeY);
	}

	glAttribStatePtr->DisableAlphaTest();

	if (refraction < 2)
		glAttribStatePtr->DisableDepthMask();

	if (refraction > 0)
		glAttribStatePtr->DisableBlendMask();


	waterShader->SetFlag("opt_shadows", (shadowHandler.ShadowsLoaded()));
	waterShader->SetFlag("opt_infotex", infoTextureHandler->IsEnabled());

	waterShader->Enable();
	waterShader->SetUniform3fv(0, &camera->GetPos()[0]);
	waterShader->SetUniform1f(1, (gs->frameNum + globalRendering->timeOffset) / 15000.0f);
	waterShader->SetUniform2f(16, windVec.x, windVec.z);
	waterShader->SetUniform1f(19, globalRendering->gammaExponent);
	waterShader->SetUniformMatrix4fv(14, false, camera->GetViewMatrix());
	waterShader->SetUniformMatrix4fv(15, false, camera->GetProjectionMatrix());

	if (shadowHandler.ShadowsLoaded()) {
		waterShader->SetUniformMatrix4fv(13, false, shadowHandler.GetShadowViewMatrixRaw());

		shadowHandler.SetupShadowTexSampler(GL_TEXTURE9);
	}

	glActiveTexture(GL_TEXTURE1); glBindTexture(GL_TEXTURE_2D, readMap->GetShadingTexture());
	glActiveTexture(GL_TEXTURE2); glBindTexture(GL_TEXTURE_2D, caustTextures[gs->frameNum % caustTextures.size()]);
	glActiveTexture(GL_TEXTURE3); glBindTexture(GL_TEXTURE_2D, foamTexture);
	glActiveTexture(GL_TEXTURE4); glBindTexture(GL_TEXTURE_2D, reflectTexture);
	glActiveTexture(GL_TEXTURE5); glBindTexture(screenCopyTarget, refractTexture);
	glActiveTexture(GL_TEXTURE6); glBindTexture(GL_TEXTURE_2D, coastTexture);
	glActiveTexture(GL_TEXTURE7); glBindTexture(screenCopyTarget, depthTexture);
	glActiveTexture(GL_TEXTURE8); glBindTexture(GL_TEXTURE_2D, waveRandTexture);
	//glActiveTexture(GL_TEXTURE9); see above
	glActiveTexture(GL_TEXTURE10); glBindTexture(GL_TEXTURE_2D, infoTextureHandler->GetCurrentInfoTexture());
	glActiveTexture(GL_TEXTURE0); glBindTexture(GL_TEXTURE_2D, normalTexture);

	if (useUniforms)
		SetUniforms();

	glAttribStatePtr->PolygonMode(GL_FRONT_AND_BACK, GL_LINE * wireFrameMode + GL_FILL * (1 - wireFrameMode));
	waterPlaneBuffer.Submit(mix(GL_TRIANGLES, GL_TRIANGLE_STRIP, endlessOcean), 0, waterPlaneBuffer.GetNumElems<VA_TYPE_0>());
	glAttribStatePtr->PolygonMode(GL_FRONT_AND_BACK, GL_FILL);

	waterShader->Disable();


	if (shadowHandler.ShadowsLoaded()) {
		glActiveTexture(GL_TEXTURE9); glTexParameteri(GL_TEXTURE_2D, GL_TEXTURE_COMPARE_MODE, GL_NONE);
		glActiveTexture(GL_TEXTURE0);
	}

	if (refraction < 2)
		glAttribStatePtr->EnableDepthMask();

	if (refraction > 0)
		glAttribStatePtr->EnableBlendMask();


	if (occlusionQuery != 0) {
		glEndQuery(GL_ANY_SAMPLES_PASSED);
		glEndConditionalRender();
	}
}


void CBumpWater::DrawRefraction(CGame* game)
{
	// _RENDER_ REFRACTION TEXTURE
	refractFBO.Bind();

	camera->Update();

	glAttribStatePtr->ViewPort(0, 0, globalRendering->viewSizeX, globalRendering->viewSizeY);
	glAttribStatePtr->ClearColor(sky->fogColor[0], sky->fogColor[1], sky->fogColor[2], 0);
	glAttribStatePtr->Clear(GL_COLOR_BUFFER_BIT | GL_DEPTH_BUFFER_BIT);

	// TODO: disable shader fog or add special underwater settings
	const float3 oldsun = sunLighting->modelDiffuseColor;
	const float3 oldambient = sunLighting->modelAmbientColor;

	sunLighting->modelDiffuseColor *= float3(0.5f, 0.7f, 0.9f);
	sunLighting->modelAmbientColor *= float3(0.6f, 0.8f, 1.0f);

	DrawRefractions(true, true);

	sunLighting->modelDiffuseColor = oldsun;
	sunLighting->modelAmbientColor = oldambient;
}


void CBumpWater::DrawReflection(CGame* game)
{
	reflectFBO.Bind();

	glAttribStatePtr->ClearColor(sky->fogColor[0], sky->fogColor[1], sky->fogColor[2], 0.0f);
	glAttribStatePtr->Clear(GL_COLOR_BUFFER_BIT | GL_DEPTH_BUFFER_BIT);

	CCamera* prvCam = CCameraHandler::GetSetActiveCamera(CCamera::CAMTYPE_UWREFL);
	CCamera* curCam = CCameraHandler::GetActiveCamera();

	{
		curCam->CopyStateReflect(prvCam);
		curCam->UpdateLoadViewPort(0, 0, reflTexSize, reflTexSize);

		DrawReflections(reflection > 1, true);
	}

	CCameraHandler::SetActiveCamera(prvCam->GetCamType());

	prvCam->Update();
	// done by caller
	// prvCam->LoadViewPort();
}


void CBumpWater::OcclusionQuery()
{
	if (occlusionQuery == 0 || (!waterRendering->forceRendering && !readMap->HasVisibleWater()))
		return;

	glGetQueryObjectuiv(occlusionQuery, GL_QUERY_RESULT_AVAILABLE, &occlusionQueryResult);

	if (occlusionQueryResult || !wasVisibleLastFrame) {
		glGetQueryObjectuiv(occlusionQuery, GL_QUERY_RESULT, &occlusionQueryResult);
		wasVisibleLastFrame = !!occlusionQueryResult;
	} else {
		occlusionQueryResult = true;
		wasVisibleLastFrame = true;
	}

	if (wasVisibleLastFrame)
		return;

	glAttribStatePtr->ColorMask(GL_FALSE, GL_FALSE, GL_FALSE, GL_FALSE);
	glAttribStatePtr->DepthMask(GL_FALSE);
	glAttribStatePtr->EnableDepthTest();

	// default color-only shader
	Shader::IProgramObject* waterPlaneShader = &waterPlaneBuffer.GetShader();

	waterPlaneShader->Enable();
	waterPlaneShader->SetUniformMatrix4x4<const char*, float>("u_movi_mat", false, camera->GetViewMatrix() * CMatrix44f(float3{0.0f, 10.0f, 0.0f}));
	waterPlaneShader->SetUniformMatrix4x4<const char*, float>("u_proj_mat", false, camera->GetProjectionMatrix());

	glBeginQuery(GL_ANY_SAMPLES_PASSED, occlusionQuery);
	waterPlaneBuffer.Submit(mix(GL_TRIANGLES, GL_TRIANGLE_STRIP, endlessOcean), 0, waterPlaneBuffer.GetNumElems<VA_TYPE_0>());
	glEndQuery(GL_ANY_SAMPLES_PASSED);

	waterPlaneShader->Disable();

	glAttribStatePtr->DepthMask(GL_TRUE);
	glAttribStatePtr->ColorMask(GL_TRUE, GL_TRUE, GL_TRUE, GL_TRUE);
}
<|MERGE_RESOLUTION|>--- conflicted
+++ resolved
@@ -490,14 +490,8 @@
 
 	glDeleteTextures(1, &foamTexture);
 	glDeleteTextures(1, &normalTexture);
-<<<<<<< HEAD
-	for (const GLuint tex : caustTextures) {
-		glDeleteTextures(1, &tex);
-	}
-=======
 	// never empty
 	glDeleteTextures(caustTextures.size(), &caustTextures[0]);
->>>>>>> feec8205
 
 	waterPlaneBuffer.Kill();
 
