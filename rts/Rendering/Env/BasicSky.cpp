// Sky.cpp: implementation of the CBasicSky class.
//
//////////////////////////////////////////////////////////////////////
#ifdef _MSC_VER
#pragma warning(disable:4258)
#endif

#include "StdAfx.h"
#include <assert.h>
#include "mmgr.h"

#include "BasicSky.h"

#include "Rendering/GL/myGL.h"
#include "Game/Camera.h"
#include "Map/MapInfo.h"
#include "Map/ReadMap.h"
#include "Rendering/Textures/Bitmap.h"
#include "TimeProfiler.h"
#include "ConfigHandler.h"
#include "GlobalUnsynced.h"
#include "Matrix44f.h"
#include "LogOutput.h"

//////////////////////////////////////////////////////////////////////
// Construction/Destruction

//////////////////////////////////////////////////////////////////////

#define Y_PART 10.0
#define X_PART 10.0

#define CLOUD_DETAIL 6
#define CLOUD_MASK (CLOUD_SIZE-1)

CBasicSky::CBasicSky()
{
	PrintLoadMsg("Creating sky");

	randMatrix=newmat3<int>(16,32,32);
	rawClouds=newmat2<int>(CLOUD_SIZE,CLOUD_SIZE);
	blendMatrix=newmat3<int>(CLOUD_DETAIL,32,32);

	domeheight=cos(PI/16)*1.01f;
	domeWidth=sin(2*PI/32)*400*1.7f;

	sundir2=mapInfo->light.sunDir;
	sundir2.y=0;
	if(sundir2.Length()==0)
		sundir2.x=1;
	sundir2.ANormalize();
	sundir1=sundir2.cross(UpVector);

	modSunDir.y=mapInfo->light.sunDir.y;
	modSunDir.x=0;
	modSunDir.z=sqrt(mapInfo->light.sunDir.x*mapInfo->light.sunDir.x+mapInfo->light.sunDir.z*mapInfo->light.sunDir.z);

	sunTexCoordX=0.5f;
	sunTexCoordY=GetTexCoordFromDir(modSunDir);

	cloudDensity = 0.25f + mapInfo->atmosphere.cloudDensity * 0.5f;
	cloudColor = mapInfo->atmosphere.cloudColor;
	skyColor = mapInfo->atmosphere.skyColor;
	sunColor = mapInfo->atmosphere.sunColor;
	fogStart = mapInfo->atmosphere.fogStart;
	if (fogStart>0.99f) gu->drawFog = false;

	for(int a=0;a<CLOUD_DETAIL;a++)
		cloudDown[a]=false;

<<<<<<< HEAD
	cloudThickness=SAFE_NEW unsigned char[CLOUD_SIZE*CLOUD_SIZE*4+4];
=======
	cloudThickness=new unsigned char[CLOUD_SIZE*CLOUD_SIZE*4+4];
>>>>>>> 7943d188

	lastCloudUpdate=-30;
	dynamicSky=true;
	CreateClouds();
	dynamicSky=!!configHandler.Get("DynamicSky",0);

	InitSun();
	oldCoverBaseX=-5;

	int y;
	glGetError();
	displist=glGenLists(1);
	glNewList(displist, GL_COMPILE);

	glDisable(GL_TEXTURE_2D);
	glDisable(GL_LIGHTING);
	glDisable(GL_ALPHA_TEST);
	glDisable(GL_BLEND);
	glFogi(GL_FOG_MODE,GL_LINEAR);
	glFogf(GL_FOG_START,-20);
	glFogf(GL_FOG_END,50);
	glFogf(GL_FOG_DENSITY,1.0f);
	glEnable(GL_FOG);
	glColor4f(1,1,1,1);

	glDisable(GL_TEXTURE_2D);

	glActiveTextureARB(GL_TEXTURE1_ARB);
	glEnable(GL_TEXTURE_2D);
	glBindTexture(GL_TEXTURE_2D, skyTex);
	glTexEnvi(GL_TEXTURE_ENV,GL_TEXTURE_ENV_MODE,GL_MODULATE);
  glActiveTextureARB(GL_TEXTURE0_ARB);

	for(y=0;y<Y_PART;y++){
		for(int x=0;x<X_PART;x++){
			glBegin(GL_TRIANGLE_STRIP);
			float3 c=GetCoord(x,y);

//			glTexCoord2f(c.x*0.025f,c.z*0.025f);
			glMultiTexCoord2fARB(GL_TEXTURE1_ARB,c.x/domeWidth+0.5f,c.z/domeWidth+0.5f);
			glVertex3f(c.x,c.y,c.z);

			c=GetCoord(x,y+1);

//			glTexCoord2f(c.x*0.025f,c.z*0.025f);
			glMultiTexCoord2fARB(GL_TEXTURE1_ARB,c.x/domeWidth+0.5f,c.z/domeWidth+0.5f);
			glVertex3f(c.x,c.y,c.z);

			c=GetCoord(x+1,y);

//			glTexCoord2f(c.x*0.025f,c.z*0.025f);
			glMultiTexCoord2fARB(GL_TEXTURE1_ARB,c.x/domeWidth+0.5f,c.z/domeWidth+0.5f);
			glVertex3f(c.x,c.y,c.z);

			c=GetCoord(x+1,y+1);

//			glTexCoord2f(c.x*0.025f,c.z*0.025f);
			glMultiTexCoord2fARB(GL_TEXTURE1_ARB,c.x/domeWidth+0.5f,c.z/domeWidth+0.5f);
			glVertex3f(c.x,c.y,c.z);

			glEnd();
		}
	}/**/

	glEnable(GL_BLEND);
	glBlendFunc(GL_SRC_ALPHA,GL_ONE_MINUS_SRC_ALPHA);
/*
  glActiveTextureARB(GL_TEXTURE1_ARB);
	glEnable(GL_TEXTURE_2D);
	glBindTexture(GL_TEXTURE_2D,sunTex);
	float3 sundir(0,0.5f,1);
	sundir.ANormalize();

	float3 ldir=sundir.cross(UpVector);
	float3 udir=sundir.cross(ldir);

	glDisable(GL_FOG);
	glColor4f(1,1,1,1);
	glBegin(GL_QUADS);
	glMultiTexCoord2fARB(GL_TEXTURE1_ARB,0,0);
	glVertexf3(sundir*5+ldir*0.15f+udir*0.15f);
	glMultiTexCoord2fARB(GL_TEXTURE1_ARB,0,1);
	glVertexf3(sundir*5+ldir*0.15f-udir*0.15f);
	glMultiTexCoord2fARB(GL_TEXTURE1_ARB,1,1);
	glVertexf3(sundir*5-ldir*0.15f-udir*0.15f);
	glMultiTexCoord2fARB(GL_TEXTURE1_ARB,1,0);
	glVertexf3(sundir*5-ldir*0.15f+udir*0.15f);
	glEnd();
*/  glActiveTextureARB(GL_TEXTURE0_ARB);
	glColor4f(1,1,1,1);
//	glEnable(GL_FOG);  Why not, glDisable is commented out above -- this text is so people don't accidentally uncomment just one

	if(GLEW_ARB_texture_env_dot3){
		glBlendFunc(GL_SRC_ALPHA,GL_ONE_MINUS_SRC_ALPHA);
		glEnable(GL_BLEND);

		glTexEnvi(GL_TEXTURE_ENV,GL_TEXTURE_ENV_MODE,GL_MODULATE);
		glEnable(GL_TEXTURE_2D);
		glBindTexture(GL_TEXTURE_2D, cloudDot3Tex);

		glActiveTextureARB(GL_TEXTURE1_ARB);
		glEnable(GL_TEXTURE_2D);
		glBindTexture(GL_TEXTURE_2D, skyDot3Tex);
		glTexEnvi(GL_TEXTURE_ENV,GL_SOURCE0_RGB_ARB,GL_PREVIOUS_ARB);
		glTexEnvi(GL_TEXTURE_ENV,GL_SOURCE1_RGB_ARB,GL_TEXTURE);
		glTexEnvi(GL_TEXTURE_ENV,GL_COMBINE_RGB_ARB,GL_DOT3_RGB_ARB);

		glTexEnvi(GL_TEXTURE_ENV,GL_SOURCE0_ALPHA_ARB,GL_PREVIOUS_ARB);
		glTexEnvi(GL_TEXTURE_ENV,GL_SOURCE1_ALPHA_ARB,GL_TEXTURE);
		glTexEnvi(GL_TEXTURE_ENV,GL_COMBINE_ALPHA_ARB,GL_MODULATE);
		glTexEnvi(GL_TEXTURE_ENV,GL_OPERAND0_ALPHA_ARB,GL_ONE_MINUS_SRC_ALPHA);

		glTexEnvi(GL_TEXTURE_ENV,GL_TEXTURE_ENV_MODE,GL_COMBINE_ARB);
		glActiveTextureARB(GL_TEXTURE0_ARB);

		for(y=0;y<Y_PART;y++){
			for(int x=0;x<X_PART;x++){
				glBegin(GL_TRIANGLE_STRIP);
				float3 c=GetCoord(x,y);

				glTexCoord2f(c.x*0.025f,c.z*0.025f);
				glMultiTexCoord2fARB(GL_TEXTURE1_ARB,c.x/domeWidth+0.5f,c.z/domeWidth+0.5f);
//				glMultiTexCoord2fARB(GL_TEXTURE2_ARB,c.x,c.z);
				glVertex3f(c.x,c.y,c.z);

				c=GetCoord(x,y+1);

				glTexCoord2f(c.x*0.025f,c.z*0.025f);
				glMultiTexCoord2fARB(GL_TEXTURE1_ARB,c.x/domeWidth+0.5f,c.z/domeWidth+0.5f);
	//			glMultiTexCoord2fARB(GL_TEXTURE2_ARB,c.x,c.z);
				glVertex3f(c.x,c.y,c.z);

				c=GetCoord(x+1,y);

				glTexCoord2f(c.x*0.025f,c.z*0.025f);
				glMultiTexCoord2fARB(GL_TEXTURE1_ARB,c.x/domeWidth+0.5f,c.z/domeWidth+0.5f);
		//		glMultiTexCoord2fARB(GL_TEXTURE2_ARB,c.x,c.z);
				glVertex3f(c.x,c.y,c.z);

				c=GetCoord(x+1,y+1);

				glTexCoord2f(c.x*0.025f,c.z*0.025f);
				glMultiTexCoord2fARB(GL_TEXTURE1_ARB,c.x/domeWidth+0.5f,c.z/domeWidth+0.5f);
			//	glMultiTexCoord2fARB(GL_TEXTURE2_ARB,c.x,c.z);
				glVertex3f(c.x,c.y,c.z);

				glEnd();
			}
		}
//		glDisable(GL_TEXTURE_SHADER_NV);

	}
	glTexEnvi(GL_TEXTURE_ENV,GL_TEXTURE_ENV_MODE,GL_MODULATE);

	glActiveTextureARB(GL_TEXTURE1_ARB);
	glTexEnvi(GL_TEXTURE_ENV,GL_OPERAND0_ALPHA_ARB,GL_SRC_ALPHA);
	glDisable(GL_TEXTURE_2D);
  glActiveTextureARB(GL_TEXTURE2_ARB);
	glDisable(GL_TEXTURE_2D);
  glActiveTextureARB(GL_TEXTURE0_ARB);

	glEndList();
}

CBasicSky::~CBasicSky()
{
	glDeleteTextures(1, &skyTex);
	glDeleteTextures(1, &skyDot3Tex);
	glDeleteTextures(1, &cloudDot3Tex);
	glDeleteLists(displist,1);

	glDeleteTextures(1, &sunTex);
	glDeleteTextures(1, &sunFlareTex);
	glDeleteLists(sunFlareList,1);

	delete[] cloudThickness;

	delmat3<int>(randMatrix);
	delmat2<int>(rawClouds);
	delmat3<int>(blendMatrix);
}

void CBasicSky::Draw()
{
	glDisable(GL_DEPTH_TEST);
	glEnable(GL_BLEND);

	if (wireframe) glPolygonMode(GL_FRONT_AND_BACK, GL_LINE);

	glPushMatrix();
//	glTranslatef(camera->pos.x,camera->pos.y,camera->pos.z);
	CMatrix44f m(camera->pos,sundir1,UpVector,sundir2);
	glMultMatrixf(m.m);

	float3 modCamera=sundir1*camera->pos.x+sundir2*camera->pos.z;

	glMatrixMode(GL_TEXTURE);
		glPushMatrix();
		glTranslatef((gs->frameNum%20000)*0.00005f+modCamera.x*0.000025f,modCamera.z*0.000025f,0);
	glMatrixMode(GL_MODELVIEW);

	glCallList(displist);

	glMatrixMode(GL_TEXTURE);						// Select The Projection Matrix
		glPopMatrix();
	glMatrixMode(GL_MODELVIEW);							// Select The Modelview Matrix

	glPopMatrix();

	if (wireframe) glPolygonMode(GL_FRONT_AND_BACK, GL_FILL);

	glEnable(GL_DEPTH_TEST);
	glDisable(GL_BLEND);
	if (gu->drawFog) {
		glEnable(GL_FOG);
		glFogfv(GL_FOG_COLOR,mapInfo->atmosphere.fogColor);
		glFogi(GL_FOG_MODE,GL_LINEAR);
		glFogf(GL_FOG_START,gu->viewRange*fogStart);
		glFogf(GL_FOG_END,gu->viewRange);
		glFogf(GL_FOG_DENSITY,1.00f);
	} else {
		glDisable(GL_FOG);
	}
}

float3 CBasicSky::GetTexCoord(int x, int y)
{
	float3 c;
	float a=((float)y/Y_PART)*0.5f;
	float b=((float)x/X_PART)*2*PI;
	c.x=0.5f+sin(b)*a;
	c.y=0.5f+cos(b)*a;
	return c;
}

float3 CBasicSky::GetCoord(int x, int y)
{
	float3 c;
	float fy=((float)y/Y_PART)*2*PI;
	float fx=((float)x/X_PART)*2*PI;

	c.x=sin(fy/32)*sin(fx)*400;
	c.y=(cos(fy/32)-domeheight)*400;
	c.z=sin(fy/32)*cos(fx)*400;
	return c;
}

void CBasicSky::CreateClouds()
{
	glGenTextures(1, &skyTex);
	glGenTextures(1, &skyDot3Tex);
	glGenTextures(1, &cloudDot3Tex);
	int y;

<<<<<<< HEAD
	unsigned char (* skytex)[512][4]=SAFE_NEW unsigned char[512][512][4]; // this is too big for the stack
=======
	unsigned char (* skytex)[512][4]=new unsigned char[512][512][4]; // this is too big for the stack
>>>>>>> 7943d188

	for(y=0;y<512;y++){
		for(int x=0;x<512;x++){
			float3 dir=GetDirFromTexCoord(x/512.0f,y/512.0f);
			float sunDist=acos(dir.dot(modSunDir))*70;
			float sunMod=12.0f/(12+sunDist);

			float red=(skyColor.x+sunMod*sunColor.x);
			float green=(skyColor.y+sunMod*sunColor.y);
			float blue=(skyColor.z+sunMod*sunColor.z);
			if(red>1)
				red=1;
			if(green>1)
				green=1;
			if(blue>1)
				blue=1;
			skytex[y][x][0]=(unsigned char)(red*255);
			skytex[y][x][1]=(unsigned char)(green*255);
			skytex[y][x][2]=(unsigned char)(blue*255);
			skytex[y][x][3]=255;
		}
	}

	glBindTexture(GL_TEXTURE_2D, skyTex);
	glTexParameteri(GL_TEXTURE_2D,GL_TEXTURE_MAG_FILTER,GL_LINEAR);
	glTexParameteri(GL_TEXTURE_2D,GL_TEXTURE_MIN_FILTER,GL_LINEAR_MIPMAP_NEAREST);
	glBuildMipmaps(GL_TEXTURE_2D,GL_RGBA8 ,512, 512, GL_RGBA, GL_UNSIGNED_BYTE, skytex[0][0]);
	delete [] skytex;

<<<<<<< HEAD
	unsigned char (* skytex2)[256][4]=SAFE_NEW unsigned char[256][256][4];
=======
	unsigned char (* skytex2)[256][4]=new unsigned char[256][256][4];
>>>>>>> 7943d188
	for(y=0;y<256;y++){
		for(int x=0;x<256;x++){
			float3 dir=GetDirFromTexCoord(x/256.0f,y/256.0f);
			float sunDist=acos(dir.dot(modSunDir))*50;
			float sunMod=0.3f/sqrt(sunDist)+2.0f/sunDist;
			float green=(0.55f+sunMod);
			if(green>1)
				green=1;
			skytex2[y][x][0]=255-y/2;
			skytex2[y][x][1]=(unsigned char)(green*255);
			skytex2[y][x][2]=203;
			skytex2[y][x][3]=255;
		}
	}

	glBindTexture(GL_TEXTURE_2D, skyDot3Tex);
	glTexParameteri(GL_TEXTURE_2D,GL_TEXTURE_MAG_FILTER,GL_LINEAR);
	glTexParameteri(GL_TEXTURE_2D,GL_TEXTURE_MIN_FILTER,GL_LINEAR_MIPMAP_NEAREST);
	glBuildMipmaps(GL_TEXTURE_2D,GL_RGBA8 ,256, 256, GL_RGBA, GL_UNSIGNED_BYTE, skytex2[0][0]);
	delete [] skytex2;

	for(int a=0;a<CLOUD_DETAIL;a++){
		CreateRandMatrix(randMatrix[a],1-a*0.03f);
		CreateRandMatrix(randMatrix[a+8],1-a*0.03f);
	}

	char* scrap=new char[CLOUD_SIZE*CLOUD_SIZE*4];
	glBindTexture(GL_TEXTURE_2D, cloudDot3Tex);
	glTexParameteri(GL_TEXTURE_2D,GL_TEXTURE_MAG_FILTER,GL_LINEAR);
	glTexParameteri(GL_TEXTURE_2D,GL_TEXTURE_MIN_FILTER,GL_LINEAR);
	glTexImage2D(GL_TEXTURE_2D,0,GL_RGBA8, CLOUD_SIZE, CLOUD_SIZE,0,GL_RGBA, GL_UNSIGNED_BYTE, scrap);
	delete [] scrap;

	CreateTransformVectors();
	Update();
}

inline void CBasicSky::UpdatePart(int ast, int aed, int a3cstart, int a4cstart) {
	int* rc = *rawClouds + ast;
	unsigned char* ct = cloudThickness + 4 * ast;

	int
		yam2 = ydif[(ast - 2) & CLOUD_MASK],
		yam1 = ydif[(ast - 1) & CLOUD_MASK],
		yaa  = ydif[(ast) & CLOUD_MASK],
		ap1 = (ast + 1) & CLOUD_MASK;

	aed = aed * 4 + 3;
	ast = ast * 4 + 3;

	int
		a3c = ast + a3cstart * 4,
		a4c = ast + a4cstart * 4;

	for (int a = ast; a < aed; ++rc, ++ct) {
		int yap1 = ydif[ap1] += (int) cloudThickness[a3c += 4] - cloudThickness[a += 4] * 2 + cloudThickness[a4c += 4];

		int dif = (yam2 >> 2) +
			((yam2 = yam1) >> 1) +
			(yam1 = yaa) +
			((yaa = yap1) >> 1) +
			(ydif[(++ap1) &= CLOUD_MASK] >> 2);
		dif >>= 4;

		*ct++ = 128 + dif;
		*ct++ = thicknessTransform[(*rc) >> 7];
		*ct++ = 255;
	}
}

void CBasicSky::Update()
{
	if(lastCloudUpdate>gs->frameNum-10 || !dynamicSky)
		return;

	SCOPED_TIMER("Updating sky");

	lastCloudUpdate=gs->frameNum;

	for(int a=0; a<CLOUD_DETAIL; a++) {
		float fade=(gs->frameNum/(70.0f*(2<<(CLOUD_DETAIL-1-a))));
		fade-=floor(fade/2)*2;
		if(fade>1) {
			fade=2-fade;
			if(!cloudDown[a]) {
				cloudDown[a]=true;
				CreateRandMatrix(randMatrix[a+8],1-a*0.03f);
			}
		} else {
			if(cloudDown[a]) {
				cloudDown[a]=false;
				CreateRandMatrix(randMatrix[a],1-a*0.03f);
			}
		}
		int ifade=(int)(fade*fade*(3-2*fade)*256);
		int ifade2=256-ifade;

		for(int y=0;y<32;y++){
			for(int x=0;x<32;x++)
				blendMatrix[a][y][x]=(randMatrix[a][y][x]*ifade+randMatrix[a+8][y][x]*ifade2)>>8;
		}
	}

	for(int a=0;a<CLOUD_SIZE*CLOUD_SIZE;a++)
		rawClouds[0][a]=0;

	static int kernel[CLOUD_SIZE/4*CLOUD_SIZE/4];
	for(int a=0; a<CLOUD_DETAIL; ++a) {
		int cs4a=(CLOUD_SIZE/4)>>a;
		int cs8a=(CLOUD_SIZE/8)>>a;
		int cmcs8a=CLOUD_SIZE-cs8a;
		int qcda=(4<<CLOUD_DETAIL)>>a;
		int *pkernel=kernel;
		for(int y=0; y<cs4a; ++y, pkernel+=CLOUD_SIZE/4) {
			float ydist=fabs(1.0f+y-cs8a)/cs8a;
			ydist=ydist*ydist*(3-2*ydist);
			int *pkrn=pkernel;
			for(int x=0; x<cs4a; ++x) {
				float xdist=fabs(1.0f+x-cs8a)/cs8a;
				xdist=xdist*xdist*(3-2*xdist);

				float contrib=(1-xdist)*(1-ydist);
				(*pkrn++)=(int)(contrib*qcda);
			}
		}
		--cs4a; //!
		int **bm=blendMatrix[a];
		for(int y=0, by=0, bx=0, **prc=rawClouds; y<cmcs8a; y+=cs8a, ++by, prc+=cs8a) {
			for(int x=0; x<cmcs8a; x+=cs8a, ++bx) {
				int blend=bm[by&31][bx&31], **prcy=prc, *pkernel=kernel;
				for(int y2=0; y2<cs4a; ++y2, ++prcy, pkernel+=CLOUD_SIZE/4) {
					int *prcx=(*prcy)+x, *pkrn=pkernel; // pkrn = kernel[y2*CLOUD_SIZE/4+x2];
					for(int x2=0; x2<cs4a; ++x2)
						(*prcx++)+=blend*(*pkrn++); // prcx = rawClouds[y2+y][x2+x]
				}
			}
		}
		for(int y=0, by=0, **prc=rawClouds; y<cmcs8a; y+=cs8a, ++by, prc+=cs8a) {
			int blend=bm[by&31][31&31], **prcy=prc, *pkernel=kernel;
			for(int y2=0; y2<cs4a; ++y2, ++prcy, pkernel+=CLOUD_SIZE/4) {
				int *prcx=(*prcy)+cmcs8a, *pkrn=pkernel;
				for(int x2=cmcs8a; x2<std::min(CLOUD_SIZE, cs4a+cmcs8a); ++x2)
						(*prcx++)+=blend*(*pkrn++); // prcx = rawClouds[y2+y][x2+cmcs8a], x2<CLOUD_SIZE
				prcx-=CLOUD_SIZE;
				for(int x2=std::max(CLOUD_SIZE,cmcs8a); x2<cs4a+cmcs8a; ++x2)
						(*prcx++)+=blend*(*pkrn++); // prcx = rawClouds[y2+y][x2-cs8a], x2>=CLOUD_SIZE
			}
		}
		for(int x=0, bx=0, **prc=rawClouds+cmcs8a; x<cmcs8a; x+=cs8a, ++bx) {
			int blend=bm[31&31][bx&31], **prcy=prc, *pkernel=kernel;
			for(int y2=cmcs8a; y2<cs4a+cmcs8a; ++y2, ++prcy, pkernel+=CLOUD_SIZE/4) {
				int *prcx=(y2<CLOUD_SIZE) ? (*prcy)+x : (*(prcy-CLOUD_SIZE))+x, *pkrn=pkernel;
				for(int x2=0; x2<cs4a; ++x2) // prcx = rawClouds[y2+cmcs8a][x2+x], y2<CLOUD_SIZE
					(*prcx++)+=blend*(*pkrn++); // prcx =  rawClouds[y2-cs8a][x2+x], y2>=CLOUD_SIZE
			}
		}
	}


	for(int a=0;a<CLOUD_SIZE*CLOUD_SIZE;a++)
		cloudThickness[a*4+3]=alphaTransform[rawClouds[0][a]>>7];

	cloudThickness[CLOUD_SIZE*CLOUD_SIZE*4+3]=alphaTransform[rawClouds[0][0]>>7];
	// next line unused
	cloudThickness[CLOUD_SIZE*CLOUD_SIZE*4+0]=cloudThickness[CLOUD_SIZE*CLOUD_SIZE*4+1]=cloudThickness[CLOUD_SIZE*CLOUD_SIZE*4+2]=0;

	//create the cloud shading
	for(int a=0, a4=3; a<CLOUD_SIZE; ++a, a4+=4) {
		ydif[a]=(int)cloudThickness[(a4+3*CLOUD_SIZE*4)] + cloudThickness[(a4+2*CLOUD_SIZE*4)] + cloudThickness[(a4+1*CLOUD_SIZE*4)] + 
			cloudThickness[(a4+0*CLOUD_SIZE*4)] - cloudThickness[(a4+(CLOUD_SIZE-1)*CLOUD_SIZE*4)] - 
			cloudThickness[(a4+CLOUD_SIZE*(CLOUD_SIZE-2)*4)] - cloudThickness[(a4+CLOUD_SIZE*(CLOUD_SIZE-3)*4)];
	}

	ydif[0] += cloudThickness[(0+CLOUD_SIZE*(CLOUD_SIZE-3))*4+3] - cloudThickness[0*4+3]*2 + cloudThickness[(0+4*CLOUD_SIZE)*4+3];

	UpdatePart(0, CLOUD_SIZE*3-1, CLOUD_SIZE*(CLOUD_SIZE-3), 4*CLOUD_SIZE);
	UpdatePart(CLOUD_SIZE*3-1, CLOUD_SIZE*(CLOUD_SIZE-4)-1, -3*CLOUD_SIZE, 4*CLOUD_SIZE);
	UpdatePart(CLOUD_SIZE*(CLOUD_SIZE-4)-1, CLOUD_SIZE*CLOUD_SIZE, -3*CLOUD_SIZE, CLOUD_SIZE*(4-CLOUD_SIZE));
/*
	for(int a=0; a<CLOUD_SIZE; ++a) {
		cloudThickness[((int(48+camera->pos.z*CLOUD_SIZE*0.000025f)%256)*CLOUD_SIZE+a)*4+3]=0;
	}
	for(int a=0; a<CLOUD_SIZE; ++a) {
		cloudThickness[(a*CLOUD_SIZE+int(gs->frameNum*0.00009f*256+camera->pos.x*CLOUD_SIZE*0.000025f))*4+3]=0;
	}
/**/
	glBindTexture(GL_TEXTURE_2D, cloudDot3Tex);
	glTexSubImage2D(GL_TEXTURE_2D,0, 0,0,CLOUD_SIZE, CLOUD_SIZE,GL_RGBA, GL_UNSIGNED_BYTE, cloudThickness);
}

void CBasicSky::CreateRandMatrix(int **matrix,float mod)
{
	for(int a=0, *pmat=*matrix; a<32*32; ++a) {
		float r = ((float)( rand() )) / (float)RAND_MAX;
		*pmat++=((int)( r * 255.0f ));
	}
}

void CBasicSky::CreateTransformVectors()
{
	unsigned char *at=alphaTransform;
	unsigned char *tt=thicknessTransform;
	for(int a=0;a<1024;++a){
		float f=(1023.0f-(a+cloudDensity*1024-512))/1023.0f;
		float alpha=pow(f*2,3);
		if(alpha>1)
			alpha=1;
		*at=(unsigned char)(alpha*255);

		float d=f*2;
		if(d>1)
			d=1;
		*tt++=(unsigned char)(128+d*64+(*at++)*255/(4*255));
	}
}

void CBasicSky::DrawSun()
{
	glPushMatrix();
//	glTranslatef(camera->pos.x,camera->pos.y,camera->pos.z);
	CMatrix44f m(camera->pos,sundir1,UpVector,sundir2);
	glMultMatrixf(m.m);
	glDisable(GL_DEPTH_TEST);

	static unsigned char buf[32];
	glEnable(GL_TEXTURE_2D);

	float3 modCamera=sundir1*camera->pos.x+sundir2*camera->pos.z;

	float ymod=(sunTexCoordY-0.5f)*domeWidth*0.025f*256;
	float fy=ymod+modCamera.z*CLOUD_SIZE*0.000025f;
	int baseY=int(floor(fy))%256;
	fy-=floor(fy);
	float fx=gs->frameNum*0.00005f*CLOUD_SIZE+modCamera.x*CLOUD_SIZE*0.000025f;
	int baseX=int(floor(fx))%256;
	fx-=floor(fx);

	float *cvs=covers[0], *cvs1=covers[1], *cvs2=covers[2], *cvs3=covers[3];
	if(baseX!=oldCoverBaseX || baseY!=oldCoverBaseY){
		oldCoverBaseX=baseX;
		oldCoverBaseY=baseY;
		CreateCover(baseX,baseY,cvs);
		CreateCover(baseX+1,baseY,cvs1);
		CreateCover(baseX,baseY+1,cvs2);
		CreateCover(baseX+1,baseY+1,cvs3);
	}

	unsigned char *bf=buf;
	for(int x=0;x<32; ++x){
		float cx1=(*cvs++)*(1-fx)+(*cvs1++)*fx;
		float cx2=(*cvs2++)*(1-fx)+(*cvs3++)*fx;

		float cover=cx1*(1-fy)+cx2*fy;

		if(cover>127.5f)
			cover=127.5f;

		(*bf++)=(unsigned char)(255-cover*2);
	}
	glBindTexture(GL_TEXTURE_2D, sunFlareTex);
	glTexSubImage2D(GL_TEXTURE_2D,0,0,0,32,1,GL_LUMINANCE,GL_UNSIGNED_BYTE,buf);

	glColor4f(0.4f*sunColor.x,0.4f*sunColor.y,0.4f*sunColor.z,0.0f);
	glCallList(sunFlareList);

	glEnable(GL_DEPTH_TEST);
	glPopMatrix();
}

void CBasicSky::SetCloudShadow(int texunit)
{
}

void CBasicSky::ResetCloudShadow(int texunit)
{
}

void CBasicSky::DrawShafts()
{
}


void CBasicSky::InitSun()
{
	unsigned char* mem=new unsigned char[128*128*4];

	for(int y=0;y<128;++y){
		for(int x=0;x<128;++x){
			mem[(y*128+x)*4+0]=255;
			mem[(y*128+x)*4+1]=255;
			mem[(y*128+x)*4+2]=255;
			float dist=sqrt((float)(y-64)*(y-64)+(x-64)*(x-64));
			if(dist>60)
				mem[(y*128+x)*4+3]=0;
			else
				mem[(y*128+x)*4+3]=255;
		}
	}

	glGenTextures(1, &sunTex);
	glBindTexture(GL_TEXTURE_2D, sunTex);
	glTexParameteri(GL_TEXTURE_2D,GL_TEXTURE_MAG_FILTER,GL_LINEAR);
	glTexParameteri(GL_TEXTURE_2D,GL_TEXTURE_MIN_FILTER,GL_LINEAR_MIPMAP_NEAREST);
	glTexParameteri(GL_TEXTURE_2D,GL_TEXTURE_WRAP_S,GL_CLAMP);
	glTexParameteri(GL_TEXTURE_2D,GL_TEXTURE_WRAP_T,GL_CLAMP);
	glBuildMipmaps(GL_TEXTURE_2D,GL_RGBA8 ,128, 128, GL_RGBA, GL_UNSIGNED_BYTE, mem);

	for(int y=0;y<2;++y){
		for(int x=0;x<32;++x){
			if(y==0 && x%2)
				mem[(y*32+x)]=255;
			else
				mem[(y*32+x)]=0;
		}
	}

	glGenTextures(1, &sunFlareTex);
	glBindTexture(GL_TEXTURE_2D, sunFlareTex);
	glTexParameteri(GL_TEXTURE_2D,GL_TEXTURE_MAG_FILTER,GL_LINEAR);
	glTexParameteri(GL_TEXTURE_2D,GL_TEXTURE_MIN_FILTER,GL_LINEAR);
	glTexParameteri(GL_TEXTURE_2D,GL_TEXTURE_WRAP_T,GL_CLAMP);
//	gluBuild2DMipmaps(GL_TEXTURE_2D,1 ,32, 2, GL_ALPHA, GL_UNSIGNED_BYTE, mem);
	glTexImage2D(GL_TEXTURE_2D,0,1 ,32, 2,0, GL_LUMINANCE, GL_UNSIGNED_BYTE, mem);

	delete [] mem;

	float3 ldir=modSunDir.cross(UpVector);
	float3 udir=modSunDir.cross(ldir);

	sunFlareList=glGenLists(1);
	glNewList(sunFlareList, GL_COMPILE);
		glDisable(GL_FOG);
		glBindTexture(GL_TEXTURE_2D, sunFlareTex);
		glBlendFunc(GL_ONE_MINUS_DST_COLOR,GL_ONE);
		glBegin(GL_TRIANGLE_STRIP);
		for(int x=0;x<257;++x){
			float dx=sin(x*2*PI/256.0f);
			float dy=cos(x*2*PI/256.0f);

			glTexCoord2f(x/256.0f,0.25f);
			glVertexf3(modSunDir*5+ldir*dx*0.0014f+udir*dy*0.0014f);
			glTexCoord2f(x/256.0f,0.75f);
			glVertexf3(modSunDir*5+ldir*dx*4+udir*dy*4);
		}
		glEnd();
		if (gu->drawFog) glEnable(GL_FOG);

	glEndList();
}

inline unsigned char CBasicSky::GetCloudThickness(int x,int y)
{
	assert (CLOUD_SIZE==256);
	x &= 0xff;
	y &= 0xff;

	//assert (x>=0 && x<CLOUD_SIZE);
	//assert (y>=0 && y<CLOUD_SIZE);
	return cloudThickness [ (y * CLOUD_SIZE + x) * 4 + 3 ];
}

void CBasicSky::CreateCover(int baseX, int baseY, float *buf)
{
	static int line[]={ 5, 0, 1, 0, 2, 0, 3, 0, 4, 0, 5, 5, 0, 1, 0, 2, 1, 3, 1, 4, 1, 5, 5, 0, 1, 1, 2, 1, 3, 2, 4, 2, 5, 4, 1, 1, 2, 2, 2, 3, 3, 4, 4, 1, 1, 2, 2, 3, 3, 4, 4, 4, 1, 1, 2, 2, 3, 2, 4, 3, 5, 1, 0, 2, 1, 3, 1, 4, 2, 5, 2, 5, 1, 0, 2, 0, 3, 1, 4, 1, 5, 1};
	int *pline=line;

	for(int l=0;l<8;++l){
		int num=*pline++;
		int cover1=0;
		int cover2=0;
		int cover3=0;
		int cover4=0;
		float total=0;
		for(int x=0;x<num;++x){
			int dx=*pline++;
			int dy=*pline++;
			cover1+=255-GetCloudThickness(baseX-dx,baseY+dy);
			cover2+=255-GetCloudThickness(baseX-dy,baseY-dx);//*(num-x);
			cover3+=255-GetCloudThickness(baseX+dx,baseY-dy);//*(num-x);
			cover4+=255-GetCloudThickness(baseX+dy,baseY+dx);//*(num-x);

			total+=1;//(num-x);
		}

		buf[l]=cover1/total;
		buf[l+8]=cover2/total;
		buf[l+16]=cover3/total;
		buf[l+24]=cover4/total;
	}
}

float3 CBasicSky::GetDirFromTexCoord(float x, float y)
{
	float3 dir;

	dir.x=(x-0.5f)*domeWidth;
	dir.z=(y-0.5f)*domeWidth;

	float hdist=sqrt(dir.x*dir.x+dir.z*dir.z);
	float fy=asin(hdist/400);
	dir.y=(cos(fy)-domeheight)*400;

	dir.ANormalize();

	return dir;
}

//should be improved
//only take stuff in yz plane
float CBasicSky::GetTexCoordFromDir(float3 dir)
{
	float tp=0.5f;
	float step=0.25f;

	for(int a=0;a<10;++a){
		float tx=0.5f+tp;
		float3 d=GetDirFromTexCoord(tx,0.5f);
		if(d.y<dir.y)
			tp-=step;
		else
			tp+=step;
		step*=0.5f;
	}
	return 0.5f+tp;
}<|MERGE_RESOLUTION|>--- conflicted
+++ resolved
@@ -68,11 +68,7 @@
 	for(int a=0;a<CLOUD_DETAIL;a++)
 		cloudDown[a]=false;
 
-<<<<<<< HEAD
-	cloudThickness=SAFE_NEW unsigned char[CLOUD_SIZE*CLOUD_SIZE*4+4];
-=======
 	cloudThickness=new unsigned char[CLOUD_SIZE*CLOUD_SIZE*4+4];
->>>>>>> 7943d188
 
 	lastCloudUpdate=-30;
 	dynamicSky=true;
@@ -327,11 +323,7 @@
 	glGenTextures(1, &cloudDot3Tex);
 	int y;
 
-<<<<<<< HEAD
-	unsigned char (* skytex)[512][4]=SAFE_NEW unsigned char[512][512][4]; // this is too big for the stack
-=======
 	unsigned char (* skytex)[512][4]=new unsigned char[512][512][4]; // this is too big for the stack
->>>>>>> 7943d188
 
 	for(y=0;y<512;y++){
 		for(int x=0;x<512;x++){
@@ -361,11 +353,7 @@
 	glBuildMipmaps(GL_TEXTURE_2D,GL_RGBA8 ,512, 512, GL_RGBA, GL_UNSIGNED_BYTE, skytex[0][0]);
 	delete [] skytex;
 
-<<<<<<< HEAD
-	unsigned char (* skytex2)[256][4]=SAFE_NEW unsigned char[256][256][4];
-=======
 	unsigned char (* skytex2)[256][4]=new unsigned char[256][256][4];
->>>>>>> 7943d188
 	for(y=0;y<256;y++){
 		for(int x=0;x<256;x++){
 			float3 dir=GetDirFromTexCoord(x/256.0f,y/256.0f);
