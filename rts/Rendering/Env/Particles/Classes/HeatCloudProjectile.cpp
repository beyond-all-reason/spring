--- conflicted
+++ resolved
@@ -78,16 +78,12 @@
 	sizemod *= sizemodmod;
 }
 
-<<<<<<< HEAD
-void CHeatCloudProjectile::Draw()
-=======
 void CHeatCloudProjectile::Init(const CUnit* owner, const float3& offset)
 {
 	CProjectile::Init(owner, offset);
 }
 
-void CHeatCloudProjectile::Draw(CVertexArray* va)
->>>>>>> 325620e6
+void CHeatCloudProjectile::Draw()
 {
 	UpdateRotation();
 
@@ -101,14 +97,6 @@
 	col[3] = 1;//(dheat/maxheat)*255.0f;
 
 	const float drawsize = (size + sizeGrowth * globalRendering->timeOffset) * (1.0f - sizemod);
-<<<<<<< HEAD
-	rb.AddQuadTriangles(
-		{ drawPos - camera->GetRight() * drawsize - camera->GetUp() * drawsize, texture->xstart, texture->ystart, col },
-		{ drawPos + camera->GetRight() * drawsize - camera->GetUp() * drawsize, texture->xend,   texture->ystart, col },
-		{ drawPos + camera->GetRight() * drawsize + camera->GetUp() * drawsize, texture->xend,   texture->yend,   col },
-		{ drawPos - camera->GetRight() * drawsize + camera->GetUp() * drawsize, texture->xstart, texture->yend,   col }
-	);
-=======
 
 	const float3 ri = camera->GetRight();
 	const float3 up = camera->GetUp();
@@ -124,12 +112,12 @@
 		for (auto& b : bounds)
 			b = b.rotate(rotVal, camera->GetForward());
 	}
-
-	va->AddVertexTC(drawPos + bounds[0], texture->xstart, texture->ystart, col);
-	va->AddVertexTC(drawPos + bounds[1], texture->xend,   texture->ystart, col);
-	va->AddVertexTC(drawPos + bounds[2], texture->xend,   texture->yend,   col);
-	va->AddVertexTC(drawPos + bounds[3], texture->xstart, texture->yend,   col);
->>>>>>> 325620e6
+  rb.AddQuadTriangles(
+    { drawPos + bounds[0], texture->xstart, texture->ystart, col },
+    { drawPos + bounds[1], texture->xend,   texture->ystart, col },
+    { drawPos + bounds[2], texture->xend,   texture->yend,   col },
+    { drawPos + bounds[3], texture->xstart, texture->yend,   col }
+  );
 }
 
 int CHeatCloudProjectile::GetProjectilesCount() const
