--- conflicted
+++ resolved
@@ -34,26 +34,15 @@
 
 static std::vector<const QTPFS::QTNode*> visibleNodes;
 
-<<<<<<< HEAD
-static constexpr unsigned char LINK_COLOR[4] = {1 * 255, 0 * 255, 1 * 255, 1 * 128};
-static constexpr unsigned char PATH_COLOR[4] = {0 * 255, 0 * 255, 1 * 255, 1 * 255};
-static constexpr unsigned char BAD_PATH_COLOR[4] = {1 * 255, 0 * 255, 0 * 255, 1 * 255};
-static constexpr unsigned char INCOMPLETE_PATH_COLOR[4] = {1 * 255, 1 * 255, 0 * 255, 1 * 128};
-static constexpr unsigned char NODE_COLORS[][4] = {
-	{1 * 255, 0 * 255, 0 * 255, 1 * 255}, // red --> blocked
-	{0 * 255, 1 * 255, 0 * 255, 1 * 255}, // green --> passable
-	{1 * 255, 1 * 127, 0 * 255, 1 * 255}, // orange --> exit only
-	{0 * 255, 0 * 255, 1 *  64, 1 *  64}, // light blue --> pushed
-=======
 static constexpr unsigned char LINK_COLOR[4]            = {255,   0, 255, 128};
 static constexpr unsigned char PATH_COLOR[4]            = {  0,   0, 255, 255};
 static constexpr unsigned char BAD_PATH_COLOR[4]        = {255,   0,   0, 255};
 static constexpr unsigned char INCOMPLETE_PATH_COLOR[4] = {255, 255,   0, 128};
-static constexpr unsigned char NODE_COLORS[3][4] = {
+static constexpr unsigned char NODE_COLORS[4][4] = {
 	{255,   0,   0, 255}, // red --> blocked
 	{  0, 255,   0, 255}, // green --> passable
+	{255, 127,   0, 255}, // orange --> exit only
 	{  0,   0,  64,  64}, // light blue --> pushed
->>>>>>> ab628714
 };
 
 
