/* This file is part of the Spring engine (GPL v2 or later), see LICENSE.html */


#include "GroundFlash.h"
#include "Map/Ground.h"
#include "Game/Camera.h"
#include "Rendering/GlobalRendering.h"
#include "Rendering/GroundFlashInfo.h"
#include "Rendering/GL/RenderBuffers.h"
#include "Rendering/Textures/ColorMap.h"
#include "Rendering/Textures/TextureAtlas.h"
#include "Rendering/Env/Particles/ProjectileDrawer.h"
#include "Sim/Projectiles/ExpGenSpawnableMemberInfo.h"
#include "Sim/Projectiles/ProjectileHandler.h"
#include "System/creg/DefTypes.h"
#include "System/SpringMath.h"

CR_BIND_DERIVED(CGroundFlash, CExpGenSpawnable, )
CR_REG_METADATA(CGroundFlash, (
 	CR_MEMBER_BEGINFLAG(CM_Config),
		CR_MEMBER(size),
		CR_MEMBER(depthTest),
		CR_MEMBER(depthMask),
	CR_MEMBER_ENDFLAG(CM_Config)
))

CR_BIND_DERIVED(CStandardGroundFlash, CGroundFlash, )
CR_REG_METADATA(CStandardGroundFlash, (
 	CR_MEMBER_BEGINFLAG(CM_Config),
 		CR_MEMBER(flashSize),
		CR_MEMBER(flashAlpha),
		CR_MEMBER(circleGrowth),
		CR_MEMBER(circleAlpha),
		CR_MEMBER(color),
	CR_MEMBER_ENDFLAG(CM_Config),

	CR_MEMBER(side1),
	CR_MEMBER(side2),
	CR_MEMBER(circleSize),
	CR_MEMBER(flashAge),
	CR_MEMBER(flashAgeSpeed),
	CR_MEMBER(circleAlphaDec),
	CR_MEMBER(ttl)
))

CR_BIND_DERIVED(CSeismicGroundFlash, CGroundFlash, (ZeroVector, 1, 0, 1, 1, 1, ZeroVector))
CR_REG_METADATA(CSeismicGroundFlash, (
	CR_MEMBER(side1),
	CR_MEMBER(side2),
	CR_MEMBER(texture),
	CR_MEMBER(sizeGrowth),
	CR_MEMBER(alpha),
	CR_MEMBER(fade),
	CR_MEMBER(ttl),
	CR_MEMBER(color)
))

CR_BIND_DERIVED(CSimpleGroundFlash, CGroundFlash, )
CR_REG_METADATA(CSimpleGroundFlash, (
	CR_MEMBER(side1),
	CR_MEMBER(side2),
	CR_MEMBER(normal),
	CR_MEMBER(age),
	CR_MEMBER(agerate),
 	CR_MEMBER_BEGINFLAG(CM_Config),
		CR_MEMBER(sizeGrowth),
		CR_MEMBER(ttl),
		CR_MEMBER(colorMap),
		CR_MEMBER(texture),
	CR_MEMBER_ENDFLAG(CM_Config)
))



// CREG-only
CGroundFlash::CGroundFlash()
{
	size = 0.0f;
	depthTest = true;
	depthMask = false;
	alwaysVisible = false;
}

CGroundFlash::CGroundFlash(const float3& _pos) : CGroundFlash()
{
	pos = _pos;
}

float3 CGroundFlash::CalcNormal(const float3 midPos, const float3 camDir, float quadSize) const
{
	// no degenerate quads, otherwise ANormalize() fails
	// assert(quadSize > 1.0f);
	quadSize = std::max(quadSize, 1.0f);

	float3 p0 = float3(midPos.x + quadSize, 0.0f, midPos.z           );
	float3 p1 = float3(midPos.x - quadSize, 0.0f, midPos.z           );
	float3 p2 = float3(midPos.x,            0.0f, midPos.z + quadSize);
	float3 p3 = float3(midPos.x,            0.0f, midPos.z - quadSize);

	p0.y = CGround::GetApproximateHeight(p0.x, p0.z, false); p0 += camDir;
	p1.y = CGround::GetApproximateHeight(p1.x, p1.z, false); p1 += camDir;
	p2.y = CGround::GetApproximateHeight(p2.x, p2.z, false); p2 += camDir;
	p3.y = CGround::GetApproximateHeight(p3.x, p3.z, false); p3 += camDir;

	const float3 n0 = ((p2 - p0).cross(p3 - p0)).ANormalize();
	const float3 n1 = ((p3 - p1).cross(p2 - p1)).ANormalize();

	return ((n0 + n1).ANormalize());
}


bool CGroundFlash::GetMemberInfo(SExpGenSpawnableMemberInfo& memberInfo)
{
	if (CExpGenSpawnable::GetMemberInfo(memberInfo))
		return true;

	CHECK_MEMBER_INFO_FLOAT(CGroundFlash, size)
	CHECK_MEMBER_INFO_BOOL (CGroundFlash, depthTest)
	CHECK_MEMBER_INFO_BOOL (CGroundFlash, depthMask)

	return false;
}



CStandardGroundFlash::CStandardGroundFlash()
{
	ttl = 0;
	color[0] = 0;
	color[1] = 0;
	color[2] = 0;

	circleAlphaDec = 0.0f;
	flashAgeSpeed = 0.0f;
	flashAge = 0.0f;
	flashAlpha = 0.0f;
	circleAlpha = 0.0f;
	circleGrowth = 0.0f;
	circleSize = 0.0f;
	flashSize = 0.0f;
}

CStandardGroundFlash::CStandardGroundFlash(
	const float3& _pos,
	const GroundFlashInfo& info
)
	: CGroundFlash(_pos)
	, ttl(info.ttl)
	, flashSize(info.flashSize)
	, circleSize(info.circleGrowth)
	, circleGrowth(info.circleGrowth)
	, circleAlpha(info.circleAlpha)
	, flashAlpha(info.flashAlpha)
	, flashAge(0.0f)
	, flashAgeSpeed(ttl ? 1.0f / ttl : 0.0f)
	, circleAlphaDec(ttl ? circleAlpha / ttl : 0.0f)
{
	InitCommon(_pos, info.color);
	projectileHandler.AddGroundFlash(this);
}

CStandardGroundFlash::CStandardGroundFlash(
	const float3& _pos,
	float _circleAlpha,
	float _flashAlpha,
	float _flashSize,
	float _circleGrowth,
	float _ttl,
	const float3& _color
)
	: CGroundFlash(_pos)
	, ttl((int)_ttl)
	, flashSize(_flashSize)
	, circleSize(_circleGrowth)
	, circleGrowth(_circleGrowth)
	, circleAlpha(_circleAlpha)
	, flashAlpha(_flashAlpha)
	, flashAge(0)
	, flashAgeSpeed(ttl ? 1.0f / ttl : 0)
	, circleAlphaDec(ttl ? circleAlpha / ttl : 0)
{
	InitCommon(_pos, _color);
	projectileHandler.AddGroundFlash(this);
}

void CStandardGroundFlash::InitCommon(const float3& _pos, const float3& _color)
{
	pos.y = CGround::GetHeightReal(_pos.x, _pos.z, false) + 1.0f;
	// A is set in Draw
	color.r = _color.x * 255.0f;
	color.g = _color.y * 255.0f;
	color.b = _color.z * 255.0f;

	// flashSize is just backward compability
	size = flashSize;

	const float3 normal = CalcNormal(_pos, camera->GetDir() * -1000.0f, flashSize);

	side1 = (normal.cross(RgtVector)).ANormalize();
	side2 = side1.cross(normal);
}

bool CStandardGroundFlash::Update()
{
	circleSize += circleGrowth;
	circleAlpha -= circleAlphaDec;
	flashAge += flashAgeSpeed;

	return (std::max(--ttl, 0) > 0);
}

void CStandardGroundFlash::Draw()
{
	float iAlpha = Clamp(circleAlpha - (circleAlphaDec * globalRendering->timeOffset), 0.0f, 1.0f);

	const float iSize = circleSize + circleGrowth * globalRendering->timeOffset;
	const float iAge = flashAge + flashAgeSpeed * globalRendering->timeOffset;

	if (iAlpha > 0.0f) {
		const float3 p1 = pos + (-side1 - side2) * iSize;
		const float3 p2 = pos + ( side1 - side2) * iSize;
		const float3 p3 = pos + ( side1 + side2) * iSize;
		const float3 p4 = pos + (-side1 + side2) * iSize;

		color.a = (unsigned char)(iAlpha * 255);
		rb.AddQuadTriangles(
			{ p1, projectileDrawer->groundringtex->xstart, projectileDrawer->groundringtex->ystart, color },
			{ p2, projectileDrawer->groundringtex->xend,   projectileDrawer->groundringtex->ystart, color },
			{ p3, projectileDrawer->groundringtex->xend,   projectileDrawer->groundringtex->yend,   color },
			{ p4, projectileDrawer->groundringtex->xstart, projectileDrawer->groundringtex->yend,   color }
		);
	}

	if (iAge < 1.0f) {
		if (iAge < 0.091f) {
			iAlpha = flashAlpha * iAge * 10.0f;
		} else {
			iAlpha = flashAlpha * (1.0f - iAge);
		}

		color.a = Clamp(iAlpha, 0.0f, 1.0f) * 255;

		const float3 p1 = pos + (-side1 - side2) * size;
		const float3 p2 = pos + ( side1 - side2) * size;
		const float3 p3 = pos + ( side1 + side2) * size;
		const float3 p4 = pos + (-side1 + side2) * size;
		rb.AddQuadTriangles(
			{ p1, projectileDrawer->groundflashtex->xstart, projectileDrawer->groundflashtex->yend,   color },
			{ p2, projectileDrawer->groundflashtex->xend,   projectileDrawer->groundflashtex->yend,   color },
			{ p3, projectileDrawer->groundflashtex->xend,   projectileDrawer->groundflashtex->ystart, color },
			{ p4, projectileDrawer->groundflashtex->xstart, projectileDrawer->groundflashtex->ystart, color }
		);
	}
}


bool CStandardGroundFlash::GetMemberInfo(SExpGenSpawnableMemberInfo& memberInfo)
{
	if (CGroundFlash::GetMemberInfo(memberInfo))
		return true;

	CHECK_MEMBER_INFO_FLOAT(CStandardGroundFlash, flashSize   )
	CHECK_MEMBER_INFO_FLOAT(CStandardGroundFlash, flashAlpha  )
	CHECK_MEMBER_INFO_FLOAT(CStandardGroundFlash, circleGrowth)
	CHECK_MEMBER_INFO_FLOAT(CStandardGroundFlash, circleAlpha )
	CHECK_MEMBER_INFO_SCOLOR(CStandardGroundFlash, color      )

	return false;
}



CSimpleGroundFlash::CSimpleGroundFlash()
	: texture(nullptr)
	, colorMap(nullptr)
	, agerate(0.0f)
	, age(0.0f)
	, ttl(0)
	, sizeGrowth(0.0f)
{

}

void CSimpleGroundFlash::Init(const CUnit* owner, const float3& offset)
{
	pos += offset;
	pos.y = CGround::GetHeightReal(pos.x, pos.z, false) + 1.0f;

	age = ttl ? 0.0f : 1.0f;
	agerate = ttl ? 1.0f / ttl : 1.0f;

	normal = CalcNormal(pos, camera->GetDir() * -1000.0f, size + (sizeGrowth * ttl));

	side1 = (normal.cross(RgtVector)).ANormalize();
	side2 = side1.cross(normal);

	CExpGenSpawnable::Init(owner, offset); // scales rotParams

	projectileHandler.AddGroundFlash(this);
}

void CSimpleGroundFlash::Draw()
{
	UpdateRotation();

	unsigned char color[4] = {0, 0, 0, 0};
	colorMap->GetColor(color, age);

<<<<<<< HEAD
	const float3 p1 = pos + (-side1 - side2) * size;
	const float3 p2 = pos + ( side1 - side2) * size;
	const float3 p3 = pos + ( side1 + side2) * size;
	const float3 p4 = pos + (-side1 + side2) * size;
	rb.AddQuadTriangles(
		{ p1, texture->xstart, texture->ystart, color },
		{ p2, texture->xend,   texture->ystart, color },
		{ p3, texture->xend,   texture->yend,   color },
		{ p4, texture->xstart, texture->yend,   color }
	);
=======
	std::array<float3, 4> bounds = {
		(-side1 - side2) * size,
		( side1 - side2) * size,
		( side1 + side2) * size,
		(-side1 + side2) * size
	};

	if (math::fabs(rotVal) > 0.01f) {
		for (auto& b : bounds)
			b = b.rotate(rotVal, normal);
	}

	va->AddVertexQTC(pos + bounds[0], texture->xstart, texture->ystart, color);
	va->AddVertexQTC(pos + bounds[1], texture->xend, texture->ystart, color);
	va->AddVertexQTC(pos + bounds[2], texture->xend, texture->yend, color);
	va->AddVertexQTC(pos + bounds[3], texture->xstart, texture->yend, color);
>>>>>>> 325620e6
}

bool CSimpleGroundFlash::Update()
{
	age += agerate;
	size += sizeGrowth;

	return (age < 1);
}


bool CSimpleGroundFlash::GetMemberInfo(SExpGenSpawnableMemberInfo& memberInfo)
{
	if (CGroundFlash::GetMemberInfo(memberInfo))
		return true;

	CHECK_MEMBER_INFO_FLOAT(CSimpleGroundFlash, sizeGrowth)
	CHECK_MEMBER_INFO_INT  (CSimpleGroundFlash, ttl       )
	CHECK_MEMBER_INFO_PTR  (CSimpleGroundFlash, colorMap, CColorMap::LoadFromDefString)
	CHECK_MEMBER_INFO_PTR  (CSimpleGroundFlash, texture , projectileDrawer->groundFXAtlas->GetTexturePtr)

	return false;
}



CSeismicGroundFlash::CSeismicGroundFlash(
	const float3& _pos,
	int _ttl,
	int _fade,
	float _size,
	float _sizeGrowth,
	float _alpha,
	const float3& _color
)
	: CGroundFlash(_pos)
	, texture(projectileDrawer->seismictex)
	, sizeGrowth(_sizeGrowth)
	, alpha(_alpha)
	, fade(_fade)
	, ttl(_ttl)
{
	pos.y = CGround::GetHeightReal(_pos.x, _pos.z, false) + 1.0f;
	// A is set in Draw
	color.r = _color.x * 255.0f;
	color.g = _color.y * 255.0f;
	color.b = _color.z * 255.0f;

	size = _size;
	alwaysVisible = true;

	const float3 normal = CalcNormal(_pos, camera->GetDir() * -1000.0f, size + (sizeGrowth * ttl));

	side1 = (normal.cross(RgtVector)).SafeANormalize();
	side2 = side1.cross(normal);

	projectileHandler.AddGroundFlash(this);
}

void CSeismicGroundFlash::Draw()
{
	color.a = mix(255, int(255 * (ttl / (1.0f * fade))), (ttl < fade));

	const float3 p1 = pos + (-side1 - side2) * size;
	const float3 p2 = pos + ( side1 - side2) * size;
	const float3 p3 = pos + ( side1 + side2) * size;
	const float3 p4 = pos + (-side1 + side2) * size;

	rb.AddQuadTriangles(
		{ p1, texture->xstart, texture->ystart, color },
		{ p2, texture->xend,   texture->ystart, color },
		{ p3, texture->xend,   texture->yend,   color },
		{ p4, texture->xstart, texture->yend,   color }
	);
}

bool CSeismicGroundFlash::Update()
{
	size += sizeGrowth;
	return (--ttl > 0);
}<|MERGE_RESOLUTION|>--- conflicted
+++ resolved
@@ -306,18 +306,11 @@
 	unsigned char color[4] = {0, 0, 0, 0};
 	colorMap->GetColor(color, age);
 
-<<<<<<< HEAD
 	const float3 p1 = pos + (-side1 - side2) * size;
 	const float3 p2 = pos + ( side1 - side2) * size;
 	const float3 p3 = pos + ( side1 + side2) * size;
 	const float3 p4 = pos + (-side1 + side2) * size;
-	rb.AddQuadTriangles(
-		{ p1, texture->xstart, texture->ystart, color },
-		{ p2, texture->xend,   texture->ystart, color },
-		{ p3, texture->xend,   texture->yend,   color },
-		{ p4, texture->xstart, texture->yend,   color }
-	);
-=======
+
 	std::array<float3, 4> bounds = {
 		(-side1 - side2) * size,
 		( side1 - side2) * size,
@@ -330,11 +323,12 @@
 			b = b.rotate(rotVal, normal);
 	}
 
-	va->AddVertexQTC(pos + bounds[0], texture->xstart, texture->ystart, color);
-	va->AddVertexQTC(pos + bounds[1], texture->xend, texture->ystart, color);
-	va->AddVertexQTC(pos + bounds[2], texture->xend, texture->yend, color);
-	va->AddVertexQTC(pos + bounds[3], texture->xstart, texture->yend, color);
->>>>>>> 325620e6
+  rb.AddQuadTriangles(
+    { pos + bounds[0], texture->xstart, texture->ystart, color },
+    { pos + bounds[1], texture->xend  , texture->ystart, color },
+    { pos + bounds[2], texture->xend  , texture->yend  , color },
+    { pos + bounds[3], texture->xstart, texture->yend  , color }
+  };
 }
 
 bool CSimpleGroundFlash::Update()
