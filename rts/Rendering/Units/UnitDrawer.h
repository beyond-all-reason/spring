--- conflicted
+++ resolved
@@ -196,11 +196,8 @@
 	void PopIndividualOpaqueState(const CUnit* unit, bool deferredPass) const;
 	void PopIndividualOpaqueState(const S3DModel* model, int teamID, bool deferredPass) const;
 	void PopIndividualAlphaState(const S3DModel* model, int teamID, bool deferredPass) const;
-<<<<<<< HEAD
 protected:
 	LuaBuildSquareTasksMap luaBuildSquareTasks;
-=======
->>>>>>> 5673af0b
 };
 
 //TODO remove CUnitDrawerLegacy inheritance
