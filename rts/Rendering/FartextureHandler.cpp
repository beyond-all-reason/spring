<<<<<<< HEAD
#include "StdAfx.h"
#include "mmgr.h"

#include "FartextureHandler.h"
#include "GlobalUnsynced.h"
#include "UnitModels/UnitDrawer.h"
#include "Textures/Bitmap.h"
#include "Rendering/Textures/3DOTextureHandler.h"
#include "Map/MapInfo.h"

CFartextureHandler* fartextureHandler = NULL;


CFartextureHandler::CFartextureHandler(void)
{
	usedFarTextures = 0;

	farTextureMem=new unsigned char[128*16*4];

	for(int a=0;a<128*16*4;++a)
		farTextureMem[a]=0;

	farTexture=0;
}


CFartextureHandler::~CFartextureHandler(void)
{
	delete[] farTextureMem;
	glDeleteTextures (1, &farTexture);
}


/**
 * @brief Add the model to the queue of units waiting for their fartexture.
 * On the next CreateFarTextures() call the fartexture for this model will be
 * created.
 */
void CFartextureHandler::CreateFarTexture(S3DModel* model)
{
	GML_STDMUTEX_LOCK(tex); // CreateFarTexture
	pending.push_back(model);
}


/**
 * @brief Process the queue of pending fartexture creation requests.
 * This loops through the queue calling ReallyCreateFarTexture() on each entry,
 * and empties the queue afterwards.
 */
void CFartextureHandler::CreateFarTextures()
{
	GML_STDMUTEX_LOCK(tex); // CreateFarTextures
	for(std::vector<S3DModel*>::const_iterator it = pending.begin(); it != pending.end(); ++it) {
		ReallyCreateFarTexture(*it);
	}
	pending.clear();
}


/**
 * @brief Really create the far texture for the given model.
 */
void CFartextureHandler::ReallyCreateFarTexture(S3DModel* model)
{
	//UnitModelGeometry& geometry=*model.geometry;

	model->farTextureNum=usedFarTextures;

	if(usedFarTextures>=511){
//		logOutput.Print("Out of fartextures");
		return;
	}
	GLfloat LightDiffuseLand2[]=	{ 0.0f, 0.0f, 0.0f, 1.0f };
	GLfloat LightAmbientLand2[]=	{ 0.6f, 0.6f, 0.6f, 1.0f };
	for(int a=0;a<3;++a)
		LightAmbientLand2[a] = std::min(1.f,unitDrawer->unitAmbientColor[a]+unitDrawer->unitSunColor[a]*0.2f);
	glLightfv(GL_LIGHT1, GL_AMBIENT, LightAmbientLand2);
	glLightfv(GL_LIGHT1, GL_DIFFUSE, LightDiffuseLand2);
	glLightfv(GL_LIGHT1, GL_SPECULAR, LightAmbientLand2);

	glViewport(0,0,16,16);
	glLoadIdentity();
	glMatrixMode(GL_PROJECTION);
	glLoadIdentity();
	glOrtho(-model->radius,model->radius,-model->radius,model->radius,-model->radius*1.5f,model->radius*1.5f);
	glMatrixMode(GL_MODELVIEW);
	glClearColor(1.0f,0.0f,1.0f,0.0f); // image transparency key
	glDisable(GL_BLEND);

	glEnable(GL_LIGHTING);
	glEnable(GL_TEXTURE_2D);
	glEnable(GL_CULL_FACE);
	glCullFace(GL_FRONT);
	glAlphaFunc(GL_GREATER,0.05f);
	glEnable(GL_ALPHA_TEST);
	float cols[]={1,1,1,1};
	float cols2[]={1,1,1,1};
	glMaterialfv(GL_FRONT_AND_BACK,GL_AMBIENT,cols);
	glMaterialfv(GL_FRONT_AND_BACK,GL_DIFFUSE,cols2);
	glColor3f(1,1,1);
	glRotatef(10,1,0,0);
	glLightfv(GL_LIGHT1, GL_POSITION,mapInfo->light.sunDir);
	glEnable(GL_LIGHT1);

	int baseX=0;
	unsigned char buf[16*16*4];
	for(int a=0;a<8;++a){
		glClear(GL_COLOR_BUFFER_BIT | GL_DEPTH_BUFFER_BIT);
		texturehandler3DO->Set3doAtlases();
		glPushMatrix();
		glTranslatef(0,-model->height*0.5f,0);
		model->DrawStatic();
		glPopMatrix();
		glReadPixels(0,0,16,16,GL_RGBA,GL_UNSIGNED_BYTE,buf);
		for(int y=0;y<16;++y)
			for(int x=0;x<16;++x){
				farTextureMem[(baseX+x+(y)*128)*4]=buf[(x+y*16)*4];
				farTextureMem[(baseX+x+(y)*128)*4+1]=buf[(x+y*16)*4+1];
				farTextureMem[(baseX+x+(y)*128)*4+2]=buf[(x+y*16)*4+2];
				if(buf[(x+y*16)*4]==255 && buf[(x+y*16)*4+1]==0 && buf[(x+y*16)*4+2]==255)
					farTextureMem[(baseX+x+(y)*128)*4+3]=0;
				else
					farTextureMem[(baseX+x+(y)*128)*4+3]=255;
			}
		baseX+=16;
		glRotatef(45,0,1,0);
		glLightfv(GL_LIGHT1, GL_POSITION,mapInfo->light.sunDir);
	}

	glCullFace(GL_BACK);
	glDisable(GL_CULL_FACE);
	glDisable(GL_LIGHTING);
	glDisable(GL_TEXTURE_2D);

	glClearColor(mapInfo->atmosphere.fogColor[0],mapInfo->atmosphere.fogColor[1],mapInfo->atmosphere.fogColor[2],0);
	glViewport(gu->viewPosX,0,gu->viewSizeX,gu->viewSizeY);
	glLightfv(GL_LIGHT1, GL_AMBIENT, mapInfo->light.unitAmbientColor);
	glLightfv(GL_LIGHT1, GL_DIFFUSE, mapInfo->light.unitSunColor);
	glLightfv(GL_LIGHT1, GL_SPECULAR, mapInfo->light.unitAmbientColor);

	if(farTexture==0){
		glGenTextures(1, &farTexture);
		glBindTexture(GL_TEXTURE_2D, farTexture);
		glTexParameteri(GL_TEXTURE_2D,GL_TEXTURE_MAG_FILTER,GL_LINEAR);
		glTexParameteri(GL_TEXTURE_2D,GL_TEXTURE_MIN_FILTER,GL_LINEAR);
		glTexImage2D(GL_TEXTURE_2D,0,GL_RGBA8, 1024, 1024,0,GL_RGBA, GL_UNSIGNED_BYTE, 0);
	}
	int bx=(usedFarTextures%8)*128;
	int by=(usedFarTextures/8)*16;
	glBindTexture(GL_TEXTURE_2D, farTexture);
	glTexSubImage2D(GL_TEXTURE_2D,0, bx,by,128, 16,GL_RGBA, GL_UNSIGNED_BYTE, farTextureMem);

	usedFarTextures++;
}
=======
#include "StdAfx.h"
#include "mmgr.h"

#include "FartextureHandler.h"
#include "GlobalUnsynced.h"
#include "UnitModels/UnitDrawer.h"
#include "Textures/Bitmap.h"
#include "Rendering/Textures/3DOTextureHandler.h"
#include "Map/MapInfo.h"

CFartextureHandler* fartextureHandler = NULL;


CFartextureHandler::CFartextureHandler(void)
{
	usedFarTextures = 0;

	farTextureMem=new unsigned char[128*16*4];

	for(int a=0;a<128*16*4;++a)
		farTextureMem[a]=0;

	farTexture=0;
}


CFartextureHandler::~CFartextureHandler(void)
{
	delete[] farTextureMem;
	glDeleteTextures (1, &farTexture);
}


/**
 * @brief Add the model to the queue of units waiting for their fartexture.
 * On the next CreateFarTextures() call the fartexture for this model will be
 * created.
 */
void CFartextureHandler::CreateFarTexture(S3DModel* model)
{
	GML_STDMUTEX_LOCK(tex); // CreateFarTexture
	pending.push_back(model);
}


/**
 * @brief Process the queue of pending fartexture creation requests.
 * This loops through the queue calling ReallyCreateFarTexture() on each entry,
 * and empties the queue afterwards.
 */
void CFartextureHandler::CreateFarTextures()
{
	GML_STDMUTEX_LOCK(tex); // CreateFarTextures
	for(std::vector<S3DModel*>::const_iterator it = pending.begin(); it != pending.end(); ++it) {
		ReallyCreateFarTexture(*it);
	}
	pending.clear();
}


/**
 * @brief Really create the far texture for the given model.
 */
void CFartextureHandler::ReallyCreateFarTexture(S3DModel* model)
{
	//UnitModelGeometry& geometry=*model.geometry;

	model->farTextureNum=usedFarTextures;

	if(usedFarTextures>=511){
//		logOutput.Print("Out of fartextures");
		return;
	}
	GLfloat LightDiffuseLand2[]=	{ 0.0f, 0.0f, 0.0f, 1.0f };
	GLfloat LightAmbientLand2[]=	{ 0.6f, 0.6f, 0.6f, 1.0f };
	for(int a=0;a<3;++a)
		LightAmbientLand2[a] = std::min(1.f,unitDrawer->unitAmbientColor[a]+unitDrawer->unitSunColor[a]*0.2f);
	glLightfv(GL_LIGHT1, GL_AMBIENT, LightAmbientLand2);
	glLightfv(GL_LIGHT1, GL_DIFFUSE, LightDiffuseLand2);
	glLightfv(GL_LIGHT1, GL_SPECULAR, LightAmbientLand2);

	glViewport(0,0,16,16);
	glLoadIdentity();
	glMatrixMode(GL_PROJECTION);
	glLoadIdentity();
	glOrtho(-model->radius,model->radius,-model->radius,model->radius,-model->radius*1.5f,model->radius*1.5f);
	glMatrixMode(GL_MODELVIEW);
	glClearColor(1.0f,0.0f,1.0f,0.0f); // image transparency key
	glDisable(GL_BLEND);

	glEnable(GL_LIGHTING);
	glEnable(GL_TEXTURE_2D);
	glEnable(GL_CULL_FACE);
	glCullFace(GL_FRONT);
	glAlphaFunc(GL_GREATER,0.05f);
	glEnable(GL_ALPHA_TEST);
	float cols[]={1,1,1,1};
	float cols2[]={1,1,1,1};
	glMaterialfv(GL_FRONT_AND_BACK,GL_AMBIENT,cols);
	glMaterialfv(GL_FRONT_AND_BACK,GL_DIFFUSE,cols2);
	glColor3f(1,1,1);
	glRotatef(10,1,0,0);
	glLightfv(GL_LIGHT1, GL_POSITION,mapInfo->light.sunDir);
	glEnable(GL_LIGHT1);

	int baseX=0;
	unsigned char buf[16*16*4];
	for(int a=0;a<8;++a){
		glClear(GL_COLOR_BUFFER_BIT | GL_DEPTH_BUFFER_BIT);
		texturehandler3DO->Set3doAtlases();
		glPushMatrix();
		glTranslatef(0,-model->height*0.5f,0);
		model->DrawStatic();
		glPopMatrix();
		glReadPixels(0,0,16,16,GL_RGBA,GL_UNSIGNED_BYTE,buf);
		for(int y=0;y<16;++y)
			for(int x=0;x<16;++x){
				farTextureMem[(baseX+x+(y)*128)*4]=buf[(x+y*16)*4];
				farTextureMem[(baseX+x+(y)*128)*4+1]=buf[(x+y*16)*4+1];
				farTextureMem[(baseX+x+(y)*128)*4+2]=buf[(x+y*16)*4+2];
				if(buf[(x+y*16)*4]==255 && buf[(x+y*16)*4+1]==0 && buf[(x+y*16)*4+2]==255)
					farTextureMem[(baseX+x+(y)*128)*4+3]=0;
				else
					farTextureMem[(baseX+x+(y)*128)*4+3]=255;
			}
		baseX+=16;
		glRotatef(45,0,1,0);
		glLightfv(GL_LIGHT1, GL_POSITION,mapInfo->light.sunDir);
	}

	glCullFace(GL_BACK);
	glDisable(GL_CULL_FACE);
	glDisable(GL_LIGHTING);
	glDisable(GL_TEXTURE_2D);

	glClearColor(mapInfo->atmosphere.fogColor[0],mapInfo->atmosphere.fogColor[1],mapInfo->atmosphere.fogColor[2],0);
	glViewport(gu->viewPosX,0,gu->viewSizeX,gu->viewSizeY);
	glLightfv(GL_LIGHT1, GL_AMBIENT, mapInfo->light.unitAmbientColor);
	glLightfv(GL_LIGHT1, GL_DIFFUSE, mapInfo->light.unitSunColor);
	glLightfv(GL_LIGHT1, GL_SPECULAR, mapInfo->light.unitAmbientColor);

	if(farTexture==0){
		glGenTextures(1, &farTexture);
		glBindTexture(GL_TEXTURE_2D, farTexture);
		glTexParameteri(GL_TEXTURE_2D,GL_TEXTURE_MAG_FILTER,GL_LINEAR);
		glTexParameteri(GL_TEXTURE_2D,GL_TEXTURE_MIN_FILTER,GL_LINEAR);
		glTexImage2D(GL_TEXTURE_2D,0,GL_RGBA8, 1024, 1024,0,GL_RGBA, GL_UNSIGNED_BYTE, 0);
	}
	int bx=(usedFarTextures%8)*128;
	int by=(usedFarTextures/8)*16;
	glBindTexture(GL_TEXTURE_2D, farTexture);
	glTexSubImage2D(GL_TEXTURE_2D,0, bx,by,128, 16,GL_RGBA, GL_UNSIGNED_BYTE, farTextureMem);

	usedFarTextures++;
}
>>>>>>> 47f49b14
<|MERGE_RESOLUTION|>--- conflicted
+++ resolved
@@ -1,4 +1,3 @@
-<<<<<<< HEAD
 #include "StdAfx.h"
 #include "mmgr.h"
 
@@ -153,161 +152,4 @@
 	glTexSubImage2D(GL_TEXTURE_2D,0, bx,by,128, 16,GL_RGBA, GL_UNSIGNED_BYTE, farTextureMem);
 
 	usedFarTextures++;
-}
-=======
-#include "StdAfx.h"
-#include "mmgr.h"
-
-#include "FartextureHandler.h"
-#include "GlobalUnsynced.h"
-#include "UnitModels/UnitDrawer.h"
-#include "Textures/Bitmap.h"
-#include "Rendering/Textures/3DOTextureHandler.h"
-#include "Map/MapInfo.h"
-
-CFartextureHandler* fartextureHandler = NULL;
-
-
-CFartextureHandler::CFartextureHandler(void)
-{
-	usedFarTextures = 0;
-
-	farTextureMem=new unsigned char[128*16*4];
-
-	for(int a=0;a<128*16*4;++a)
-		farTextureMem[a]=0;
-
-	farTexture=0;
-}
-
-
-CFartextureHandler::~CFartextureHandler(void)
-{
-	delete[] farTextureMem;
-	glDeleteTextures (1, &farTexture);
-}
-
-
-/**
- * @brief Add the model to the queue of units waiting for their fartexture.
- * On the next CreateFarTextures() call the fartexture for this model will be
- * created.
- */
-void CFartextureHandler::CreateFarTexture(S3DModel* model)
-{
-	GML_STDMUTEX_LOCK(tex); // CreateFarTexture
-	pending.push_back(model);
-}
-
-
-/**
- * @brief Process the queue of pending fartexture creation requests.
- * This loops through the queue calling ReallyCreateFarTexture() on each entry,
- * and empties the queue afterwards.
- */
-void CFartextureHandler::CreateFarTextures()
-{
-	GML_STDMUTEX_LOCK(tex); // CreateFarTextures
-	for(std::vector<S3DModel*>::const_iterator it = pending.begin(); it != pending.end(); ++it) {
-		ReallyCreateFarTexture(*it);
-	}
-	pending.clear();
-}
-
-
-/**
- * @brief Really create the far texture for the given model.
- */
-void CFartextureHandler::ReallyCreateFarTexture(S3DModel* model)
-{
-	//UnitModelGeometry& geometry=*model.geometry;
-
-	model->farTextureNum=usedFarTextures;
-
-	if(usedFarTextures>=511){
-//		logOutput.Print("Out of fartextures");
-		return;
-	}
-	GLfloat LightDiffuseLand2[]=	{ 0.0f, 0.0f, 0.0f, 1.0f };
-	GLfloat LightAmbientLand2[]=	{ 0.6f, 0.6f, 0.6f, 1.0f };
-	for(int a=0;a<3;++a)
-		LightAmbientLand2[a] = std::min(1.f,unitDrawer->unitAmbientColor[a]+unitDrawer->unitSunColor[a]*0.2f);
-	glLightfv(GL_LIGHT1, GL_AMBIENT, LightAmbientLand2);
-	glLightfv(GL_LIGHT1, GL_DIFFUSE, LightDiffuseLand2);
-	glLightfv(GL_LIGHT1, GL_SPECULAR, LightAmbientLand2);
-
-	glViewport(0,0,16,16);
-	glLoadIdentity();
-	glMatrixMode(GL_PROJECTION);
-	glLoadIdentity();
-	glOrtho(-model->radius,model->radius,-model->radius,model->radius,-model->radius*1.5f,model->radius*1.5f);
-	glMatrixMode(GL_MODELVIEW);
-	glClearColor(1.0f,0.0f,1.0f,0.0f); // image transparency key
-	glDisable(GL_BLEND);
-
-	glEnable(GL_LIGHTING);
-	glEnable(GL_TEXTURE_2D);
-	glEnable(GL_CULL_FACE);
-	glCullFace(GL_FRONT);
-	glAlphaFunc(GL_GREATER,0.05f);
-	glEnable(GL_ALPHA_TEST);
-	float cols[]={1,1,1,1};
-	float cols2[]={1,1,1,1};
-	glMaterialfv(GL_FRONT_AND_BACK,GL_AMBIENT,cols);
-	glMaterialfv(GL_FRONT_AND_BACK,GL_DIFFUSE,cols2);
-	glColor3f(1,1,1);
-	glRotatef(10,1,0,0);
-	glLightfv(GL_LIGHT1, GL_POSITION,mapInfo->light.sunDir);
-	glEnable(GL_LIGHT1);
-
-	int baseX=0;
-	unsigned char buf[16*16*4];
-	for(int a=0;a<8;++a){
-		glClear(GL_COLOR_BUFFER_BIT | GL_DEPTH_BUFFER_BIT);
-		texturehandler3DO->Set3doAtlases();
-		glPushMatrix();
-		glTranslatef(0,-model->height*0.5f,0);
-		model->DrawStatic();
-		glPopMatrix();
-		glReadPixels(0,0,16,16,GL_RGBA,GL_UNSIGNED_BYTE,buf);
-		for(int y=0;y<16;++y)
-			for(int x=0;x<16;++x){
-				farTextureMem[(baseX+x+(y)*128)*4]=buf[(x+y*16)*4];
-				farTextureMem[(baseX+x+(y)*128)*4+1]=buf[(x+y*16)*4+1];
-				farTextureMem[(baseX+x+(y)*128)*4+2]=buf[(x+y*16)*4+2];
-				if(buf[(x+y*16)*4]==255 && buf[(x+y*16)*4+1]==0 && buf[(x+y*16)*4+2]==255)
-					farTextureMem[(baseX+x+(y)*128)*4+3]=0;
-				else
-					farTextureMem[(baseX+x+(y)*128)*4+3]=255;
-			}
-		baseX+=16;
-		glRotatef(45,0,1,0);
-		glLightfv(GL_LIGHT1, GL_POSITION,mapInfo->light.sunDir);
-	}
-
-	glCullFace(GL_BACK);
-	glDisable(GL_CULL_FACE);
-	glDisable(GL_LIGHTING);
-	glDisable(GL_TEXTURE_2D);
-
-	glClearColor(mapInfo->atmosphere.fogColor[0],mapInfo->atmosphere.fogColor[1],mapInfo->atmosphere.fogColor[2],0);
-	glViewport(gu->viewPosX,0,gu->viewSizeX,gu->viewSizeY);
-	glLightfv(GL_LIGHT1, GL_AMBIENT, mapInfo->light.unitAmbientColor);
-	glLightfv(GL_LIGHT1, GL_DIFFUSE, mapInfo->light.unitSunColor);
-	glLightfv(GL_LIGHT1, GL_SPECULAR, mapInfo->light.unitAmbientColor);
-
-	if(farTexture==0){
-		glGenTextures(1, &farTexture);
-		glBindTexture(GL_TEXTURE_2D, farTexture);
-		glTexParameteri(GL_TEXTURE_2D,GL_TEXTURE_MAG_FILTER,GL_LINEAR);
-		glTexParameteri(GL_TEXTURE_2D,GL_TEXTURE_MIN_FILTER,GL_LINEAR);
-		glTexImage2D(GL_TEXTURE_2D,0,GL_RGBA8, 1024, 1024,0,GL_RGBA, GL_UNSIGNED_BYTE, 0);
-	}
-	int bx=(usedFarTextures%8)*128;
-	int by=(usedFarTextures/8)*16;
-	glBindTexture(GL_TEXTURE_2D, farTexture);
-	glTexSubImage2D(GL_TEXTURE_2D,0, bx,by,128, 16,GL_RGBA, GL_UNSIGNED_BYTE, farTextureMem);
-
-	usedFarTextures++;
-}
->>>>>>> 47f49b14
+}