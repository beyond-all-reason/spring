/* This file is part of the Spring engine (GPL v2 or later), see LICENSE.html */

#ifndef _BITMAP_H
#define _BITMAP_H

#include <stdint.h>
#include <string>
#include <vector>
#ifndef HEADLESS
	#include "nv_dds.h"
#endif // !HEADLESS
#include "System/float3.h"
#include "System/Color.h"


struct SDL_Surface;

struct TextureCreationParams {
	float aniso = 0.0f;
	float lodBias = 0.0f;
	uint32_t texID = 0;
	int32_t reqNumLevels = 0;
	bool linearMipMapFilter = true;
	bool linearTextureFilter = true;
	uint32_t GetMinFilter(int32_t numLevels) const;
	uint32_t GetMagFilter() const;
};

class CBitmap {
public:
	CBitmap();
	CBitmap(const uint8_t* data, int xsize, int ysize, int channels = 4, uint32_t reqDataType = 0);
	CBitmap(const CBitmap& bmp): CBitmap() { *this = bmp; }
	CBitmap(CBitmap&& bmp) noexcept : CBitmap() { *this = std::move(bmp); }
	CBitmap& operator=(const CBitmap& bmp);
	CBitmap& operator=(CBitmap&& bmp) noexcept;

	~CBitmap();

	CBitmap CanvasResize(const int newx, const int newy, const bool center = true) const;
	CBitmap CreateRescaled(int newx, int newy) const;

	static bool CanBeKilled();
	static void InitPool(size_t size);
	static void KillPool();

	void Alloc(int w, int h, int c, uint32_t glType);
	void Alloc(int w, int h, int c) { Alloc(w, h, c, 0x1401/*GL_UNSIGNED_BYTE*/); }
	void Alloc(int w, int h) { Alloc(w, h, channels); }
	void AllocDummy(const SColor fill = SColor(255, 0, 0, 255));

	int32_t GetReqNumLevels() const;

	int32_t GetIntFmt() const;
	int32_t GetExtFmt() const { return GetExtFmt(channels); }
	static int32_t GetExtFmt(uint32_t ch);
<<<<<<< HEAD
	uint32_t GetDataTypeSize() const;
=======
	static int32_t ExtFmtToChannels(int32_t extFmt);
	static uint32_t GetDataTypeSize(uint32_t glType);
	uint32_t GetDataTypeSize() const { return GetDataTypeSize(dataType); }

	bool CondReinterpret(int w, int h, int c, uint32_t dt);
>>>>>>> f83afe11

	/// Load data from a file on the VFS
	bool Load(std::string const& filename, float defaultAlpha = 1.0f, uint32_t reqChannel = 4, uint32_t reqDataType = 0x1401/*GL_UNSIGNED_BYTE*/, bool forceReplaceAlpha = false);
	/// Load data from a gray-scale file on the VFS
	bool LoadGrayscale(std::string const& filename);

	bool Save(const std::string& filename, bool dontSaveAlpha, bool logged = false, uint32_t quality = 80) const;
	bool SaveGrayScale(const std::string& filename) const;
	bool SaveFloat(const std::string& filename) const;

	bool Empty() const { return (memIdx == size_t(-1)); } // implies size=0

	uint32_t CreateTexture(const TextureCreationParams& tcp = TextureCreationParams{}) const;
	uint32_t CreateMipMapTexture(float aniso = 0.0f, float lodBias = 0.0f, int32_t reqNumLevels = 0, uint32_t texID = 0) const;
	uint32_t CreateDDSTexture(const TextureCreationParams& tcp = TextureCreationParams{}) const;

	void CreateAlpha(uint8_t red, uint8_t green, uint8_t blue);
	void ReplaceAlpha(float a = 1.0f);
	void SetTransparent(const SColor& c, const SColor trans = SColor(0, 0, 0, 0));

	void Renormalize(const float3& newCol);
	void Blur(int iterations = 1, float weight = 1.0f);
	void Fill(const SColor& c);

	void CopySubImage(const CBitmap& src, int x, int y);

	void ReverseYAxis();
	void InvertColors();
	void InvertAlpha();
	void MakeGrayScale();
	void Tint(const float tint[3]);

	/**
	 * Allocates a new SDL_Surface, and feeds it with the data of this bitmap.
	 * Note:
	 * - You have to free the surface with SDL_FreeSurface(surface)
	 *   if you do not need it anymore!
	 */
	SDL_Surface* CreateSDLSurface();

	const uint8_t* GetRawMem() const;
	      uint8_t* GetRawMem()      ;

	size_t GetMemSize() const { return (xsize * ysize * channels * GetDataTypeSize()); }

private:
	// managed by pool
	size_t memIdx = size_t(-1);

public:
	int32_t xsize = 0;
	int32_t ysize = 0;
	int32_t channels = 4;
	uint32_t dataType = 0;

	// GL_TEXTURE_2D, GL_TEXTURE_CUBE_MAP, ...
	// not set to anything until Load is called
	int32_t textype = 0;
	#ifndef HEADLESS
	nv_dds::CDDSImage ddsimage;
	#endif

	bool compressed = false;
};

#endif // _BITMAP_H<|MERGE_RESOLUTION|>--- conflicted
+++ resolved
@@ -54,15 +54,10 @@
 	int32_t GetIntFmt() const;
 	int32_t GetExtFmt() const { return GetExtFmt(channels); }
 	static int32_t GetExtFmt(uint32_t ch);
-<<<<<<< HEAD
-	uint32_t GetDataTypeSize() const;
-=======
-	static int32_t ExtFmtToChannels(int32_t extFmt);
 	static uint32_t GetDataTypeSize(uint32_t glType);
 	uint32_t GetDataTypeSize() const { return GetDataTypeSize(dataType); }
 
 	bool CondReinterpret(int w, int h, int c, uint32_t dt);
->>>>>>> f83afe11
 
 	/// Load data from a file on the VFS
 	bool Load(std::string const& filename, float defaultAlpha = 1.0f, uint32_t reqChannel = 4, uint32_t reqDataType = 0x1401/*GL_UNSIGNED_BYTE*/, bool forceReplaceAlpha = false);
