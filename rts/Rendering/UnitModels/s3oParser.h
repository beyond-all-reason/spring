#ifndef S3OPARSER_H
#define S3OPARSER_H
// s3oParser.h: interface for the Cs3oParser class.
//
//////////////////////////////////////////////////////////////////////

#include <map>
#include "IModelParser.h"


struct SS3OVertex {
	float3 pos;
	float3 normal;
	float textureX;
	float textureY;
};

<<<<<<< HEAD
struct SS3OPiece : public S3DModelPiece {
=======
struct SS3OPiece: public S3DModelPiece {
>>>>>>> 7943d188
	const float3& GetVertexPos(const int& idx) const { return vertices[idx].pos; };

	std::vector<SS3OVertex> vertices;
	std::vector<unsigned int> vertexDrawOrder;
	int primitiveType;
<<<<<<< HEAD
};

class CS3OParser : public IModelParser
{
public:
	S3DModel* Load(std::string name);
	void Draw(S3DModelPiece *o);

private:
	SS3OPiece* LoadPiece(unsigned char* buf, int offset,S3DModel* model);
	void FindMinMax(SS3OPiece *object);
=======

	// cannot store these in SS3OVertex
	std::vector<float3> sTangents; // == T(angent) dirs
	std::vector<float3> tTangents; // == B(itangent) dirs
};

struct SS3OTriangle {
	unsigned int v0idx;
	unsigned int v1idx;
	unsigned int v2idx;
	float3 sTangent;
	float3 tTangent;
};


enum {S3O_PRIMTYPE_TRIANGLES, S3O_PRIMTYPE_TRIANGLE_STRIP, S3O_PRIMTYPE_QUADS};

class CS3OParser: public IModelParser
{
public:
	S3DModel* Load(std::string name);
	void Draw(S3DModelPiece* o);

private:
	SS3OPiece* LoadPiece(unsigned char* buf, int offset, S3DModel* model);
	void FindMinMax(SS3OPiece* object);
	void SetVertexTangents(SS3OPiece*);
>>>>>>> 7943d188
};

#endif /* S3OPARSER_H */<|MERGE_RESOLUTION|>--- conflicted
+++ resolved
@@ -15,29 +15,12 @@
 	float textureY;
 };
 
-<<<<<<< HEAD
-struct SS3OPiece : public S3DModelPiece {
-=======
 struct SS3OPiece: public S3DModelPiece {
->>>>>>> 7943d188
 	const float3& GetVertexPos(const int& idx) const { return vertices[idx].pos; };
 
 	std::vector<SS3OVertex> vertices;
 	std::vector<unsigned int> vertexDrawOrder;
 	int primitiveType;
-<<<<<<< HEAD
-};
-
-class CS3OParser : public IModelParser
-{
-public:
-	S3DModel* Load(std::string name);
-	void Draw(S3DModelPiece *o);
-
-private:
-	SS3OPiece* LoadPiece(unsigned char* buf, int offset,S3DModel* model);
-	void FindMinMax(SS3OPiece *object);
-=======
 
 	// cannot store these in SS3OVertex
 	std::vector<float3> sTangents; // == T(angent) dirs
@@ -65,7 +48,6 @@
 	SS3OPiece* LoadPiece(unsigned char* buf, int offset, S3DModel* model);
 	void FindMinMax(SS3OPiece* object);
 	void SetVertexTangents(SS3OPiece*);
->>>>>>> 7943d188
 };
 
 #endif /* S3OPARSER_H */