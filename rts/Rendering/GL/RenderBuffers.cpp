--- conflicted
+++ resolved
@@ -1,20 +1,5 @@
 #include "RenderBuffers.h"
 
-<<<<<<< HEAD
-std::array<std::unique_ptr<RenderBuffer>, 11> RenderBuffer::typedRenderBuffers = {
-	std::make_unique<TypedRenderBuffer<VA_TYPE_0   >>(1 << 16, 1 << 16),
-	std::make_unique<TypedRenderBuffer<VA_TYPE_C   >>(1 << 20, 1 << 20),
-	std::make_unique<TypedRenderBuffer<VA_TYPE_N   >>(1 << 10, 1 << 10),
-	std::make_unique<TypedRenderBuffer<VA_TYPE_T   >>(1 << 20, 1 << 20),
-	std::make_unique<TypedRenderBuffer<VA_TYPE_TN  >>(1 << 16, 1 << 16),
-	std::make_unique<TypedRenderBuffer<VA_TYPE_TC  >>(1 << 20, 1 << 20),
-	std::make_unique<TypedRenderBuffer<VA_TYPE_TNT >>(0      , 0      ),
-	std::make_unique<TypedRenderBuffer<VA_TYPE_2D0 >>(1 << 16, 1 << 16),
-	std::make_unique<TypedRenderBuffer<VA_TYPE_2dC >>(1 << 16, 1 << 16),
-	std::make_unique<TypedRenderBuffer<VA_TYPE_2DT >>(1 << 20, 1 << 20),
-	std::make_unique<TypedRenderBuffer<VA_TYPE_2DTC>>(1 << 20, 1 << 20)
-};
-=======
 #include "System/Log/ILog.h"
 
 std::array<std::unique_ptr<RenderBuffer>, 11> RenderBuffer::typedRenderBuffers;
@@ -53,5 +38,4 @@
 	}
 
 	RenderBuffer::typedRenderBuffers = {};
-}
->>>>>>> 325620e6
+}