--- conflicted
+++ resolved
@@ -7,11 +7,6 @@
 #include "mmgr.h"
 
 #include "VertexArray.h"
-<<<<<<< HEAD
-=======
-#include "LogOutput.h"
-#include "myGL.h"
->>>>>>> 3c2f0750
 
 unsigned int CVertexArray::maxVertices = 2048; //FIXME make this customizable some how
 
