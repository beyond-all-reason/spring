--- conflicted
+++ resolved
@@ -315,47 +315,37 @@
 		indcs.reserve(elemCount0);
 	}
 
-<<<<<<< HEAD
 	void Clear() {
-=======
+		maxSize = std::max(maxSize, { verts.size(), indcs.size() });
+
+		// clear
+		verts.clear();
+		indcs.clear();
+
+		vboStartIndex = 0;
+		eboStartIndex = 0;
+
+		vboUploadIndex = 0;
+		eboUploadIndex = 0;
+
+		numSubmits = { 0, 0 };
+	}
+
 	void SwapBuffer() override {
 		if (vbo)
 			vbo->SwapBuffer();
 		if (ebo)
 			ebo->SwapBuffer();
 
-		maxSize = std::max(maxSize, { verts.size(), indcs.size() });
-
-		// clear
->>>>>>> 325620e6
-		verts.clear();
-		indcs.clear();
-
-		vboStartIndex = 0;
-		eboStartIndex = 0;
-
-		vboUploadIndex = 0;
-		eboUploadIndex = 0;
-
-		numSubmits = { 0, 0 };
-	}
-
-<<<<<<< HEAD
-	void SwapBuffer() override {
-		if (vbo)
-			vbo->SwapBuffer();
-		if (ebo)
-			ebo->SwapBuffer();
-
 		Clear();
-=======
+  }
+
 	const char* GetBufferName() const override {
 		return vboTypeName;
 	}
 
 	std::array<size_t, 2> GetBuffersCapacity() const override {
 		return std::array{ verts.capacity(), indcs.capacity() };
->>>>>>> 325620e6
 	}
 
 	TypedRenderBuffer<T>(const TypedRenderBuffer<T>& trdb) = delete;
