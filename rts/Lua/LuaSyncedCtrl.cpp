--- conflicted
+++ resolved
@@ -4699,7 +4699,13 @@
 }
 
 
-<<<<<<< HEAD
+/***
+ *
+ * @function Spring.GiveOrderArrayToUnit
+ * @number unitID
+ * @tparam {cmdSpec,...} cmdArray
+ * @treturn bool ordersGiven
+ */
 int LuaSyncedCtrl::GiveOrderArrayToUnit(lua_State* L)
 {
 	CheckAllowGameChanges(L);
@@ -4734,12 +4740,10 @@
 }
 
 
-=======
 /***
  * @function Spring.GiveOrderArrayToUnitMap ( unitMap = { [number unitID] = example, etc... }, orderArray = { { number cmdID, params = { number, etc...}, options = {"alt", "ctrl", "shift", "right"} } } )
  * @treturn nil
  */
->>>>>>> b56f532f
 int LuaSyncedCtrl::GiveOrderArrayToUnitMap(lua_State* L)
 {
 	CheckAllowGameChanges(L);
