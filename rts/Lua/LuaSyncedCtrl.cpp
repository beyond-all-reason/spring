--- conflicted
+++ resolved
@@ -2078,7 +2078,6 @@
 
 /***
  * @function Spring.SetUnitHealth
-<<<<<<< HEAD
  *
  * Note, if your game's custom shading framework doesn't support reverting into nanoframes
  * then reverting into nanoframes via the "build" tag will fail to render properly.
@@ -2086,11 +2085,6 @@
  * @number unitID
  * @tparam number|{[string]=number,...} health where keys can be one of health|capture|paralyze|build and values are amounts
  * @treturn nil
-=======
- * @param unitID integer
- * @param health number|table<string,number> where keys can be one of health|capture|paralyze|build and values are amounts
- * @return nil
->>>>>>> 26a544a2
  */
 int LuaSyncedCtrl::SetUnitHealth(lua_State* L)
 {
