<<<<<<< HEAD
#include "StdAfx.h"
// LuaRBOs.cpp: implementation of the LuaRBOs class.
//
//////////////////////////////////////////////////////////////////////

#include "mmgr.h"

#include "LuaRBOs.h"

#include "LuaInclude.h"

#include "LuaHandle.h"
#include "LuaHashString.h"
#include "LuaUtils.h"

#include "LogOutput.h"


/******************************************************************************/
/******************************************************************************/

LuaRBOs::LuaRBOs()
{
}


LuaRBOs::~LuaRBOs()
{
	set<RBO*>::const_iterator it;
	for (it = rbos.begin(); it != rbos.end(); ++it) {
		const RBO* rbo = *it;
		glDeleteRenderbuffersEXT(1, &rbo->id);
	}
}


/******************************************************************************/
/******************************************************************************/

bool LuaRBOs::PushEntries(lua_State* L)
{
	CreateMetatable(L);

#define REGISTER_LUA_CFUNC(x) \
	lua_pushstring(L, #x);      \
	lua_pushcfunction(L, x);    \
	lua_rawset(L, -3)

	REGISTER_LUA_CFUNC(CreateRBO);
	REGISTER_LUA_CFUNC(DeleteRBO);

	return true;
}


bool LuaRBOs::CreateMetatable(lua_State* L)
{
	luaL_newmetatable(L, "RBO");
	HSTR_PUSH_CFUNC(L, "__gc",        meta_gc);
	HSTR_PUSH_CFUNC(L, "__index",     meta_index);
	HSTR_PUSH_CFUNC(L, "__newindex",  meta_newindex);
	lua_pop(L, 1);
	return true;
}


/******************************************************************************/
/******************************************************************************/

const LuaRBOs::RBO* LuaRBOs::GetLuaRBO(lua_State* L, int index)
{
	return (RBO*)LuaUtils::GetUserData(L, index, "RBO");
}


/******************************************************************************/
/******************************************************************************/

void LuaRBOs::RBO::Init()
{
	id     = 0;
	target = GL_RENDERBUFFER_EXT;
	format = GL_RGBA;
	xsize  = 0;
	ysize  = 0;
}


void LuaRBOs::RBO::Free()
{
	if (id == 0) {
		return;
	}

	glDeleteRenderbuffersEXT(1, &id);
	id = 0;

	CLuaHandle::GetActiveRBOs().rbos.erase(this);
}


/******************************************************************************/
/******************************************************************************/

int LuaRBOs::meta_gc(lua_State* L)
{
	RBO* rbo = (RBO*)luaL_checkudata(L, 1, "RBO");
	rbo->Free();
	return 0;
}


int LuaRBOs::meta_index(lua_State* L)
{
	const RBO* rbo = (RBO*)luaL_checkudata(L, 1, "RBO");
	const string key = luaL_checkstring(L, 2);
	if (key == "valid") {
		lua_pushboolean(L, glIsRenderbufferEXT(rbo->id));
	}
	else if (key == "target") { lua_pushnumber(L, rbo->target); }
	else if (key == "format") { lua_pushnumber(L, rbo->format); }
	else if (key == "xsize")  { lua_pushnumber(L, rbo->xsize);  }
	else if (key == "ysize")  { lua_pushnumber(L, rbo->ysize);  }
	else {
		return 0;
	}
	return 1;
}


int LuaRBOs::meta_newindex(lua_State* L)
{
	return 0;
}


/******************************************************************************/
/******************************************************************************/

int LuaRBOs::CreateRBO(lua_State* L)
{
	RBO rbo;
	rbo.Init();

	rbo.xsize = (GLsizei)luaL_checknumber(L, 1);
	rbo.ysize = (GLsizei)luaL_checknumber(L, 2);
	rbo.target = GL_RENDERBUFFER_EXT;
	rbo.format = GL_RGBA;

	const int table = 3;
	if (lua_istable(L, table)) {
		lua_getfield(L, table, "target");
		if (lua_isnumber(L, -1)) {
			rbo.target = (GLenum)lua_tonumber(L, -1);
		}
		lua_pop(L, 1);
		lua_getfield(L, table, "format");
		if (lua_isnumber(L, -1)) {
			rbo.format = (GLenum)lua_tonumber(L, -1);
		}
		lua_pop(L, 1);
	}

	glGenRenderbuffersEXT(1, &rbo.id);
	glBindRenderbufferEXT(rbo.target, rbo.id);

	// allocate the memory
	glRenderbufferStorageEXT(rbo.target, rbo.format, rbo.xsize, rbo.ysize);
	
	glBindRenderbufferEXT(rbo.target, 0);

	RBO* rboPtr = (RBO*)lua_newuserdata(L, sizeof(RBO));
	*rboPtr = rbo;

	luaL_getmetatable(L, "RBO");
	lua_setmetatable(L, -2);

	if (rboPtr->id != 0) {
		CLuaHandle::GetActiveRBOs().rbos.insert(rboPtr);
	}

	return 1;
}


int LuaRBOs::DeleteRBO(lua_State* L)
{
	if (lua_isnil(L, 1)) {
		return 0;
	}
	RBO* rbo = (RBO*)luaL_checkudata(L, 1, "RBO");
	rbo->Free();
	return 0;
}


/******************************************************************************/
/******************************************************************************/
=======
#include "StdAfx.h"
// LuaRBOs.cpp: implementation of the LuaRBOs class.
//
//////////////////////////////////////////////////////////////////////

#include "mmgr.h"

#include "LuaRBOs.h"

#include "LuaInclude.h"

#include "LuaHandle.h"
#include "LuaHashString.h"
#include "LuaUtils.h"

#include "LogOutput.h"


/******************************************************************************/
/******************************************************************************/

LuaRBOs::LuaRBOs()
{
}


LuaRBOs::~LuaRBOs()
{
	set<RBO*>::const_iterator it;
	for (it = rbos.begin(); it != rbos.end(); ++it) {
		const RBO* rbo = *it;
		glDeleteRenderbuffersEXT(1, &rbo->id);
	}
}


/******************************************************************************/
/******************************************************************************/

bool LuaRBOs::PushEntries(lua_State* L)
{
	CreateMetatable(L);

#define REGISTER_LUA_CFUNC(x) \
	lua_pushstring(L, #x);      \
	lua_pushcfunction(L, x);    \
	lua_rawset(L, -3)

	REGISTER_LUA_CFUNC(CreateRBO);
	REGISTER_LUA_CFUNC(DeleteRBO);

	return true;
}


bool LuaRBOs::CreateMetatable(lua_State* L)
{
	luaL_newmetatable(L, "RBO");
	HSTR_PUSH_CFUNC(L, "__gc",        meta_gc);
	HSTR_PUSH_CFUNC(L, "__index",     meta_index);
	HSTR_PUSH_CFUNC(L, "__newindex",  meta_newindex);
	lua_pop(L, 1);
	return true;
}


/******************************************************************************/
/******************************************************************************/

const LuaRBOs::RBO* LuaRBOs::GetLuaRBO(lua_State* L, int index)
{
	return (RBO*)LuaUtils::GetUserData(L, index, "RBO");
}


/******************************************************************************/
/******************************************************************************/

void LuaRBOs::RBO::Init()
{
	id     = 0;
	target = GL_RENDERBUFFER_EXT;
	format = GL_RGBA;
	xsize  = 0;
	ysize  = 0;
}


void LuaRBOs::RBO::Free()
{
	if (id == 0) {
		return;
	}

	glDeleteRenderbuffersEXT(1, &id);
	id = 0;

	CLuaHandle::GetActiveRBOs().rbos.erase(this);
}


/******************************************************************************/
/******************************************************************************/

int LuaRBOs::meta_gc(lua_State* L)
{
	RBO* rbo = (RBO*)luaL_checkudata(L, 1, "RBO");
	rbo->Free();
	return 0;
}


int LuaRBOs::meta_index(lua_State* L)
{
	const RBO* rbo = (RBO*)luaL_checkudata(L, 1, "RBO");
	const string key = luaL_checkstring(L, 2);
	if (key == "valid") {
		lua_pushboolean(L, glIsRenderbufferEXT(rbo->id));
	}
	else if (key == "target") { lua_pushnumber(L, rbo->target); }
	else if (key == "format") { lua_pushnumber(L, rbo->format); }
	else if (key == "xsize")  { lua_pushnumber(L, rbo->xsize);  }
	else if (key == "ysize")  { lua_pushnumber(L, rbo->ysize);  }
	else {
		return 0;
	}
	return 1;
}


int LuaRBOs::meta_newindex(lua_State* L)
{
	return 0;
}


/******************************************************************************/
/******************************************************************************/

int LuaRBOs::CreateRBO(lua_State* L)
{
	RBO rbo;
	rbo.Init();

	rbo.xsize = (GLsizei)luaL_checknumber(L, 1);
	rbo.ysize = (GLsizei)luaL_checknumber(L, 2);
	rbo.target = GL_RENDERBUFFER_EXT;
	rbo.format = GL_RGBA;

	const int table = 3;
	if (lua_istable(L, table)) {
		lua_getfield(L, table, "target");
		if (lua_isnumber(L, -1)) {
			rbo.target = (GLenum)lua_tonumber(L, -1);
		}
		lua_pop(L, 1);
		lua_getfield(L, table, "format");
		if (lua_isnumber(L, -1)) {
			rbo.format = (GLenum)lua_tonumber(L, -1);
		}
		lua_pop(L, 1);
	}

	glGenRenderbuffersEXT(1, &rbo.id);
	glBindRenderbufferEXT(rbo.target, rbo.id);

	// allocate the memory
	glRenderbufferStorageEXT(rbo.target, rbo.format, rbo.xsize, rbo.ysize);
	
	glBindRenderbufferEXT(rbo.target, 0);

	RBO* rboPtr = (RBO*)lua_newuserdata(L, sizeof(RBO));
	*rboPtr = rbo;

	luaL_getmetatable(L, "RBO");
	lua_setmetatable(L, -2);

	if (rboPtr->id != 0) {
		CLuaHandle::GetActiveRBOs().rbos.insert(rboPtr);
	}

	return 1;
}


int LuaRBOs::DeleteRBO(lua_State* L)
{
	if (lua_isnil(L, 1)) {
		return 0;
	}
	RBO* rbo = (RBO*)luaL_checkudata(L, 1, "RBO");
	rbo->Free();
	return 0;
}


/******************************************************************************/
/******************************************************************************/
>>>>>>> 47f49b14
<|MERGE_RESOLUTION|>--- conflicted
+++ resolved
@@ -1,4 +1,3 @@
-<<<<<<< HEAD
 #include "StdAfx.h"
 // LuaRBOs.cpp: implementation of the LuaRBOs class.
 //
@@ -196,204 +195,4 @@
 
 
 /******************************************************************************/
-/******************************************************************************/
-=======
-#include "StdAfx.h"
-// LuaRBOs.cpp: implementation of the LuaRBOs class.
-//
-//////////////////////////////////////////////////////////////////////
-
-#include "mmgr.h"
-
-#include "LuaRBOs.h"
-
-#include "LuaInclude.h"
-
-#include "LuaHandle.h"
-#include "LuaHashString.h"
-#include "LuaUtils.h"
-
-#include "LogOutput.h"
-
-
-/******************************************************************************/
-/******************************************************************************/
-
-LuaRBOs::LuaRBOs()
-{
-}
-
-
-LuaRBOs::~LuaRBOs()
-{
-	set<RBO*>::const_iterator it;
-	for (it = rbos.begin(); it != rbos.end(); ++it) {
-		const RBO* rbo = *it;
-		glDeleteRenderbuffersEXT(1, &rbo->id);
-	}
-}
-
-
-/******************************************************************************/
-/******************************************************************************/
-
-bool LuaRBOs::PushEntries(lua_State* L)
-{
-	CreateMetatable(L);
-
-#define REGISTER_LUA_CFUNC(x) \
-	lua_pushstring(L, #x);      \
-	lua_pushcfunction(L, x);    \
-	lua_rawset(L, -3)
-
-	REGISTER_LUA_CFUNC(CreateRBO);
-	REGISTER_LUA_CFUNC(DeleteRBO);
-
-	return true;
-}
-
-
-bool LuaRBOs::CreateMetatable(lua_State* L)
-{
-	luaL_newmetatable(L, "RBO");
-	HSTR_PUSH_CFUNC(L, "__gc",        meta_gc);
-	HSTR_PUSH_CFUNC(L, "__index",     meta_index);
-	HSTR_PUSH_CFUNC(L, "__newindex",  meta_newindex);
-	lua_pop(L, 1);
-	return true;
-}
-
-
-/******************************************************************************/
-/******************************************************************************/
-
-const LuaRBOs::RBO* LuaRBOs::GetLuaRBO(lua_State* L, int index)
-{
-	return (RBO*)LuaUtils::GetUserData(L, index, "RBO");
-}
-
-
-/******************************************************************************/
-/******************************************************************************/
-
-void LuaRBOs::RBO::Init()
-{
-	id     = 0;
-	target = GL_RENDERBUFFER_EXT;
-	format = GL_RGBA;
-	xsize  = 0;
-	ysize  = 0;
-}
-
-
-void LuaRBOs::RBO::Free()
-{
-	if (id == 0) {
-		return;
-	}
-
-	glDeleteRenderbuffersEXT(1, &id);
-	id = 0;
-
-	CLuaHandle::GetActiveRBOs().rbos.erase(this);
-}
-
-
-/******************************************************************************/
-/******************************************************************************/
-
-int LuaRBOs::meta_gc(lua_State* L)
-{
-	RBO* rbo = (RBO*)luaL_checkudata(L, 1, "RBO");
-	rbo->Free();
-	return 0;
-}
-
-
-int LuaRBOs::meta_index(lua_State* L)
-{
-	const RBO* rbo = (RBO*)luaL_checkudata(L, 1, "RBO");
-	const string key = luaL_checkstring(L, 2);
-	if (key == "valid") {
-		lua_pushboolean(L, glIsRenderbufferEXT(rbo->id));
-	}
-	else if (key == "target") { lua_pushnumber(L, rbo->target); }
-	else if (key == "format") { lua_pushnumber(L, rbo->format); }
-	else if (key == "xsize")  { lua_pushnumber(L, rbo->xsize);  }
-	else if (key == "ysize")  { lua_pushnumber(L, rbo->ysize);  }
-	else {
-		return 0;
-	}
-	return 1;
-}
-
-
-int LuaRBOs::meta_newindex(lua_State* L)
-{
-	return 0;
-}
-
-
-/******************************************************************************/
-/******************************************************************************/
-
-int LuaRBOs::CreateRBO(lua_State* L)
-{
-	RBO rbo;
-	rbo.Init();
-
-	rbo.xsize = (GLsizei)luaL_checknumber(L, 1);
-	rbo.ysize = (GLsizei)luaL_checknumber(L, 2);
-	rbo.target = GL_RENDERBUFFER_EXT;
-	rbo.format = GL_RGBA;
-
-	const int table = 3;
-	if (lua_istable(L, table)) {
-		lua_getfield(L, table, "target");
-		if (lua_isnumber(L, -1)) {
-			rbo.target = (GLenum)lua_tonumber(L, -1);
-		}
-		lua_pop(L, 1);
-		lua_getfield(L, table, "format");
-		if (lua_isnumber(L, -1)) {
-			rbo.format = (GLenum)lua_tonumber(L, -1);
-		}
-		lua_pop(L, 1);
-	}
-
-	glGenRenderbuffersEXT(1, &rbo.id);
-	glBindRenderbufferEXT(rbo.target, rbo.id);
-
-	// allocate the memory
-	glRenderbufferStorageEXT(rbo.target, rbo.format, rbo.xsize, rbo.ysize);
-	
-	glBindRenderbufferEXT(rbo.target, 0);
-
-	RBO* rboPtr = (RBO*)lua_newuserdata(L, sizeof(RBO));
-	*rboPtr = rbo;
-
-	luaL_getmetatable(L, "RBO");
-	lua_setmetatable(L, -2);
-
-	if (rboPtr->id != 0) {
-		CLuaHandle::GetActiveRBOs().rbos.insert(rboPtr);
-	}
-
-	return 1;
-}
-
-
-int LuaRBOs::DeleteRBO(lua_State* L)
-{
-	if (lua_isnil(L, 1)) {
-		return 0;
-	}
-	RBO* rbo = (RBO*)luaL_checkudata(L, 1, "RBO");
-	rbo->Free();
-	return 0;
-}
-
-
-/******************************************************************************/
-/******************************************************************************/
->>>>>>> 47f49b14
+/******************************************************************************/