--- conflicted
+++ resolved
@@ -202,16 +202,6 @@
     !include "sections\archivemover.nsh"
     !undef INSTALL
   SectionEnd
-<<<<<<< HEAD
-
-  Section "Content downloader" SEC_SPRINGDOWNLOADER
-    !define INSTALL
-    !include "sections\springDownloader.nsh"
-    !undef INSTALL
-  SectionEnd
-SectionGroupEnd
-=======
->>>>>>> 9bb1ba93
 
   Section "Content downloader" SEC_SPRINGDOWNLOADER
     !define INSTALL
@@ -275,17 +265,10 @@
   !include "sections\shortcuts.nsh"
   !include "sections\archivemover.nsh"
   !include "sections\springDownloader.nsh"
-<<<<<<< HEAD
-  !include "sections\AIs\AAI.nsh"
-  !include "sections\AIs\KAIK.nsh"
-  !include "sections\AIs\RAI.nsh"
-  !include "sections\AIs\E323AI.nsh"
-=======
   !insertmacro DeleteSkirmishAI "AAI"
   !insertmacro DeleteSkirmishAI "KAIK"
   !insertmacro DeleteSkirmishAI "RAI"
   !insertmacro DeleteSkirmishAI "E323AI"
->>>>>>> 9bb1ba93
   !include "sections\springlobby.nsh"
   !include "sections\luaui.nsh"
 
