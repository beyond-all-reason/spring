Spring changelog
(since 85.0 a "!" prefix indicates backward compatibility broke)
(numbers in brackets normally mean the mantis ticket ID)

-- 106.0 --------------------------------------------------------

Lua:
<<<<<<< HEAD
 - Add Spring.GetPressedScans, for new returns output similar to
   GetPressedKeys but with scancodes
=======
 - Add minx, maxy, maxx, miny = Spring.GetSelectionBox() returning coordinates
   for current selection box. Returns nil if no valid selection active.
>>>>>>> c4027a21
 - Add Spring.GetKeyFromScanSymbol(scanSymbol) that receives a scancode and
   returns the users correspondent key in the current keyboard layout
 - allow empty argument for Spring.GetKeyBindings to return all keybindings
 - `firestarter` weapon tag no longer capped at 10000 in defs (which
   becomes 100 in Lua after rescale). Now uncapped.
 - add Spring.AddUnitExperience(unitID, delta_xp). Can subtract, but the result cannot be negative.
 - change widget, gadget and action handlers to support scancodes
 - Added Lua SyncedControl callins to modify the original/base heightmap (i.e. the values that the
   restore command will aim for.)
    - Spring.AdjustOriginalHeightMap
    - Spring.LevelOriginalHeightMap
    - Spring.RevertOriginalHeightMap
    - Spring.SetOriginalHeightMapFunc
    - Spring.AddOriginalHeightMap
    - Spring.SetOriginalHeightMap
 - Added Spring.GetRenderFeaturesDrawFlagChanged to report all features whose draw flags have
   changed since the last sim frame.
 - Added Spring.GetRenderUnitsDrawFlagChanged to report all units whose draw flags have changed
   since the last sim frame.
 - Added Spring.KeyMapChanged callin for when the user switches keyboard
   layouts, for example switching input method language.

Maps:
 - New bumpwater params, most of these were just hard-coded values:
    - waveOffsetFactor    (0.0)
		- waveLength          (0.15)
		- waveFoamDistortion  (0.05)
		- waveFoamIntensity   (0.5)
		- causticsResolution  (75.0)
		- causticsStrength    (0.08)

Map:
 - The original/base height map is now editable, so the height map as read from the map file is
   held separately. Both the map file height map and the original/base height map are saved and
   loaded with save/load feature.

Misc:
 - the `useFootPrintCollisionVolume` unit def tag now takes precedence over the default sphere
   that appears when `collisionVolumeScales` are zero. This means that units no longer have to
   define a bogus custom colvol just to prevent the default sphere.
 - don't warn for archive checksum mismatch if server's checksum is zero
 - 3D and Cubemap .dds textures supported in Lua
 - deprecate DISALLOW_RELEASE_BINDINGS and Up+ modifier for keysets, a
   warning is displayed if attempted to bind. No change in behavior
 - /keysave and /keyprint now preserves the binding order, providing a better output
 - add support for f16-f24 key and scancodes; keycode support requires SDL1
   keycode deprecation

Sim:
 - Added a new 'b' designator for yardmaps to declare an area that is buildable, but is not
   walkable. This allows for the current method of upgradable buildings to create a locking
   pattern that won't break pathing.
 - Reserved MaxParticles *2 for unsynced projectile-container vector to avoid a re-alloc during
   the multi-threaded section. To avoid a race condition while processing unsynced particles.
 - Smooth Height Mesh tracks damage to height map and updates itself in 64m^2 squares
 - Smooth Height Mesh switched from 2-pass Gaussian Blur to a single, kernelless Linear pass to
   reduce computational needs of the mesh to minimize impact of recaclulating mesh running sim
   frames
 - Smooth Height Mesh uses SSE to optimize local maxima calculations.
 - Smooth Height Mesh no longer multi-threads the horizontal and vertical passes because single
   thread is faster during sim frame (the work load has been reduced below multi-thread benefit
   threshold)
 - Smooth Height Mesh can be disabled by setting mod rule "enableSmoothMesh" = 0 (enabled by
   default)
 - Record the previous draw flag of units/features to support incremental rendering queries
 - Multi-threaded GroundMoveType collision avoidance
 - Multi-threaded GroundMoveType heading and accelaration planning
 - GroundMoveType checks whether waypoints have changed before updating synced waypoint vars.
   This avoids unnecessary expensive checksum updates.

System:
 - Improved spinlocks by reducing their impact on the CPU, changed implementation from a
   test-and-set (TAS) to test and test-and-set (TTAS) to reduce cache coherency traffic on the
   processor

UI:
 - KeyPress and KeyRelease callins receive an additional scanCode
   argument
 - sc_<k> keysets are introduced for scancodes and handled in conjunction
   with keycode bindings preserving the order on which the actions where
   bound. Can also be bound via `sc_0x<hexvalue>`
 - Extend GetKeyBindings to receive an additional keyset string to retrieve scancode actions
 - Add GetScanSymbol(int scanCode)

Fixes:
 - Fix keysets bound to duplicate actions when the action line contains
   discrepant comment sections
 - Fix name retrieval for keycodes always returning hex value, this
   affected the `label` parameter of `KeyPress` and `KeyRelease` callins
   as well as the output of /keydebug
 - Fix `GetKeyBindings` returning incorrect actions for bound keychains,
   e.g. if actions bound to m,n and b,n both would be
   returned on `GetKeyBindings('n')` regardless of the previously pressed key
 - Fix server pause that happens when a spectator or player leaves the match

-- 105.0 --------------------------------------------------------
Sim:
 - allow resurrecting indestructable features
 - consider partially reclaimed wrecks nonfresh for area-resurrection commands
 ! remove undocumented BeamLaser range modifier (provided 30% extra when fired by mobile units)
 ! remove legacy (COB, though also affecting Lua) hack allowing units with onlyForward weapons to fire regardless of AimWeapon status
 ! remove CMD_SET_WANTED_MAX_SPEED
 - allow CEG trails for crashing aircraft (engine will randomly select from any generators listed in sfxTypes.crashExplosionGenerators)
 - DGun weapontype: allow leading (leadLimit for DGun defaults to 0 instead of -1 for back-compatibility)
 - Rifle weapontype: obey collision flags
 - change default ownerExpAccWeight to 0 for all weapon-types
 - remove salvoError multiplier hack for positional and out-of-los targets
 - add new UnitDef tag "stopToAttack"
 - defs: accept "health" in addition to "maxdamage" (units) or "damage" (features)

Lua:
 - add math.tau
 - add sensors.decloakRequiresLineOfSight modrule. If true, sight radius works as a cap for decloak radius
   (for example a unit with decloak radius 200 will not be decloaked with a 100 LoS unit in the 100-200 range,
   and units with 0 LoS can't decloak others at all regardless of decloak range). Defaults to false.
 - add Platform.osVersion; complements Platform.osName
 - add Platform.hwConfig
 - Script.IsEngineMinVersion now available in all Lua parsing contexts,
   most importantly in `defs.lua`
 ! change {Allow,Unit}Command callin parameters
	AllowCommand(..., cmdTag, fromSynced) --> AllowCommand(..., cmdTag, playerID, fromSynced, fromLua)
	 UnitCommand(..., cmdTag            ) -->  UnitCommand(..., cmdTag, playerID, fromSynced, fromLua)
 ! remove Game.mapHumanName
 ! remove UnitDefs[i].moveDef.{family,type}
 - add UnitDefs[i].moveDef.isSubmarine
 - LuaUI now has access to Spring.SetUnitNo{Draw,Select,Minimap} and SetFeatureNoDraw
 - let Spring.SelectUnitArray select enemy units with godmode enabled
 - let Unit*Collision callins skip engine collision handling if true is returned (from any synced gadget)
 - call gadgetHandler:Explosion for unsynced gadgets (but discard the return value)
 - allow specifying source by position but target by ID for Spring.GetUnitWeaponHaveFreeLineOfFire
 - allow setting terrain-type hardness and name via Spring.SetTerrainTypeData
 ! return the terrain-type index from Spring.GetGroundInfo and Spring.GetTerrainTypeData
   these functions now push [number index, string name, ...] rather than [string name, ...]
   onto the stack
 ! change DefaultCommand call order
    previously widgets were called first, and if they returned anything, gadgets weren't called at all
    now gadgets are called first, then widgets are always called and can override
 - add a 3rd param to DefaultCommand callin: the current default command
    works with the above: gadgets receive the default engine cmd,
    widgets then receive what gadgets returned (possibly engine default)
 - add Spring.ClosestBuildPos(teamID, unitdefID, worldx,worldy,worldz, searchRadius, minDistance, buildFacing) -> buildx,buildy,buildz  to LuaSyncedRead
 - add Spring.GetGlobalLos(allyTeamID) -> bool  to LuaSyncedRead
 - add Spring.IsNoCostEnabled() -> bool  to LuaSyncedRead
 - add Spring.SetWind(number minStrength, number maxStrength)
 - add Spring.SetTidal(number strength)
 - add Spring.GetTidal
 - add Spring.GetGameState() -> bool, bool, bool, bool  to LuaUnsyncedRead
   1) finished loading
   2) loaded from a save
   3) locally paused (i.e. after entering /pause)
   4) lagging wrt expected simframe time
 - add Spring.SetUnitUseWeapons(unitID, bool force, bool block), only one of the bools should be true
   setting force to true means the unit can fire even when being dead, stunned, a nanoframe, or in build stance
   setting block to true means the unit can't fire at all (unless "force" which takes priority)
 - add Spring.Set{Unit,Feature}PieceVisible(unit/featureID, pieceID, bool visible)
 - add Spring.{Unit,Feature}Rendering.SetProjectileLuaDraw
 - add Spring.{Unit,Feature}Rendering.Set{Deferred,Forward}MaterialUniform
 - add Spring.{Unit,Feature}Rendering.Clear{Deferred,Forward}MaterialUniform
 - add Spring.AddObjectDecal
 ! rename Spring.RemoveBuildingDecal to Spring.RemoveObjectDecal
 - add Spring.GetLuaMemUsage to LuaUnsyncedRead and LuaMenu
   returns the number of (kilo-)bytes used and (kilo-)allocations performed
   by the calling Lua state individually, as well as by all states globally
 - add Spring.GetVidMemUsage to LuaUnsyncedRead
 - add Spring.Ping callout and corresponding Pong callin
 - add Spring.GetMapStartPositions callout
 - add gl.GetViewRange callout
 - add DrawMaterial callin
 - add `VFS.GAME` as a synonym to `VFS.MOD`
 - support local-space tracking for dynamic lights added via Spring.Add{Map,Model}Light
   the light-definition table should contain a 'localSpace = true' entry to enable this
 - Add Spring.SetVideoCapturingTimeOffset() for > 30fps video capturing
 - default `defs.lua` now reads a new file, `defs_post.lua`, which
   currently filters out movedefs unused by any unitdef (previously
   this was done by the engine). You can prevent this filter by adding
   the `dont_remove` field to such movedefs. This is useful to make
   them available in `Spring.MoveCtrl.SetMoveDef` but beware the perf cost.
 - new TextEditing(utf8, start, length) callin, which holds the IME editing composition (https://wiki.libsdl.org/Tutorials-TextInput)
 - new SDLSetTextInputRect(x, y, w, h), SDLStartTextInput() and SDLStopTextInput() functions for controlling IME input from Lua
 - Add AllowUnitTransport callin. Called when the engine tests whether unit A can transport unit B. Returning true will let
   the engine decide, returning false will force the engine to disallow transportation (for this specific call).
 - add AllowUnitTransport{Load,Unload} callins for controlling whether unit A can start {un}loading unit B
 - add AllowUnit{Cloak,Decloak} callins for controlling whether a unit can become {de}cloaked
 - new unit rules param access level, 'typed': between 'inlos' and 'inradar', applicable when the unit has once been in LoS
   and continuously in radar since (same rule as `GetUnitLosState(x).typed` and typed engine icons)
 - the GiveOrder* family of callouts can now accept a number for command params,
   equivalent to providing an array with one member (use it to save on arrays)
 - MarkerAdd{Point,Line} now have an extra optional argument (after localOnly: 6th for point, 8th for line):
   the playerID of the player who should appear as the author of the drawing (if missing, defaults to the local player).
   Only has an effect when localOnly is true.
 - add `paralyze.paralyzeDeclineRate` to modinfo, controls how many seconds it takes for EMP to decline by 100%%
 - expose `Game.paralyzeDeclineRate` and `Game.paralyzeOnMaxHealth`
 - Added tesselation shaders support to gl.CreateShader. New stages have "tcs" and "tes" names and defined similarly to existing
   "fragment", "vertex", "compute" stages. Also added gl.SetTesselationShaderParameter to define tesselation parameters from OpenGL
   host.
 - Added support for Subroutine Uniform (gl.UniformSubroutine, gl.GetSubroutineIndex)
 - Added a few OpenGL constants:
   1) shader types GL.VERTEX_SHADER, GL.TESS_CONTROL_SHADER, GL.TESS_EVALUATION_SHADER, GL.GEOMETRY_SHADER_EXT, GL.FRAGMENT_SHADER.
   They are mostly useful as one of the arguments to the new Lua gl.UniformSubroutine and gl.GetSubroutineIndex callouts.
   2) geometry shader parameter types GL.GEOMETRY_INPUT_TYPE_EXT, GL.GEOMETRY_OUTPUT_TYPE_EXT, GL.GEOMETRY_VERTICES_OUT_EXT.
   These are used in SetGeometryShaderParameter callout (formerly known as SetShaderParameter)
   3) tesselation shader parameter types GL.PATCH_VERTICES, GL.PATCH_DEFAULT_OUTER_LEVEL, GL.PATCH_DEFAULT_INNER_LEVEL.
   The first is mandatory for tesselation to work, the other two are optional and can be used on the OpenGL host side instead of
   writing the tesselation control shader.
   4) New vertex primitive type GL.PATCHES
 ! Renamed SetShaderParameter to SetGeometryShaderParameter to avoid confusion of what kind shader parameters belongs to.
 - Added VFS.GetLoadedArchives() -> { string archiveName1, string archiveName2 ... }
 - Added VFS.GetArchivePath(string archiveName1) -> string archivePathOnDisk
 - Added VFS.GetFileAbsolutePath(string vfsFilePath) -> string filePathOnDisk
 - Added VFS.GetArchiveContainingFile(string vfsFilePath) -> string archiveName
 ! VFS.MapArchive, VFS.UnmapArchive and VFS.UseArchive now take archiveName instead of fileName as the first parameter.
 - add a 6th return value (feature->reclaimTime) to GetFeatureResources.
 - Add `Spring.UnitFinishCommand(unitID)`, finishes current command. Unlike CMD.REMOVE it works with Repeat/UnitCmdDone
   and unlike CommandFallback it works on builtin engine commands.
 - Allow spawning of any CEG from any LUS:
   EmitSfx(p, "cegTag") param will emit the CEG with tag="cegTag"
   EmitSfx(p, SFX.GLOBAL | cegID) will emit the CEG with id=cegID
   Added Spring.GetCEGID("cegTag") to get CEG id from tag
 - Added Spring.GetUnitCurrentCommand(unitID [, cmdIndex]) -> [cmdID, cmdOpts (coded), cmdTag[, cmdParam1[, cmdParam2 ... ]]]
   Returns the index-th command in the unit's queue (or nil). Note: cmdOpts are represented by a single number
   (usually a table otherwise), and params are returned on the stack as well. This function allocates no tables.
 ! make Spring.Get{Unit,Factory}Commands always expect a second argument
 ! Spring.GetTeamInfo: switched the last two return values around (incomeMultiplier is now 7th, customKeys is now 8th)
 - Added a second boolean parameter to Spring.Get{Player,Team}Info, if it is false the function will not return
   the (now) last return value, the customKeys table (allocation optimisation)
 ! Spring.GetUnit{Armored,IsActive} now works on enemies in LoS
 ! Spring.GetUnitMass no longer works on enemies outside of LoS
 ! remove Spring.{Set,Get}UnitTravel
 ! remove Spring.SetUnitToFeature (use the AllowFeatureCreation callin to block features from being spawned)
 - Added a boolean parameter to Spring.GetCameraState, if set to false it will return the current camera name
   and then the following camera-specific values on the stack:
     fps, rot -> oldHeight
     ta -> height, angle, flipped
     spring -> rx, ry, rz, dist
     free -> rx, ry, rz, vx, vy, vz, avx, avy, avz
     ov -> (nil)
 - Spring.SetUnitWeaponState with "autoTargetRangeBoost" now also lets Cannon
   and StarburstLauncher weapons look ahead and pre-aim at targets just
   outside of nominal range.

AI:
 - reveal unit's captureProgress, buildProgress and paralyzeDamage params through
   skirmishAiCallback_Unit_get{CaptureProgress,BuildProgress,ParalyzeDamage} functions

Misc:
 - dedicated server now defaults the `AllowSpectatorJoin` springsetting to false (still true for non-dedi)
 - Rifle weapontype: remove hardcoded particles
 - add MapConvNG executables to official spring builds: https://springrts.com/wiki/MapConvNG
 - remove joystick support
 - detect hangs during filesystem initialisation
 - fix stale thread-id cache in watchdog after reload
 - make LuaVFSDownload rescan archives in main thread, and do so when a download finishes (not when one starts)
 - account for raw search in AICallback::GetPathLength
 - use hidden window for offscreen context rendering
 - add /hang command
 - add /luagccontrol command
 - add /netping command
 - add /netmsgsmoothing command
 - add /distsortprojectiles command
 - remove LuaShaders config-setting
 - change PitchAdjust config-setting from a boolean to an integer
   0 disables, 1 scales pitch by the square root of game speed, 2
   scales linearly with game speed
 - `/nocost` now accepts 0/1 parameter (still toggles if none given)
 - model metadata for assimp/obj can now define pieces hierarchy
   by either nested tables or 'parent' key.
 - IME editing support for those with the proper SDL2 version/IME tool combination
 ! Made lockluaui.txt obsolete: no longer necessary for it to exists in order to enable VFS for LuaUI
 - use SHA2 rather than CRC32 content hashes
 ! blank map params: new_map_x and new_map_y are now in map dimension sizes rather than map dimension * 2. new_map_z renamed to new_map_y

Fixes:
 - fix #1968 (units not moving in direction of next queued [build-]command if current order blocked)
 - fix #6060 (Max{Nano}Particles=0 still allowing 1 {nano}particle to spawn)
 - fix #6059 (units with high turnRate/brakeRate/acceleration moving unexpectedly)
 - fix #4268 (add Spring.AddObjectDecal)
 - fix #4755 (wrong usage of addr2line on FreeBSD)
 - fix #4945 (add Spring.GetMapStartPositions)
 - fix #4724 (Spring.SetUnitNeutral not informing any attackers)
 - fix #5864 (gunships not limited by maxVelocity when colliding with terrain)
 - fix #4515 (aircraft jitter when moving and turning)
 - fix #6048 (falling features shaking on the ground instead of fully stopping)
 - fix #6046 #5326 #5222 #4663 (spurious camera position change if entering MMB mode while moving cursor)
 - fix #6019 (Spring.IsAABBInView bug)
 - fix #6038 (noExplode weapons not obeying SetUnitWeaponState("range"))
 - fix #6036 (no method to detect MMB camera-pan mode)
 - fix #5956 (inverted mouse camera panning for Windows 10 Pro users)
 - fix #6022 (uniformArray not initializing array-uniforms in gl.CreateShader)
 - fix #6012 (air-transports not unloading properly)
 - fix #6010 (HoverAirMoveType aircraft ignoring smooth-mesh when idle)
 - fix #6009 (aircraft landing on damage-dealing water when idle)
 - fix #6007 / #5989 (desyncs on CMD_UNLOAD_UNITS)
 - fix #5993 (voidwater triggering water explosion effects)
 - fix #5247 (maximized minimap producing graphical glitches)
 - fix #5962 (minimap viewport rectangle larger than what actual screen shows)
 - fix #5965
 - fix #5977 (log-system memory corruption)
 - fix #5964 (shields occasionally letting projectiles pass)
 - fix #5948 (memory corruption with LoadingMT=1)
 - fix #5947 (PFS failure if starting square inside concave corner)
 - fix #5934 (crash on malformed build-commands)
 - fix #5923 (wrong external format passed to gl{BuildMipmaps,TexImage2D})
 - fix #5927 (memory corruption in text-wrapping)
 - fix #2127 (units chasing after full transports)
 - fix #4972 (builders doing redundant movement to clear build-sites)
 - fix #5207 (units not following waypoints)
 - fix #2354 (Spring.GetUnitWeaponState not matching Spring.SetUnitWeaponState due to experience)
 - fix #5841 (allow setting colour of area selection for custom commands)
 - fix #5884 (treat collidee as attacker on unit <-> unit collisions for UnitPreDamaged)
 - fix #5716 (add Weapon::{avoid,collision}Flags to Spring.{Get,Set}UnitWeaponState)
 - fix #5652 (maneuverBlockTime aircraft control parameter)
 - fix #1225 (inaccurate preview range-rings)
 - fix #5870 (zero-based months in rotating infolog filenames)
 - fix #5862 (Spring.DestroyUnit + Spring.CreateUnit not supporting persistent ID's)
 - fix #5860 (units failing to aim uphill at targets near cliff edges)
 - fix #5863 (too strict matrix orthonormality check)
 - fix #5855 (memory corruption when loading models)
 - fix #5852 (units chasing after auto-generated targets going out of range even on hold-pos)
 - fix #5854 (broken default formation-move visualization)
 - fix #5851 (DynamicWater crash if foamTexture specified as .dds file)
 - fix #5850 (squished loadscreens with BumpWater enabled)
 - fix #5806 (CEG spikes from underwater explosions drawn on water surface)
 - fix #5820 (broken by 3bd78acb00cab732af4278ed324c7ee5dbc7c517)
 - fix #5805 (broken water reflections in FPS camera mode)
 - fix infinite backtracking loop in PFS
 - fix #5814 (broken slopemap indexing for terrain buildability tests)
 - fix #5803 (move goals cancelled when issued onto blocked terrain)
 - fix Spring.{G,S}etConfigFloat not being callable
 - fix Spring.GetPlayerRoster sometimes excluding active players



-- 104.0 --------------------------------------------------------
Major:
 - Add LuaMenu - an unsynced stripped down Lua environment that starts before the game is loaded and persists through reload
   this environment receives the Draw{Genesis,Screen,ScreenPost} callins as well as
   a special AllowDraw FPS limiter which enables these if true is returned from it
   (otherwise they are called once every 30 seconds)
 ! make GL3.0 the minimum required OpenGL version; Intel G45's and other relics are now banned
   (any driver that claims support for this *and* shaders is allowed to run Spring unimpeded)
 - improve memory management so Spring.Reload can be safely called multiple times in a row
 - kill various desyncs that slipped into 103.0

Misc:
 - Assorted bugfixes and optimisations
 - force regeneration of ArchiveCache
 - Implement VFS modes - VFS.MOD, VFS.MAP & VFS.BASE now actually work. Added VFS.MENU
 ! base archives now have modtype of 4 and menu archive have modtype of 5
 ! one letter command-line flags (e.g. -g instead of --game) are removed
 - generally more detailed error-logging
 - continued internal cleanup and C++11 adoption to reduce unnecessary data copying and allocing
 - don't load-then-immediately-free the LuaGaia handler if neither (synced or unsynced) entrypoint exists
 - don't record non-essential profile data in the background if not in /debug mode; reset profiler on reload
 - replace dozens of STL containers with faster custom alternatives
 - use pooled memory allocations in several engine components
 - make Use{V,P}BO=0 reuse buffers when downsized
 - recycle audio-stream buffer memory
 - recycle demo-streams across reloads
 - write demos before destroying game on shutdown in case the latter CTD's
 - do not spawn VFS initialization threads if WorkerThreadCount=0
 - rebase ThreadPool on a lock-free taskqueue; make IO-bound work unable to block execution of other tasks
 - reduce ThreadPool worker-count right after VFS initialization
 - asyncify writing screenshots via ThreadPool
 - asyncify demo/savegame compression
 - disable hang-detection when showing a message box
 - defer loading *Def sounds until simulation asks for them
 - use pcall in LuaUtils::Echo
 - catch all exceptions in Game::Load and make it non-interruptable
 - turn LoadDefs content_error exceptions into clean exits
 - set modType to an integer (not string) value in base-content modinfo.lua's
 - do not auto-add springcontent dependency to non-game "mod" archives
 - downgrade non-writeable springsettings.cfg's to a warning
 - allow maps to not supply a type-map; one fewer exception to worry about
 - improve RNG statistical quality; sampled ints can now also exceed 0x7fff
 - make the *nix CrashHandler compile on ARM; do not use cpuid on non-x86 builds
 - enable compilation without streflop
 - change ForceShaders to ForceDisableShaders (which does the opposite)
 - add UseLuaMemPools config-option
 - add ForceCoreContext config-option
 - add ForceSwapBuffers config-option
 - add ForceDisableClipCtrl config-option
 - add NETMSG_LOGMSG for synced logging
 - netlog Lua memory allocation failures
 - netlog model parsing failures
 - netlog SHA512 digests over cached path-estimator data
 - enforce a minimum of 1GB free disk-space (to prevent cache corruption)
 - log 'Warning: Dropping packet from unknown IP' only once per IP
 - filter out consecutive duplicated log-messages; add LogRepeatLimit config-option
 - fix inverted los-test logic in AI GetProperty callback (patch by rlcevg)
 - fix memleak in generated C++ AI interface (patch by rlcevg)
 - fix ResourceHandler memleak (patch by rlcevg)
 - save SkirmishAI data in separate streams (patch by rlcevg)
 - wrecks in water emit bubbles instead of smoke (patch by Sprunk)
 - store path-estimator cache files as map.pe-hash.zip; forces a refresh
 - delete cached path-estimator data which can not be opened or read successfully
 - integrate custom selection volumes; also support subtable-based {col,sel}volume definitions
 - refactor the object death-dependency system
 - trim unused AssParser root-piece transform overrides;
   'rotAxisSigns' and 'rotAxisMap' from 95.0 are also gone
 - rip out DynamicSun
   much more convincing day / night cycles can be completely and more cleanly
   (re-)implemented in Lua with Spring.SetSunLighting, Spring.SetSunDirection,
   and Spring.SetAtmosphere

Sim:
 ! Sonar will now detect ships/hovers - this is since los can't raycast through water.
   note that wobble still exists without LoS.
 - add 'collideFireBase' weapondef flag
 - allow manually sharing nano-frames (patch by Sprunk)
 - share unfinished buildees if factory changes team (patch by Sprunk)
 - prevent building from dead factories (patch by CommanderSpice)
 - restore randomized circling behavior for air-constructors (patch by CommanderSpice)
 - UnitExperience is called based on regular exp difference, not limExp (patch by Sprunk)
 - set defBaseRadarErrorMult back to 2 instead of 20 (patch by Sprunk)
 - expand CEG underground-test lenience from 1 to 20 elmos (patch by Sprunk)
 - allow but do not enable staggered LOS updates
 - do not hard-assign floatOnWater=true for hovers and ships
   checks for this property now first query a unit's MoveDef
   (if any) so that ship->tank and similar substitutions via
   MoveCtrl.SetMoveDef behave as expected
 - disable randomized hovering during CMD_LOAD_UNITS for air-transports
 - make Spring.CreateUnit smarter (patch by Sprunk)
   if a builderID parameter is passed to Spring.CreateUnit, the new unit
   will consider that its solo-builder if it has canBeAssisted=false set
 - EMGCannon now obeys flightTime override (patch by Sprunk)
 - allow setting runtime/initial firestate to 3 [FIREATNEUTRAL] from COB and unitdefs (patch by Sprunk)
 - change a weapon reaiming-tolerance constant from 20 radians to 20 degrees (patch by Sprunk)
 - experiment with larger medium-resolution PFS blocksize (16*SQUARE_SIZE vs 8*SQUARE_SIZE)
 - bump the default unloadSpread multiplier from 1 to 5
 - incorporate native "raw move" (straight-line path) support
   inert by default; enable by adding allowRawMovement = true
   to a MoveDef table

Lua:
 ! Undeprecate {unit,feature}def.modelname and add .modeltype and .modelpath to
   allow reading these without loading the model. Removed def.model.{name,type,path}
   so they aren't used accidentally.
 ! The callins GameStart and GamePreload won't be called when a saved game is loaded
 - Add VFS.AbortDownload(id) - returns whether the download was found&removed from the queue
 - Add Spring.Get{Game,Menu}Name to LuaUnsyncedRead, so LuaMenu and unsynced Lua handles know about each other
 - Add new callins (LuaMenu only):
   ActivateMenu() that is called whenever LuaMenu is on with no game loaded.
   ActivateGame() that is called whenever LuaMenu is on with a game loaded.
   AllowDraw() if it returns false, the next draw call is skipped (only active when a game isn't running)
 - Add Spring.{Set,Get}VideoCapturingMode() - this doesn't actually record the game in any way,
   it just regulates the framerate and interpolations.
 - add Engine and Platform global tables currently containing the following keys:
     Engine.version: string
     Engine.versionFull: string
     Engine.versionPatchSet: string
     Engine.buildFlags: string
     Engine.wordSize: number

     Platform.gpu: string, full GPU device name
     Platform.gpuVendor: string, one of "Nvidia", "Intel", "ATI", "Mesa", "Unknown"
     Platform.gpuMemorySize: number, size of total GPU memory in MBs; only available for "Nvidia", (rest are 0)
     Platform.glVersionShort: string, major.minor.buildNumber
     Platform.glslVersionShort: string, major.minor
     Platform.glVersion: string, full version
     Platform.glVendor: string
     Platform.glRenderer: string
     Platform.glslVersion: string, full version
     Platform.glewVersion: string
     Platform.sdlVersionCompiledMajor: number
     Platform.sdlVersionCompiledMinor: number
     Platform.sdlVersionCompiledPatch: number
     Platform.sdlVersionLinkedMajor: number
     Platform.sdlVersionLinkedMinor: number
     Platform.sdlVersionLinkedPatch: number
     Platform.glSupportNonPowerOfTwoTex: boolean
     Platform.glSupportTextureQueryLOD: boolean
     Platform.glSupport24bitDepthBuffer: boolean
     Platform.glSupportRestartPrimitive: boolean
     Platform.glSupportClipSpaceControl: boolean
     Platform.glSupportFragDepthLayout: boolean
     Platform.osName: string, full name of the OS
     Platform.osFamily: string, one of "Windows", "Linux", "MacOSX", "FreeBSD", "Unknown"
 ! Game.{version,versionFull,versionPatchSet,buildFlags} now reside in the Engine table
   Engine.wordSize indicates the build type and is either 32 or 64 (or 0 in synced code)
 - Spring.SetWaterParams() can now be used without /cheat for modifying unsynced values.
 - Implemented gl.GetWaterRendering() to expose access to water rendering variables.
 ! Removed water rendering parameters from LuaConstGame, as they're no longer const.
 - Added Spring.SetMapRenderingParams() for modifying splatTexMults, splatTexScales, voidWater and voidGround.
 - Implemented gl.GetMapRendering() to expose access to the map rendering variables.
 ! Removed voidWater and voidGround constant parameters from LuaConstGame, as they're no longer const.
 - add Spring.{Set,Get}{Unit,Feature}SelectionVolumeData callouts
 ! remove Spring.SetSunParameters and Spring.SetSunManualControl
 ! remove gl.Smoothing
 - add gl.SwapBuffers callout for LuaMenu
 - add Game.envDamageTypes table containing {def}IDs of environmental-damage sources (patch by Sprunk)
 - add Spring.{Get,Set}ConfigFloat callouts
 - add Spring.{Set,Get}{Unit,Feature}SelectionVolumeData callouts
 - add Spring.SpawnExplosion callout
 - add Spring.SpawnSFX callout
   equal to the *UnitScript versions of EmitSFX, but
   takes position and direction arguments (in either
   unit- or piece-space) instead of a piece index
 - add DrawScreenPost callin (patch by ivand/lhog)
   Similar to DrawScreenEffects, this can be used to alter the contents of a
   frame after it has been completely rendered (i.e. World, MiniMap, Menu, UI).
 - add DrawWorldPreParticles callin
 - add start- and hit-position (x,y,z) arguments to ShieldPreDamaged callin
 - math.random is now available during execution of defs.lua
   (math.randomseed also exists, but will always be a no-op)
 - allow gl.BlitFBO blitting from/to the default FB with userdata FBO's
 - bump gl.UniformArray length restriction from 32 to 1024
 - add Spring.SetFeatureResources(number metal, number energy [, number reclaimTime [, number reclaimLeft]])
 - add Spring.SetUnitPieceMatrix(number unitID, number pieceNum, table matrix)
   sets the local (i.e. parent-relative) matrix of the given piece if any of the
   first three elements are non-zero, and also blocks all script animations from
   modifying it until {0, 0, 0} is passed
   (matrix should be an array of 16 floats, but is not otherwise sanity-checked)
 - add LUS ChangeHeading callin
 - add LUS {Start,Stop}Skidding callins; called when a (ground) unit reacts to an impulse
   make the start-skidding threshold ('sqSkidSpeedMult') configurable via MoveCtrl.SetGroundMoveTypeData
 - make MoveCtrl.Set*MoveTypeData recognize the 'waterline' key (patch by SanguinarioJoe)
 - make Spring.ClearUnitGoal cancel raw movement by default
 ! reorder AllowStartPosition callin parameters and add teamID
   old: clampedX, clampedY, clampedZ, playerID, readyState, rawX, rawY, rawZ
   new: playerID, teamID, readyState, clampedX, clampedY, clampedZ, rawX, rawY, rawZ
 - expose weapon salvo vars to {Get,Set}UnitWeaponState (patch by Sprunk)
 - extend Spring.SetFeatureResurrect
   old API: arg #2 was parsed as unitdef-name if string
   new API: arg #2  is parsed as unitdef-name if string OR unitdef-id if number; arg #4 is parsed as resurrect-progress
 - make Spring.SetFeatureResurrect ignore nil for its second arg and allow unsetting the resurrect-target if id=-1
 ! extend Spring.GetUnitWeaponHaveFreeLineOfFire to take aiming-from coors
   old API: Spring.GetUnitWeaponHaveFreeLineOfFire(unitID, weaponNum, targetID | [                                 tgtPosX [, tgtPosY [, tgtPosZ  ]]]])
   new API: Spring.GetUnitWeaponHaveFreeLineOfFire(unitID, weaponNum, targetID | [srcPosX [, srcPosY [, srcPosZ [, tgtPosX [, tgtPosY [, tgtPosZ]]]]]])
   (if the srcPos* arguments are all nil, the default aiming location is used as before)
 - block getting NoAccessTeam's LoS-state (patch by Sprunk)
 - block Spring.GetRadarErrorParams for enemy allyteams (patch by Sprunk)
 - implement Path.GetPathNodeCosts
 - Spring.GetMouseState now returns a sixth value indicating if the cursor is offscreen
 - add Spring.GetGrass(x, y) -> 0|1 to obtain grass map information
 ! exclude spectators from Spring.GetPlayerList if given a normal (id >= 0) team arg

Rendering
 - add new terrain-mesh renderer (faster than existing code, but does not respect cliffs well)
 - draw bindpose models non-recursively
 - setup alpha-masking for 3DO shadows
 - bump ROAM node-pool size for more demanding maps
 - limit number of ground-scar decals to 4096
 - fix jagged shadows on maps with oblique sun-directions
 - fix grass not receiving shadows; unify groundShadowDensity application
 - fix grass being rendered black in metal-view
 - fix particle shadows
 - use clip-control (when possible) to improve depthbuffer precision
 - micro-optimize LuaMatBinSet sorting
 - make shader-flag handling more lightweight
 - do not parse info-textures bound to shaders every single frame
 - nuke {point,line}-smoothing options; selected primitive AA is obsolete with multisampling
 - outsource vsync regulation to SDL2

UI:
 - show a splash-screen while initializing VFS; randomly chosen from any
   .png or .jpg images found under SplashScreenDir defined in springsettings.cfg
   (if SplashScreenDir is a relative path, Spring's CWD will be prepended)
 - Add FPSClampPos config for whether the engine should verify the camera doesn't hit ground/go too far
   this and other FPS camera configs can be changed midgame and will affect the next frame drawn.
 - Add OverheadMaxHeightFactor config - a float multiplier for maximum overhead camera height.
 - skip the IsAbove test/callin for input-receivers when mouse is offscreen
 - show warning if VMware Mesa drivers are installed
 - avoid "Invalid thread number 0" errors if window creation fails
 - rename the 'minimised' CLI flag to 'hidden'
 - prevent window from being considered unresponsive during startup
 - make shift+esc drop to LuaMenu from PreGame
 ! fix window-state restoration
   the WindowState config-setting is gone, a maximized
   non-fullscreen window now gets restored by checking
   if the resolution previously written is maximal (for
   minimized windows the state is not saved, as before)
 - fix VRAM size detection
 - coax more information out of systems that fail OpenGL context-creation
 - add fallbacks for common context-creation failures; catch inadequate
   desktop video-modes; turn exceptions during {window,context}-creation
   into friendlier popups
 - remove old warnings about junk GPU drivers that can no longer appear
 - downgrade from throwing exception to warning for missing scar-textures
 - extend and organize the information shown in /debug
 ! rename '/roam' to '/mapmeshdrawer' which cycles through the renderers
 - add '/debugglerrors' command (enables per-frame glGetError reporting)
 - add '/debuggl x y z' command (requires DebugGL=1) where x=source,y=type,z=severity
 - add '/wire{model,sky,tree,water}' debug commands
 ! change default bindings for chatswitch* actions
   alt+ctrl+(a,a) now toggles chatswitchally
   alt+ctrl+(s,s) now toggles chatswitchspec
   chatswitchall now has to be bound manually
 - allow area commands to be extended off-map
 - fix tracking-mode with Free camera

Bugfixes:
 - fix LuaParser thread-safety
 - fix ProfileDrawer thread-safety
 - fix ScopedMtTimer thread-safety
 - fix LosMap thread-safety
 - fix PathTexture thread-safety
 - fix RoamMeshDrawer thread-safety
 - fix LuaVFSDownload thread-safety during reload
 - fix deadlocks in Windows crash-handler
 - fix race-condition between screenshot counter and libIL
 - fix sound-thread occasionally accessing a deleted pointer on exit
 - fix sound-buffer deletion while buffers were still bound to sources
 - fix double-free in CBitmap's move-ctor for DDS images
 - fix wrong number of pool-threads being spawned on reload
 - fix runaway Text::WrapInPlace string-allocation
 - fix FarTextureHandler performance-stalls
 - fix potential segfault in SolidObjectDef::GetModelRadius
 - fix degenerate GroundFlash quads
 - fix ExploSpike projectiles instantly disappearing if they collided with anything on creation
 - fix potential gsRNG.Next*() eval-order desync
 - fix OOB memory-read in GameSetup::LoadTeams
 - fix map-damage explosions being processed twice
 - fix explosions causing terraform-spikes on certain maps
 - fix UnitDamaged events following UnitDestroyed
 - fix BuilderCAI crash when parsing invalid build-commands
 - fix canBeAssisted-check in Builder::StartBuild
 - fix ATI uniform-type validation for LuaMaterials
 - fix ATI driver crash with BumpWater (on any map without a coastline) in TextureAtlas generation
 - fix crash in AdvTreeDrawer on ARB-only junkware
 - fix crash in InfoTextureHandler on ARB-only junkware
 - fix PlayerRoster causing memory corruption on reload
 - fix random WaitingDamage memory corruption
 - fix Light::ClearDeathDependencies memory corruption
 - fix CollisionHander::MouseHit not taking relMidPos translation into account
 - fix LosHandler::UnitLoaded removing LOS from non-stunned units
 - fix calling alSourcePlay even if alSourceQueueBuffers produced an error
 - fix CheckEnlargeDrawArray for VA_TYPE's larger than 10 floats
 - fix crash if unit is assigned an empty COB-script
 - fix potential buffer-overflow in GetFeatures AI callback
 - do not bitshift negative values (undefined behavior)
 - catch invalid CmdDesc indices in GuiHandler::DrawButtons
 - insert missing eventHandler.RemoveClient call in RoamMeshDrawer

 - fix #5759 (units flip-flopping between paths due to path-estimator expanding unreachable nodes)
 - fix #5778 (crash when reloading with QTPFS)
 - fix #5730 (crash during nano-particle creation by builders under specific circumstances)
 - fix #5728 (canBeAssisted=false factories only being buildable by one constructor at a time)
 - fix #5721 (structures created via AI orders sometimes not leveling ground)
 - fix #5715 (zero-spread weapons avoiding non-target enemies)
 - fix #5690 (Spring.GetProjectileTarget returning <0,0,0> for cannons with ground-attack orders)
 - fix #5519 (path-estimator failure if start- and goal-coordinates mapped to the same block)
 - fix #5684 (Spring.{Add,Remove}Grass updates not taking effect until camera is moved)
 - fix #5658 (projectiles applying two position-updates while bounced)
 - fix #5630 (free line-of-fire detection failure)
 - fix #5287 (help units in firebases with a collideFireBase weapondef flag)
 - fix #2970 ("pushResistant" is now accepted by MoveCtrl.SetGroundMoveTypeData)
 - fix #3515 (better error-messages for the /team command)
 - fix #5200 (broken ctrl+mousewheel tilt transitions with 'Spring' camera)
 - fix #5258 (custom selection volumes)
 - fix #5632 (don't show just a black screen on startup)
 - fix #5629 (make footprint-terraforming respect buildee's actual facing)
 - fix #4447 (FPS-mode locking onto out-of-LOS units)
 - fix #4074 (equalize UnitDamaged parameters for LuaUI and LuaRules)
 - fix #2855 #5092 #5180 (jagged terrain shadows)
 - fix #5619 (area-commands not drawn on minimap)
 - fix #5617 (enable non-binary alpha-testing for unit icons)
 - fix #5684 (Spring.{Add,Remove}Grass updates not taking effect until camera is moved)
 - fix #4164 (shield{Good,Bad}Color are RGBA float4's now)
 - fix #5587 (units in sharp holes sinking underground if also skidding)
 - fix #5502 (crash with malformed build-commands)
 - fix #4723 (EmitSfx crash when referencing effect not defined in unitdef)
 - fix #4940 ("Recompressing Map Tiles with ETC1" load-stage triggering watchdog)
 - fix #5403 (extra ShieldPreDamaged parameters)
 - fix #5056 (let Spring.GetUnitWeaponHaveFreeLineOfFire take firing location as an argument)
 - fix #5188 (units refusing to move if ordered to non-reachable locations from factory)
 - fix #5639 (stunned transports not updating the position of their cargo)
 - fix #5304 (invisible collada models if no secondary texture provided)
 - fix #5318 (.ogg audio streams playing too fast)
 - fix #5358 (theoretical desync with std::{strtod,atof})
 - fix #5457 (TargetBorder broken for non-box collision volumes)
 - fix #5411 (PFS not finding optimal paths on maps with extreme speed-modifiers)
 - fix #5501 (PFS ignoring obstacles higher up or lower down cliffs)
 - fix #5469 (overflow-FPE in GetHeadingFromVectorF)
 - fix #5476 (assertion-failure with broken springcontent installation)
 - fix #5434 (add logging to detect unicode-aware libIL)
 - fix #5387 (GroundDecalHandler crash on exit)
 - fix #5421 (Spring.SendCommands("ctrlpanel") crash if sent inside a callin)
 - fix #5412 (GameRulesParams persisting through Spring.Reload)
 - fix #5493 (crash while reloading with LoadingMT=1)
 - fix #5463 (failing to connect to server sends user back to LuaMenu)
 - fix #5544 (classified)
 - fix #5468 (classified)
 - fix #5461 (classified)
 - fix #5404 (MoveCtrl.SetGunshipMoveTypeData crash if called for a non-gunship unit)
 - fix #5483 (glDeleteList called from multiple threads)
 - fix #5423 (random number generation in defs.lua)
 - fix #5396 (units lacking sensors on fire-platforms)
 - fix #5339 (crash when placing a geothermal)
 - fix #5338 (grid-patterns in unsynced heightmap)
 - fix #5644 (send BuggerOff notes from opened-but-blocked factories again)
 - fix #4745 (broken transport-unloading with non-zero unloadSpread)
 - fix #4971 (constructors not assisting if simultaneously given orders to build count-restricted units)
 - fix #4481 (check MoveDef maxSlope for units built by mobile constructors)
 - fix #4827 (idle gunships jiggling away from their position)
 - fix #4232 (gunships snapping to horizontal attitude when ordered to stop after attacking)



-- 103.0 --------------------------------------------------------
General:
 - Fix & Improve performace
 - Add 'allowTake' modoption (default: true) to enable/disable /take (by lamer)
 - Add onlyLocal boolean value to modinfo.lua (default false)
   If true, spring won't listen for incoming connections when running
   this game unless GAME\OnlyLocal is specified in the start script.

Sim:
 - Add new UnitDef tag "buildingMask" and LuaSyncedCtrl function "SetSquareBuildingMask". (by ivand)
   Both used in conjunction to allow/disallow construction of certain unit types (via setting buildingMask)
   on certain tiles (via SetSquareBuildingMask). By default all tiles and buildings have mask of 1

Rendering:
 - Ghosted buildings are now consistent when changing specTeam/specFullView


Bugfixes:
 - Fix #5301 (Units with restricted firearcs do not turn to aim)
 - Fix #5302 (extreme slowdown)



-- 102.0 --------------------------------------------------------
General:
 - Fix & Improve LoS performance
 ! remove LuaModUICtrl config setting
 ! remove ClassicGroundMoveType
 ! remove SpringLobby from spring installer
 - update model matrices on demand instead of once per frame

Sim:
 ! allow units to unstuck themselves from an unpathable square
   into an adjacent pathable one
 ! COB: deprecate unit/team/allyteam/global vars. Use lua functions instead
 - prevent accidental friendly fire from direct line of fire weapons

Lua:
 - Add {Set,Get}FeatureRulesParam(s)
 ! Get{Game,Team,Unit,Feature}RulesParams will now return { paramName = value, ... }
 - You can now delete RulesParams by calling Set{Game,Team,Unit,Feature}RulesParam with no value argument or a nil one.
 - Add new Spring.ClearUnitGoal(unitID) callout.
 - add GamePaused and GameProgress callins to base gadget-handler
 - extend builtin uniform binding for custom Lua materials
   SEE "fix LuaMaterial uniform management" BELOW FOR THE
   LIST OF NEW LOCATION KEYS THAT ARE RECOGNIZED AS OF 102
 - Add Spring.GetFrameTimer(bool synced) to get a timer for the start of the frame
   this should give better results for camera interpolations.
 - Add an optional weaponNum argument to SetUnitTarget.
 - Update shader errorlog even if compilation was successful
 - Remove updateMatrix argument in Spring.UnitScript.{Move,Turn} as matrices will be automatically updated if necessary.
 - Add new Spring.Start callout for launching a new Spring instance without terminating the existing one. See Spring.Restart for parameters.
 - Add new VFS.GetAvailableAIs([gameName] [, mapName])->{ai1, ai2, ...} callout for getting a list of all Spring AIs. The optional gameName and mapName parameters can be used to include game/map specific LuaAIs in the list.

Save/Load:
 ! remove UseCREGSaveLoad and add /LuaSave which generates .slsf files
 ! compress creg saves
 - SaveFile can be specified in start script in order to start from a save

Rendering:
 - reduce number of team-color updates for custom shaders
 - use frame-extrapolation for smoother feature movement
 - draw all model nanoframe stages with shaders by default
 - skip drawing icons for void-space units
 - disable BumpWaterRefraction = 2 for now.

AI:
 - make skirmishAiCallback_Unit_getResource{Use,Make} not round their return values to ints
 - RulesParams are now accessible through skirmishAiCallback_{Game,Unit,Team,Feature}_getRulesParamValue{String,Float}

Misc:
 - make the time server spends in sleep calls configurable (for dedicated hosts)
 - rename the 'ReflectiveWater' config-key to 'Water' (to match the command)
 - set the 'GroundDetail' config-val only when it changes, not on shutdown
 - add '/GroundDetail <val>' text command to modify ground detail on the fly
 - auto-normalize normals and tangents for all AssImp-loaded models
 - add a gameDeferredDraw=5 drawMode value (handy for Draw{Unit,Feature} to know)

Bugfixes:
 - fix invisible OBJ models
 - fix gl.DeleteShader allowing repeated deletion
 - fix drawing of being-built units during deferred pass
 - fix invisible ground on voidwater maps when AdvMapShading=0 (in L-view)
 - fix Spring.SetSunLighting crash when AdvMapShading=0
 - fix Spring.ValidUnitID to accept nils again
 - fix wreckage jumping from large *horizontal* impulse
 - fix landed HoverAirMoveType aircraft behavior when given a command within their build range
 ! fix LuaMaterial uniform management for materials with standard and deferred shaders
   material tables are now expected to contain subtables defining the uniforms; instead of
     "material = {shader = ..., cameraposloc = 123, texunits = ..., ...}"
   say
     "material = {shader = ..., uniforms = {cameraposloc = 123, ...}, texunits = ..., ...}"

   for a material that has both types of shader, supply "standardshader",
   "deferredshader", "standarduniforms", and "deferreduniforms" as keys

   new keys for these uniform subtables can be
     "viewmatrixloc"    // synonym for "cameraloc"
     "projmatrixloc"    // camera projection
     "viprmatrixloc"    // camera view-projection
     "viewmatrixinvloc" // synonym for "camerainvloc"
     "projmatrixinvloc" // camera inverse projection
     "viprmatrixinvloc" // camera inverse view-projection
     "shadowmatrixloc"  // synonym for "shadowloc"
     "cameradirloc"     // camera forward direction
     "sundirloc"        // synonym for "sunposloc"
     "rndvecloc"        // random 3-vector with length in [0, 1)
     "simframeloc"      // current simulation frame
     "visframeloc"      // current renderer frame

 - fix #5182 (unwanted sun-texture reflections)
 - fix #5175 (microscopic FarTexture impostors)
 - fix #5166 (wrecks buried underground on maps with negative hardness)
 - fix #5165 (rare crash on exit or reload)
 - fix #5161 (Spring.IsUnitAllied always returning true in unsynced gadgets)
 - fix #5160 (Spring.SetSunLighting not working if applied in *get:Initialize and crashing when AdvMapShading=0)
 - fix #5157 (skirmishAiCallback_Unit_get{Pos,Vel} broken with cheats enabled)
 - fix #5155 (MoveCtrl.SetRotation not matching Spring.GetUnitRotation)
 - fix #5149 (EVENT_ENEMY* AI events not being sent)
 - fix #5148 (assertion failure with custom shaders)
 - fix #5146 (missing wreckage healthbars)
 - fix #5141 (glitchy tree rendering)
 - fix #5136 (texture corruption with custom Lua materials)
 - fix #5135 (missing SFX.FIRE and SFX.SMOKE effects)
 - fix #5134 (broken zoom in track-mode with Spring camera)
 - fix #5084 (allow LuaUI self-disabling)
 - fix #5131 (order-lines visualization)
 - fix #5130 (put projectiles created by Spring.SpawnProjectile in Gaia team)
 - fix #5127 (icon-transparency over water)
 - fix #5181 (aircraft sometimes fail to land)
 - fix #5177 (stack-buffer-overflow in TextWrap.cpp)
 - fix #5172 (segfault on assimp loading)
 - fix #5173 (air transports fail to pick up units)
 - fix #5174 (hover move type tend to exactly land on top of each other)
 - fix #5176 (crash in CobThread)
 - fix #5106 (Strafe planes dont land when reaching target or on 'stop' command)
 - fix #5152 (heap-use-after-free when loading a game)
 - fix wrong radar icons when switching specfullview
 - fix #5216 Spring.GetVisibleUnits
 - fix #5219 pink features & units
 - fix #5223 buffer-overflow when using /water



-- 101.0 --------------------------------------------------------
Major:
 - LoS (sim) overhaul
 - SSMF Splat Detail Normal Textures (by Beherith)
 - many new Lua rendering related features (custom feature shaders, map shaders, ...)
 - many Lua additions
 - Lua pr-downloader API
 - removal of airbases & fuel
 - transport overhaul
 - 64bit windows builds

General:
 ! change default screenshot file type to jpg. to create png use /screenshot png
 ! pr-downloader dependency is now mandatory (statically linked with spring)
 ! demo files are now compressed with gzip (and the suffix is .sdfz)
 - improve data locality even further with respect to 100.0
 - fix memory leaks and misc. crashes (some related to LoadingMT)
 - ignore /give commands issued via autohost interface (needs an actual player)

LoS:
 ! ModInfo: remove losMul & airLosMul -> always handle los ranges in elmos in the _whole_ engine
   WARNING: this also rescales the returned values in Lua UnitDefs!
 ! ModInfo: make `radarMipLevel` configurable
 ! change default airMipLevel 2->1 & radarMipLevel 3->2
 ! ModInfo: add new sensors.alwaysVisibleOverridesCloaked (default _off_! before was always on)
 ! modrules.lua: add new `separateJammers` tag (breaks backward compatibility!)
   default true (old behaviour is false)
   when enabled each allyTeam only jams their own units
 ! get rid of los radius limit (you can now create units that cover the whole map and more)
 - speed ups in general
 - reduced lags introduced by LoS
 - multithread LoS updating
 - reduced memory usage
 ! fix various bugs related to unit/feature movement not registered
 ! update LoS on terrain changes
 ! correctly handle the height of the emitter (before radarEmitHeight was always from ground height & similar units on a spot shared their emitHeight)
 ! make LoS much smoother (now really gets called per-gameframe when the emitter moves)
 - better circle algo
 - add Spring.SetGlobalLos(int allyTeamID, bool globallos)

Sim:
 ! start simulation at frame 0, not at 1
 - features now have a non-animated LocalModel and can use per-piece collision volumes
 - RockUnit and HitByWeapon script callins now take vectors in unit-space
 - fix acceleration rates and turn-speed limits for reversing units
 - fix units occasionally zipping across the map after being unloaded
 - fix unloaded units being non-colliding if transporter script attached them to piece -1
 - fix various aircraft landing/midair-vibrating bugs
 - fix builders sometimes ignoring their commands if they were issued without shift
 - set better default radii for objects (and use same logic in all model parsers)
 - make ground-unit reversing logic configurable via Spring.SetGroundMoveTypeData
 - fix ground-units forever trying to move along their final waypoint direction in rare cases
 - COB: always use the return value of the Killed thread to determine wreck level (none if omitted)
 ! remap SFX.RECURSIVE piece flag from 1<<8 to 1<<14
 ! removed hardcoded logic to zombify (stun+immobilize) a unit on death
 ! airbases and fuel were removed, use custom commands in combination with
   Spring.SetUnitLandGoal(unitID, x, y, z [, radius]) and the new transport changes
   to implement this functionality in lua.

Transports:
 - every unit can now have other units attached to it using:
  - Spring.UnitAttach(transporterID, passengerID, pieceNum)
  - Spring.UnitDetach(passengerID)
  - Spring.UnitDetachFromAir(passengerID)
 - units with transportCapacity > 0 and transportMass > 0 will retain backward compatibility
 - added Spring.SetUnitLoadingTransport(passengerID, transportID) which disables collisions
   between the two units to allow colvol intersection during the approach.

GUI/Sound:
 ! fix default drawInMap keyshortcut on german keyboards
 - fix displayed tooltip elevation when over minimap
 - fix Ready button ignoring clicks after setting startpos and rejoining
 - fix potential infinite loop during sound initialization

Rendering:
 - new Shatter animation (SFX.Explode in Cob/LUS)
  - break the piece into parts and not triangles
  - much faster (in creation & render time)
 - change the trail drawing of some missile projectiles
 - add support for SSMF Splat Detail Normal Textures (by Beherith)
 - add deferred pass for features; note that these are drawn into
   the same buffer as units (overwriting it, unless the new config
   variable AllowDeferredModelBufferClear is set to false [default])
 - allow custom shaders for being-built units
 - allow custom Lua map shaders
 - fix metal->los info texture switching visual harshness
 - apply anisotropic filtering to all mipmapped SSMF textures
 - fix shadow-pass (and general) terrain/model visibility culling
 - fix environment reflections (broken in four different ways)
 - fix DynamicWater artifacts at large viewing distances
 - fix RefractiveWater not showing submerged objects with DualScreenMinimapOnLeft
 - fix truncation of deferred model normals
 - do not disable model shaders during world alpha-pass
 - do not disable model shaders during water ref{le,ra}ction passes
 - always draw water surface during alpha-pass
 - kill shadows for fully alpha-faded features
 - kill impostors for fully alpha-faded features
 - write extraColor to the specTex target on the deferred side of ModelFragProg
 - use groundSpecularColor when no specularTex exists (i.e. on basic SMF maps)
 - shift ground decals visually so they are always aligned with objects
 - render all types of decals with shaders
 - draw custom commands that have two parameters
 ! nuke support for "special" Spring{Radius,Height} pieces in assimp models

GameServer:
 - speedup gameserver exiting (reduced some io/net related sleeps)

Pathing:
 - fix cases where either no path was returned or an incorrect one
 - switch to octile heuristic to reduce number of explored nodes
 - increase high-resolution search range
 - fix diagonal movement cost estimation
 - handle PathCache crc failures
 - make QTPFS neighbor updates a bit faster

AI:
 - plug several memory leaks in engine interface and wrappers
 - bring ghost model drawing in a usable state again
 - add sensor map callbacks
 - add shield state callbacks
 - add ground info callbacks
 - make feature callbacks respect cheats

Lua Callins:
 ! GameID callin now gets the ID string encoded in hex.
 ! new Lua callin RenderUnitDestroyed is now called just before a unit is
   invalid, after it finishes its death animation.
 ! ShieldPreDamaged will now be called for LightningCannon and BeamLaser.
   Two new arguments were added: beamCarrierWeaponNum and beamCarrierUnitID.
   These will be populated in place of the first argument (projID).
 ! The following callins will now have 1-based weapon index arguments:
     DrawShield,
     ShieldPreDamaged,
     AllowWeaponTargetCheck,
     AllowWeaponTarget,
     AllowWeaponInterceptTarget,
     StockpileChanged
 ! UnitCommand and UnitCmdDone argument order changed to be consistent with
   each other and with CommandFallback & AllowCommand: (unitID,
        unitDefID, unitTeam, cmdId, cmdParams, cmdOpts, cmdTag)
   Note that UnitCommand will now receive cmdOpts as a table and not as a number
 - new callin UnitReverseBuilt, called when a living unit becomes a nanoframe again
 - add new callins DrawGroundPreForward and DrawGroundPreDeferred
   these run at the start of their respective passes when a custom
   map shader has been assigned via Spring.SetMapShader (convenient
   for setting uniforms)
 - add new callin DrawGroundPostDeferred; this runs at the end of its
   respective deferred pass and allows proper frame compositing (with
   ground flashes/decals/foliage/etc, which are drawn between it and
   DrawWorldPreUnit) via gl.CopyToTexture
 - add new callins DrawUnitsPostDeferred and DrawFeaturesPostDeferred
   these run at the end of their respective deferred passes to inform
   Lua code it should make use of the $model_gbuffer_* textures before
   another pass overwrites them (and to allow proper blending with e.g.
   cloaked objects which are drawn between these events and DrawWorld
   via gl.CopyToTexture)
   NOTE: the *PostDeferred events are only sent (and only have a real
   purpose) if forward drawing is disabled, whereas the DrawGroundPre*
   events are only sent if the map has a custom shader!

LuaDefs:
 ! los related UnitDefTags are now in elmos
 ! Lua{Feature,Unit}Defs:
   make the "model" subtable available (as it is for LuaUnitDefs)
   move the {min,max,mid}{x,y,z} values to this table (these can now be accessed
   using e.g. *Defs[i].model.midx)
   deprecate *Defs[i].modelname, use *Defs[i].model.path instead

Lua (lighting):
 ! Game.fogColor constant is no longer available, use gl.GetAtmosphere("fogColor")
 ! Game.groundAmbientColor, Game.groundSpecularColor and Game.groundSunColor
   are no longer available, use gl.GetSun() instead with appropriate parameters
   - add unsynced callout Spring.SetSunLighting(table params) -> nil
     It can be used to modify the following sun lighting parameters:
     {ground,unit}{Ambient,Diffuse,Specular}Color and specularExponent
     example usage: Spring.SetSunLighting({
      groundAmbientColor = {1, 0.1, 1},
      groundDiffuseColor = {1, 0.1, 1},
     })
 - add unsynced callout Spring.SetAtmosphere(table params) -> nil
   It can be used to modify the following atmosphere parameters:
   fog{Start,End}, {sun,sky,cloud}Color
   example usage: Spring.SetAtmosphere({
     fogStart = 0,
     fogEnd   = 0.5,
     fogColor = { 0.7, 0.2, 0.2, 1 },
   })
 - add unsyced callout gl.GetAtmosphere(name) -> number | number r, number g, number b
   Works similar to gl.GetSun(), and can be used to extract atmosphere parameters.
   See Spring.SetAtmosphere for details.

Lua (projectiles):
 - new Spring.DeleteProjectile(projID) for silently removing projectiles (no explosion).
 - new Spring.{Get,Set}UnitWeaponDamages similar to *UnitWeaponState but for damage and explosion values.
 - new Spring.{Get,Set}ProjectileDamages similar to the above, for projectiles in flight.
 ! Weapons with tracking will use a radar dot position unless
   Spring.SetProjectileIgnoreTrackingError(projID, bool ignore) is called.

Lua (model rendering):
 ! reading from gl_TextureEnvColor[0] in custom shaders to set team color
   will no longer work, declare a uniform vec4 named "teamColor" instead
   (the engine will fill this in for you)
 ! gl.UnitShape and gl.FeatureShape now take three extra boolean arguments
   and set their relevant GL state internally (so that calling only these
   functions is enough to get correctly rendered models; pass in 'false'
   for the [new] THIRD argument for the fixed behavior, omit it or pass in
   'true' [default] to render with your own custom state instead)
   NOTE:
     the [new] FOURTH argument should be 'true' if in DrawScreen and 'false'
     (default) if in DrawWorld; any transforms for these two functions *MUST*
     include a gl.LoadIdentity call when argument #3 is false (whether they
     are used in DrawWorld or in DrawScreen)
     the [new] FIFTH argument determines whether the model is drawn opaque
     ('true' [default]) or with translucency ('false'); only has an effect
     when argument #3 is false
 - add callouts Spring.Preload{Feature,Unit}DefModel allowing the engine
   to load the unit's model (and texture) in a background thread.
   wreckages and buildOptions of a unit are automatically preloaded.
 - new Spring.SetFeatureFade(featureID, bool) to control whether a feature will fade or not when zoomed out.
 - add Spring.FeatureRendering API; allows custom shaders (technically,
   materials) for features as its Spring.UnitRendering counterpart does
   for units
   note: the following two functions exist but are no-ops
     Spring.UnitRendering.SetFeatureLuaDraw
     Spring.FeatureRendering.SetUnitLuaDraw
 - add callouts
     gl.{Unit,Feature}Textures(number objID, boolean enable) -> nil
     gl.{Unit,Feature}ShapeTextures(number defID, boolean enable) -> nil
   these are primarily intended to be used in conjunction with
     gl.{Unit,Feature}(objID, ..., raw=true)
     gl.{Unit,Feature}Shape(defID, ..., raw=true)
   and apply a model's default textures; easier than gl.Texture("$%...")

Lua:
 - fix LuaUI crash if a widget caused an error in its GetConfigData callin
 - fix GadgetHandler miscounting if RemoveGadget was invoked during a callin
 - allow custom commands to be non-queueing (handy for state toggles)
 - LuaUI can now reload itself via Spring.SendCommands
 - allow /lua{rules,gaia} reloading on frame 0
 - allow Lua{Rules,Gaia} chat actions before frame 0
 - extend Spring.TraceScreenRay to intersect a user-given plane
 - add unitSpecularColor to the set of values returned by gl.GetSun
 - fix typo in maphelper/setupopts.lua breaking several default options
 ! do not start camera transitions from Spring.SetCameraState
 ! LuaSyncedRead::GetAIInfo now returns "UNKNOWN" for non-local AI's, not "UKNOWN"
 ! {Set,Get}UnitPieceCollisionVolumeData now receive 1-based piece index argument (was 0-based).
 ! fix a desync related to printf/number2string conversion
 ! Lua: fix bug that some TransformMatrix functions were revealing the true position of radar dots
 ! fix Spring.GetUnitPieceDirection() (returns now same dir as GetEmitDirPos)
 ! Spring.GetUnitPieceInfo() will now set "[null]" as the parent name of the root piece instead of ""
 - add Spring.SetGlobalLos(int allyTeamID, bool globallos)
 - add Spring.IsUnitIn[Los, AirLos, ...]
   Note this is _not_ equal with Spring.IsPosInLos with the unit's pos!
   I.e. the ground maybe in radar range, but the unit is jammed and so not visible
 - add Spring.GetUnitFeatureSeparation(unitID, featureID[, dist2D])
 - add Spring.GetFeatureSeparation(featureID1, featureID2[, dist2D])
 - new Spring.GetUICommands function to obtain a list of all UI commands (e.g. /luaui reload)
 - new VFS.CalculateHash function that calculates hash (in base64 form) of a given string (with md5 support initially)
 - new Spring.{Get,Set}{Unit,Feature}Mass functions
 - new Spring.SetFeatureMoveCtrl(featureID [, boolean enable [, number* args]]) to control feature movement
   the number* arguments are parsed as follows and all optional
   if enable is true:
     [, velVector(x,y,z) -- initial velocity for feature
     [, accVector(x,y,z) -- acceleration added every frame
     ]]
   if enable is false:
     [, velocityMask(x,y,z) -- dimensions in which velocity is allowed to build when not using MoveCtrl
     [,  impulseMask(x,y,z) -- dimensions in which impulse is allowed to apply when not using MoveCtrl
     [, movementMask(x,y,z) -- dimensions in which feature is allowed to move when not using MoveCtrl
     ]]]
 - add callouts (see their Unit equivalents for documentation)
     Spring.{Get,Set}FeatureRotation
     Spring.{Get,Set}FeaturePieceCollisionVolumeData
     Spring.GetFeatureLastAttackedPiece
     Spring.GetFeaturePieceMap
     Spring.GetFeaturePieceList
     Spring.GetFeaturePieceInfo
     Spring.GetFeaturePiecePosition
     Spring.GetFeaturePieceDirection
     Spring.GetFeaturePiecePosDir
     Spring.GetFeaturePieceMatrix

     Spring.SetFeatureNoDraw
     Spring.GetFeatureNoDraw

     gl.FeatureRaw
     gl.FeatureMultMatrix
     gl.FeaturePiece
     gl.FeaturePieceMatrix
     gl.FeaturePieceMultMatrix
 - add unsynced callout SetSkyBoxTexture(string texName) -> nil
   example usage: Spring.SetSkyBoxTexture("myskybox.dds")
 - add unsynced callout Spring.SetMapShadingTexture(string texType, string texName) -> boolean
   example usage: Spring.SetMapShadingTexture("$ssmf_specular", "name_of_my_shiny_texture")
 - add unsynced callout Spring.SetMapShader(
     number standardShaderID,
     number deferredShaderID
   ) -> nil
   (the ID's must refer to valid programs returned by gl.CreateShader;
   passing in a value of 0 will cause the respective shader to revert
   back to its engine default)
   custom map shaders that declare a uniform ivec2 named "texSquare"
   can sample from the default diffuse texture(s), which are always
   bound to TU 0
 - extend the signatures of the Spring.SetDraw{Ground,Models}Deferred
   callouts; allows disabling the forward {Unit,Feature,Ground}Drawer
   passes
     Spring.SetDrawGroundDeferred(
          boolean drawGroundDeferred
       [, boolean drawGroundForward]
     )

     Spring.SetDrawModelsDeferred(
          boolean drawUnitsDeferred,
          boolean drawFeaturesDeferred
       [, boolean drawUnitsForward
       [, boolean drawFeaturesForward ]]
     )
   expose the following $named textures to LuaOpenGL
     "$map_reflection" (same as "$reflection")
     "$sky_reflection" (defined for SSMF maps that have a skyReflectModTex)
     "$detail"
     "$normals" (auto-generated)
     "$ssmf_normals"
     "$ssmf_specular"
     "$ssmf_splat_distr"
     "$ssmf_splat_detail"
     "$ssmf_splat_normals" or "$ssmf_splat_normals:X"
     "$ssmf_sky_refl"
     "$ssmf_emission"
     "$ssmf_parallax"
     'X' can be a value between 0 and 3, defaults to 0 if ":X" is omitted

Lua pr-downloader API:
 callouts:
 - VFS.DownloadArchive(name, category)
 callins:
 - DownloadStarted(id)
 - DownloadFinished(id)
 - DownloadFailed(id, errorID)
 - DownloadProgress(id, downloaded, total)


-- 100.0 --------------------------------------------------------
Major:
 - bugfixes

InfoTexture:
 ! Added radar2 los colour for colouring the inside of the radar edge.
  - it is changeable through SetLosViewColors (see Lua changes)

WeaponDefs:
 - fix visibleShieldHitFrames not read from shield subtable
 ! scale flighttime with GAME_SPEED and not 32
 - warn on unknown tags (so you can de-TA-ism your weapondefs finally)
  - weapondefs_post.lua: set legacy weapontype tags to nil, so they don't cause engine warnings

LOS:
 - make little bit more accurate

Lua:
 ! SetLosViewColors changed:
  - radar2 colour (see Map changes) is required.
  - parameters are now in the form of GetLosViewColors output:
    (always = {r,g,b}, LOS = {r,g,b}, radar = {r,g,b}, jammer = {r,g,b}, radar2 = {r,g,b})
 - changed args of Spring.GetGroundNormal
  - new 3rd arg: bool smoothedNormal (default false)
  - 4th return arg: float slope
 ! convert UnitDef::attackSafetyDistance to a key recognized by Spring.SetMoveTypeData

NetProtocol:
 - handle rejected connection attempts (when version differs)

Pathing:
 - make path cache part of synced state -> player desyncs right from the start when got an invalid one

ConfigTags:
 - make "MaxParticles" & "MaxNanoParticles" runtime changeable

Misc:
 - fix #4837: hang in linux crashhandler
 - fix #4819: ai interface log messages are now logged into infolog.txt
 - fix #4882: endlessloop at start when MaxSounds = 0
 - unselect AI when game is selected in old menu
 - demotool: add more info to dump output

-- 99.0 ---------------------------------------------------------
Major:
 - new shader based InfoTexture
 - new linux crashhandler (by Major Bor3d0m)
 - new rotatable default camera
 - MASSIVE speedup in lategame rendering (cutting rendertime upto 1.5-3 times!)
 - add Spring.Reload(script) to change/map & game without exiting spring
 - added lua override for InfoMaps (by enetheru)
 - allow to enable isolated mode by creating a file isolated.txt next to spring executable
 - internal weapon refactor
 - fix particle limit


Cameras:
 ! removed TW, Orbital & Smooth camera
 ! add new default camera: Spring camera
  - it's a merge of TW & Overhead camera
  - it's using [alt] as modifier for rotating the camera (in key & middle click scrolling)
  - also can be rotated with the screen edges of the upper 30% of the screen
 - add new EdgeMoveWidth & EdgeMoveDynamic config tags
  - EdgeMoveWidth: defines the screen edge width used for scrolling
  - EdgeMoveDynamic: if scroll speed depends on the distance to the screen edge (default on)

SpringSettings.cfg:
 ! don't read old config file locations any more:
    AppData\Local\springsettings.cfg
    ~/.springrc
 ! add dedicatedValue & headlesValue to confighandler:
  ! make spring-dedicated listen at 0.0.0.0 as default again
  ! add headless values from springrc-tempate-headless.txt
 - print user's config to infolog

System:
 ! new linux crashhandler by Major Bor3d0m
  - libunwind is required to compile spring on linux
 - fix headless compile on systems w/o x11 & SDL
 ! save windowed size in separate tags (#4388)
 - fix crash with intel gpus
 - fix bug that caused to recompress groundtextures always to ect1 on intel/mesa even when there was no need for it

(G)UI:
 - fix #4576: F6 does not sound mute
 - fix #4578: backspace key events aren't captured by chat entry mode
 - fix #4455: disable in-map draw when user starts writing
 - fix #4706: do not ignore next char in ChatActionExecutor
 - document keychains in uikeys.txt
 - improve default cmdcolors.txt
 - improve default los colors
 - OverheadCamera: make angle 100% stable when doing `mousewheel down then up`
 ! remove los view w/o radar a.k.a. [;] (can be emulated with Spring.SetLosViewColors)
 - draw weapon debug spheres in /debugcolvol (aimfrom pos, muzzle pos, target pos)

Sim:
 - fix harvesting
 - fix #4591: builders `randomly` remove build orders from queue
 - fix #4587: (stuck units in labs): remove a failing optimization CPathEstimator::FindOffset()
 - fix units disobey move cmds
 - fix user target being set for all weapons
 ! change TEAM_SLOWUPDATE_RATE to 30 / UNIT_SLOWUPDATE_RATE to 15
 - fix aircraft in groups (e.g. brawlers) not being able to attack the target and landing instead at target pos

Pathing:
 ! fixed shaking units when getting close to blocked squares
 - repath GroundMoveType only every SlowUpdate() (to save cpu cycles)
 - runtime cache failed paths, too (and use a lower lifeTime for them)

Collisions:
 - fix #4592: broken per-piece coldet
 - fix #4602 and improve CQuadField::GetUnitsAndFeaturesColVol
 - speed up UnitCollisions

Units:
 - base automatic attack commands for idle units on weapon priorities

Weapons:
 - refactor weapon code:
  - use LeadTargetPos more often
  - give current unit's target higher priority than weapon ones
  - plasmarepulsor: spawn projectiles from QueryWeapon (when defined)
  - drop bombs from QueryWeapon() (when defined) and not AimFromWeapon()
  - call AimWeapon() more often (depending on fireTolerance tag)
   - see fireTolerance & allowNonBlockingAim tags
 - fix impactOnly BeamLasers or LightninghtCannons dealing damage to units in the path of a beam blocked by water or a shield.  (by GoogleFrog)

WeaponDefs:
 - add fallback name:
  - weaponVelocity := maxVelocity
  - weaponAcceleration := acceleration
 - add fireTolerance tag: Angle which prevents a weapon from firing in CanFire. (GoogleFrog)
 - add allowNonBlockingAim tag (default false = old behaviour). When enabled it makes AimWeapon() LUS/COB calls non-blocking (still the fireTolerance tag might prevent the weapon firing).
   This is very useful for fast units that need to retarget often (e.g. armflash driving next to a llt).

UnitDefs:
 - add new tag attackSafetyDistance used by airplanes (by springraaar)

Projectiles:
 - randomize IDs
 - add SFX.RECURSIVE flag to Explode(), allowing to draw the piece and all its children recursively.

New InfoTexture Renderer:
 - new shader based InfoTexture (faster, shinier & modular)
  - add new `/ToggleInfo %name_or_shader_path%`
  - fix #4608: add new /showpathtype [movdefname | movedefid | unitdefname | -1]

Rendering:
 - removed multiple linked lists from rendering (massive speed up, cutting rendertime upto 2-3 times!)
 ! fix particle limit being ignored for particles created in the same GameFrame
 - ShieldParticles: reduce count of particles by more than half
 - always draw WaterPlane (that's not the water surface) below current minimum terrain height
 - FlyingPieces: add camera frustum check
 ! SMFTexAniso: changed default to 4 (was 0)
 - add UseShaderCache config tag (default true)

Map:
 - allow to override the following InfoMaps via mapinfo.lua:  (by enetheru)
  - metalmapTex
  - typemapTex
  - grassmapTex
  - minimapTex
 - allow to load dds as detailtex

Lua:
 - add Spring.Reload(script) to change/map & game without exiting spring
  ! modified Spring.Restart(parameters, script): it only restarts spring when parameters isn't empty
  ! removed alias "/quit" (use /quitforce)
  - add "quit to menu" to quit-box
  - add "/reloadforce"
 - add callouts to read and set engagement range of a unit (by FLOZi)
   - Spring.GetUnitMaxRange(unitID) -> number maxRange
   - Spring.SetUnitMaxRange(unitID, maxRange) -> nil
 - add Spring.GetLosViewColors
 - add new call-in: UnitStunned(unitID, unitDefID, unitTeam, stunned) -- called whenever a unit changes its stun status
 - add Set/GetProjectileIsIntercepted
 - add GetProjectileTimeToLive, GetProjectileOwnerID and GetProjectileTeamID.
 - add a second return value to AllowWeaponTargetCheck callin to allow ignoring the callin.
 ! remove Spring.UpdateInfoTexture
 ! fix Spring.GetKeyState & Spring.PressedKeys expecting SDL2 keycodes while whole lua gets SDL1 ones
 ! Spring.PressedKeys now also returns keynames
 - fix missing COLVOL_TYPE_SPHERE in luadefs
 - add new tag `grayscale16bit` to gl.SaveImage() to save single color 16bit PNG
 - add Spring.SetUnitTarget(unitid, nil) syntax
 - expose some tags to LuaDefs: (by sprunk)
  - expose maxReverseSpeed to LuaUnitDefs
  - expose dynDamage tags to LuaWeaponDefs
  - expose flightTime tag to LuaWeaponDefs

StartScript:
 - support rapid tags
 - allow to disable demo file recording in script.txt via RecordDemo = 0
 - add DefaultStartScript config setting:
   - if set, automaticly start it!
   - add --oldmenu command line parameter to always get to the old menu

AI: (all by rlcevg)
 - add Lua.callRules, Lua.callUI to JavaOO
 - added weapon related callouts: Unit_getWeapons, Unit_getWeapon, Unit_Weapon_getDef, Unit_Weapon_getReloadTime
 - expose resources via Game_getTeamResource* & Economy_get*

OS:
 - new linux crashhandler (by Major Bor3d0m)
 - HWCursor: support for 48x48 & 96x96 sizes
 - allow to enable isolated mode by creating a file isolated.txt next to spring executable

Buildbot/Installer:
 ! merged spring-headless / spring-dedicated into linux static builds / windows installer
 ! remove broken maven support

CMake:
 - colorize gcc output
 ! remove DEBUG2 & DEBUG3, replaced with just DEBUG
 - enable "Identical Code Folding" with ld.gold
 - disable unused ASSIMP formats at compiletime
 - add cmake option DEBUG_LUANAN to enable lua check for nans in a release build


-- 98.0 ---------------------------------------------------------
Major:
 - vaporized PathFinder's runtime precache cpu usage


Cmdline Arguments:
 - allow ./spring --game rapid://ba:stable --map DeltaSiegeDry
 - give correct error message when cmdline given filepath wasn't quoted and contained spaces

GameServer:
 - rename BypassScriptPasswordCheck to AllowSpectatorJoin and default to true

Lua:
 - added AssignPlayerToTeam(playerID, teamID)
 - added SetAlly(firstAllyTeamId, secondAllyTeamId, ally)
 - added VFS.UnmapArchive(string fileName)
 - added VFS.GetMaps(), VFS.GetGames(), VFS.GetAllArchives(), VFS.HasArchive(archiveName)
 - added VFS.GetArchiveInfo(archiveName)
 - added VFS.GetArchiveChecksum(archiveName)
 - added VFS.GetArchiveDependencies(archiveName), VFS.GetArchiveReplaces(archiveName)
 - allow tcp connections by luasocket as default (udp is still restricted)
 - add callin DrawInMiniMapBackground(sizex, sizey) -> nil
 - add callin AllowBuilderHoldFire(unitID, unitDefID, action) --> boolean
     action is one of:
       Build      -1
       Repair     40 (CMD_REPAIR)
       Reclaim    90 (CMD_RECLAIM)
       Restore   110 (CMD_RESTORE)
       Resurrect 125 (CMD_RESURRECT)
       Capture   130 (CMD_CAPTURE)

Rendering:
 - glFont: make inlined colorcodes reuse current set alpha value

Pathing:
 - make lowRes PathEstimator using medRes PE instead of maxRes PathFinder (massively reducing cputime)
 - massive cleanup & modularization
 - reduced memory usage
 - modrules: add system.pathFinderUpdateRate tag
 - fixed/reduced PathEstimator update rate
 - crashing aircraft doesn't spam PE updates anymore (#4500)

CEG:
 ! fixed booleans in CEGs (sometimes they were randomly overriden with random data)

Weapons:
 - shields have a new weapondef tag armorType - specifies the armor category to which the shield belongs (you can input either an armorclass name, or a unitdef name to share that unit's armor category)
 ! move magic number to weapondef_post.lua: crater were 1.5x of craterAreaOfEffect while decals are 1.0x -> make them _both same size_
 ! fixed #4523: typo in craterAoE loading
 ! LightningCannon visual now obeys the beamTTL weapondef tag (behaviour same as BeamLaser) - previous value was hardcoded 10
 ! wobble and sprayAngle now improve with experience (same as [moving]accuracy)
 ! Shields obey dynamic damage

Sim:
 - GroundBlocking: don't align immobile objects to even squares
 - reduce load in Collisions handling (by doing blocked ground squares scans only every 2nd frame)

Misc:
 - AI is initializated earlier: no more hang on game start
 - add /set GrassDetail to console
 - slightly speed up scanning for archives
 - add HostIPDefault, HostPortDefault to set default host ip/port
 - reduce default spintime of ThreadPool workers to 1ms (from 5ms)
 ! remove LogFlush, introduce LogFlushLevel:
   when a log-message with level >= LogFlushLevel is logged,
   logfile is flushed, else not,
   see rts/System/Log/Level.h for int values
 ! rename /nosound to /mutesound

Bugfixes:
 - fix #4417 (spring spring://username:passwd@hostname:port doesn't work)
 - fix #4413 (widget:GameProgress() was no longer called for rejoining player)
 - fix #4407 (SetUnitRotation broken for buildings)
 - fix #4406 (crash at start)
 - fix #4377 (compile with cmake 3.0)
 - fix #3677 (bounceExplosionGenerator tag does not work for bouncing aircraftbomb weapon types)
 - fix #4483 (Spring.SetProjectileAlwaysVisible doesn't always make a projectile always visible)
 - KingRaptor found the cause of a _very_ old bug: fix green screen tint in startselector stage
 - PE: fix bug where buildings weren't registered as blocking, cause they were not snapped to ground when the PE update was called (c03022cc)

AI:
 - fixed return-type and value of Pathing::GetApproximateLength (pullrequest by rlcevg)

Buildprocess:
 - heavily reduced files which are compiled multiple times
 ! add check for gcc >=4.7 at configure


-- 97.0 ---------------------------------------------------------
Major:
 - utf8 support (kudos go to N0U)
 - switch from sdl to sdl2:
  - added /fullscreen (alt+enter) command ingame
  - fixes some window manager bugs/problems
 - KeyChains (kudos go to MajBoredom)
 - split LuaRules & LuaGaia into their synced/unsynced luaStates


Cmdline Arguments:
 - added new `spring spring://username:passwd@hostname:port` syntax  (all except hostname are optional, i.e. spring://localhost does work fine)
  - Should in longterm replace script.txt for clients, so script.txt is only needed for hosts.
    -> No need to create a file on the filesystem to start spring as a client.
  - Spring links spring:// URL scheme in the OS, so you can start such URLs from browser (as UT99 did).
    E.g. you can place a spectator link on your website to join your autohosts and/or you can use it for weblobbies.
 ! changed -s/--server argument to take a param (the ip/hostname listen to)
 ! removed -c/--client argument (was only needed in times when clients didn't retrieved their script.txt from the server)

Hosting & Connecting:
 - fixed direct connect in SelectMenu
 - by default listen to localhost:8452 now, so you can always connect to localhost started matches

Misc:
 - improve debug draw (alt+[b])
 ! demofile string in infolog changed "recording demo: %s" -> "Recording demo to: %s"
 - demo filehandle is now opened on start, so you can use lsof to readback the used filename

Buildprocess:
 - fix freetype not found on windows / mingw
 ! add check for gcc >=4.6 at configure
 - optional fontconfig support
 ! SDL2 dependency

Rendering:
 - `DebugGL` configtag works now (cause of SDL2 switch)

KeyBindings/uikeys.txt:
 ! removed /keyset
 ! removed /hotbind (Ctrl+insert)
 - new KeyChains support:
  - example: /bind Ctrl+a,Ctrl+b say Hello World!
  - you can double bind a button this way, e.g.:
   - "/bind e,e say Bar", "/bind e say Foo" -> 1st press prints Foo, 2nd press prints Bar
 - use KeyChains for defaults:
  ! double hitting drawbutton sets label
  ! switching between ally,spec & all chat is now done by double hitting alt,shift or ctrl
  ! alt+return now toggles fullscreen (default shortcut e.g. in mediaplayers)

LuaDefs:
 - the parser now checks the returned tables for NaNs & Infs and prints a warning if it finds some (they are sources of desyncs!)

UnitDefs:
 - add new "harvestStorage" unitdef tag, UnitHarvestStorageFull lua callin and Spring.GetUnitHarvestStorage(unitid) callout
   it's for engine assisted starcraft/c&c like feature harvesting (atm only metal is supported)
   NOTE: the unload command still needs to be implemented in lua (much less work than the reclaiming one)

Lua:
 - LuaRules & LuaGaia are now splitted into their synced & unsynced parts, and each one got its own luaState
  ! this way unsynced parts of gadgets now get `synced` callins like 'UnitCreated' etc. w/o  SendToUnsynced from their synced part
  - LuaRules & LuaGaia are now ~equal (except a very minor subset of differences) and get the same callins esp. all AllowXYZ callins
  - LuaUI now has a GotChatMsg too (same as LuaRules always had), it's similar to the now deprecated LuaUI-only ConfigCommand callin, but is called more often
  - fixed a lot bugs in Spring's c-lua code
  - use lua's original math.random() code and only use streflop for it in synced luaStates
  - always make math.randomseed() available (synced & unsynced)
  - in future this will also allow multithreading of the different luaStates
  ! SYNCED. does a copy on access now and so is slow:
   - bad:    for i=1,100 do ... SYNCED.foo[i] ... end
   - good:   local foo = SYNCED.foo; for i=1,100 do ... foo[i] ... end
  ! SYNCED. can't be localized in global scope anymore:
   - bad:    local foo = SYNCED.foo;    function gadget:DrawWorld() ... foo ... end
   - good:   function gadget:DrawWorld() local foo = SYNCED.foo; ... foo ... end
 ! moved Spring.GetGameSpeed() from SyncedRead to UnsyncedRead cause it was causing desyncs in demos
 - fix Spring.Restart on windows
 ! new TextInput(utf8char) callin, needed cause of changed unicode handling in SDL2
 - added Spring.SetUnitHarvestStorage(unitid, metal) & Spring.GetUnitHarvestStorage(unitid)
 ! prevent triggering of ATi driver bugs
  ! gl.LineWidth & gl.PointSize throw an error when called with incorrect argument (<=0)
  ! gl.Scissor & gl.CreateTexture throw an error on incorrect sizes, too
 ! fix gl.Viewport
 - add missing colvol tags to Unit-/FeatureDefs:
  - .collisionVolume.type = {"ellipsoid" | "cylinder" | "box"}
  - .collisionVolume.scale{X|Y|Z}
  - .collisionVolume.offset{X|Y|Z}
  - .collisionVolume.boundingRadius
  - .collisionVolume.defaultToSphere
  - .collisionVolume.defaultToFootPrint
  - .collisionVolume.defaultToPieceTree
 - add optional 4th argument to Spring.GetUnitSeperation to calc the distance between the unitsphere surfaces instead of their midpos
 ! fix wrong coords & crash in Spring.RemoveGrass
 - added new LOG.NOTICE (should be used instead of LOG.INFO)
 - improve Spring.GetKeyBindings output (backward compatible)
 - added Script.IsEngineMinVersion(major [,minor [,commits]])
 - added Spring.GetClipboard() & Spring.SetClipboard(string text)
 - allow to connect to lobby.springrts.com:8200 by luasocket as default

LUS:
 - SetUnitValue now accepts booleans, too

Demos:
 - fixed desync checker

StartScript:
 - added GAME/MUTATOR{0..9} so you can load arbitrary mutator archives before the game
 - make GameID the only seed of the synced random generator
   so you can define the gameid in a luaAI battle startscript and you will always get a syncing match

Installer:
 ! disallow to install spring over existing installations / ask for uninstall first
 - don't associate .sdf with spring.exe any more

Linux:
 ! new BlockCompositing configtag (default true). Disables kwin compositing to fix tearing.


-- 96.0 ---------------------------------------------------------

Major:
 - kill memory leaks crippling large games (#4152)
 - kill micro-jitter in simulation framerate (#4171)
 - kill unclean exits causing various forms of corruption (#4053)

 - "nugget" is hereby officially promoted as the new umbrella term for widget or gadget

Misc:
 - default disable grass for ATI cards (crashes for some people)
 - made stacktrace-translation script recognize more crash/hang patterns
 - improve Shard AI for BA
 - fix some MSVC compile errors
 - TimeProfiler (alt+b) shows now max `lag` of each item
 - massively speedup caching with many .sdd archives
 - fixed some FreeBSD compile issues (thx AMDmi3)
 - dump (engine) shaders to infolog when they fail to compile
 - more extensive logging during shutdown
 - fix a number of potential issues if a thread crashes on engine shutdown
 - increase precision of several timer variables to preserve intermediate results
 - Lua: track more memory-allocater statistics for display in debug-mode
 - Lua: limit maximum amount of memory allocated globally and per handle
 - GameServer: always echo back client sync-responses every 60 frames (see #4140)
 - GameServer: removed code that blocks pause / speed change commands from players with high CPU-use in median speedctrl policy
 - GameServer: sleep less between updates so it does not risk falling behind client message consumption rate
 - LuaHandle: make time and steps spent on garbage collection configurable
   CollectGarbage callin is restricted to run for at most
     MaxLuaGarbageCollectionTime (user-configurable) millisecs
     MaxLuaGarbageCollectionSteps (user-configurable) iterations
 - GlobalConfig: add new config-option 'UseNetMessageSmoothingBuffer' (see #4053)
 - LogOutput: make enabled 'section' log-levels configurable by users
 - MoveDef: add key 'allowTerrainCollisions' for handling units with super-sized footprints (see #4217)
 - SolidObject: make {Unit,Feature}{Pre}Damaged events receive the 'attacker' ID when object is crushed
 - QuadField: add raytraced projectiles to three cells instead of one
 - GameInfo: add map hardness label/value to 'i' overlay

Sim:
 - Rifle weapons can hit features too now and apply impulse to the target

Lua:
 - add gadgetHandler:AllowWeaponInterceptTarget
 - LuaSyncedRead:
     make Get{Unit,Factory}Commands (optionally) return just the queue's size
     (ie. without copying the entire command queue into Lua VM memory, *VERY*
     important for performance when a nugget is not interested in the commands
     themselves)

     "if #Spring.GetCommandQueue(unitID, -1 | nil       ) == 0 then return end" --> BAD, CREATES COPY OF QUEUE
     "if  Spring.GetCommandQueue(unitID, -1 | nil, false) == 0 then return end" --> GOOD, DO THIS IF POSSIBLE

Bugfixes:
 - fix #4215 (stack-buildable units on non-flat terrain)
 - fix #4209 (antinukes firing at nukes targeted outside their area)
 - fix #4205 (air-transports unable to unload hovercraft on water)
 - fix #4204 (float3.* clang compilation failure)
 - fix #4203 (air-transport unable to load units floating on water)
 - fix #4202 (S3O textures loaded multiple times instead of being cached)
 - fix #4200 (secret)
 - fix #4198 (amphibious units without waterweapons chasing hovercraft whilst underwater)
 - fix #4197 (units moving right up to their target instead of attacking from range)
 - fix #4186 (log-system crash on exit)
 - fix #4173 ("Error: [Watchdog::ClearTimer] Invalid thread N")
 - fix #4171 (see 'Major' section)
 - fix #4163 (corrupted unit environment reflections)
 - fix #4161 (Spring.Restart failing when path contains spaces)
 - fix #4155 (reverse-built gunships maintain their vertical speed)
 - fix #4154 (calling LUS 'AttachUnit(piece, unitID)' turns following 'Move(piece, ...)' calls  into no-ops)
 - fix #4152 (see 'Major' section)
 - fix #4149 (rendering corruption in DynamicWater mode)
 - fix #4144 (partly submerged units not hittable by non-waterweapons)
 - fix #4145 (depthcharges fired by ships having trouble to reach their targets)
 - fix #4138 (same as #4171)
 - fix #4137 (units randomly switching team-color, old bug with new cause)
 - fix #4135 (ATI driver crash with *disabled* shadows)
 - fix #4133 (cloaked units hidden even when set to alwaysVisible)
 - fix #4131 (units moving to position of manualfire command if outside weapon range)
 - fix #4129 (air-constructors flailing around construction targets)
 - fix #4128 (units stuck in 'skidding' state: repeatedly bouncing on ground while unable to move)
 - fix #4091 (gadget:MousePress() and other unsynced gadget functions not called with LoadingMT=0)
 - fix #4053 (see 'Major' section)
 - fix #3749 ('initCloaked' UnitDef tag overriding user cloak commands for being-built units)

 - fixed wreckage heaps could be resurrected
 - LaserCannon: (once again) fix range overshooting
 - always clamp length of blended wind-vector to [map.minwind, map.maxwind]
 - the 'AllowDeferred*Rendering' config options are now safe to enable



-- 95.0 ---------------------------------------------------------

Major:
 ! new datadir structure: https://springrts.com/phpbb/viewtopic.php?f=12&t=30044 & https://springrts.com/dl/buildbot/default/master/95.0/manpages/spring.6.html
 ! new LuaIntro (Lua based loadscreen with examples)
 - add map border rendering (+ /mapborder command)
 - bugfixes & speedups
 ! remove support for SM3 maps
   (but fix #3942 so SM3 is left in a slightly less broken state for whoever wants to mess with it in the future)

Performance:
 - use SSE in some matrix math
 - save a little mem in Pathfinder
 - reduce PFS update rate by 10%
 - little speedup in Grass rendering (it's still slow on some maps)
 - use 32bit shadowmap. ~7% faster than 24bit one, cause of better alignment
 - move Lua GC to its own callin; fixes bug where GC was too slow to catch up and ate >>100MB ram
 - nihiliate MiniMap usage by rendering it to a texture
 - PathEstimator: add unsynced caches (*might* help in big AI games)
 - ExplosionGenerator:
     pre-load all static (weapon/model/piece) CEG's and
     never do lazy script-parsing anymore where possible

     (only CEG's delay-spawned by other CEG's are still
     loaded this way, rest can be dynamically reloaded)
 - PFS: prevent special-case search expansion when unit is close to goal but goal is blocked
 - make FeatureHandler::AllocateNewFeatureIDs more efficient in case of feature spam

Misc:
 - force-align all thread entry points so SSE functions don't crash (on win32)
 - allow Lua AI's to be selected from the menu
 ! removed "mods" from archive scandirs
 ! converted RotateLogFiles to a bool var (defaults to false)
 ! remove "--projectiledump" and add "--list-ceg-classes" (converted to JSON format )
 - do not switch camera-mode on countdown
 - colorized stdout (you can use `spring --nocolor` & SPRING_NOCOLOR envvar to disable)
 - show LuaMemUsage in /debug view
 ! load only image formats which work on all platforms, current supported image formats are:
     PNG, JPG, TGA, DDS, BMP
 ! remove engine support for gamedata/messages.tdf,
     see examples/Widgets/game_messages.lua for a possible replacement
 - more verbose CEG parsing (warns now about unknown tags)
 - switch to a high precision clock all over the engine (including Lua)
   NOTE THAT THIS IS DISABLED BY DEFAULT ON WINDOWS BUILDS (cf. UseHighResTimer)
 - copied a lot config descriptions from wiki to the engine (thx for all the wiki'ers)
 - https://springrts.com/wiki/Springsettings.cfg is now automatically updated with each release
 ! disable build of spring-multithreaded (unmaintained / doesn't compile)
 ! disable luaThreadingModel > 2, can be overriden with EnableUnsafeAndBrokenMT=1
	fixes #3774, #2884, #2784, #3673, #3808
 - more verbosity for spring-dedicated on exit & demo-writing
 - add config "MenuArchive" to allow background image to be set which is read from the archive in the path bitmaps/ui/background/
 - fix /keydebug for release builds
 - updated game_end example gadget to handle quit/resigns better, reacts faster, and better code
 - GuiTraceRay does not stop at water surface anymore by default
   (all ground-attack positions are adjusted in synced code now)
   --> torpedo launchers cannot overshoot, etc.
 - GuiTraceRay now ignores noSelect units
 - SmoothCameraController: add SMOOTHing to alt+mousewheel zoom
 - change WorldObject::speed to a float4, store magnitude in .w
   (saves a number of unnecessary .Length() calls here and there)
 - PathCache: track maximum size + double initial capacity, register hash collisions and switch hash function
 - GameServer: add config-option ServerRecordDemos
     non-dedicated servers (eg. headless builds used as "dedicated" standin) can now record games if desired
     ACHTUNG: server demos are now stored in a separate directory "demos-server/" to prevent name conflicts!
 - AssParser:
     generalize logic for multiple UV channels
     fix major issue with baked transforms
     restrict support to well-known & -maintained formats (.3DS, .DAE, .LWO, .BLEND)
     allow modellers to work around #3552 by recognizing a number of new piece-table keys
       for the root piece:
         "xaxis" = float3, "yaxis" = float3, "zaxis" = float3 (determine global orientation of model)
       for all pieces:
         "rotAxisSigns" = float3 (determines direction of script-applied rotations around each axis)
         "rotAxisMap" = number (currently can only be 0=XYZ or 3=XZY, determines coordinate conversion)

 - SpringApp:
     fix old bug in fullscreen&&dualscreen mode cutting window-size in half on each SDL_VIDEOEXPOSE event
     refactor to allow choice of (win32) timer via cmdline&config
 - SpringTime:
     switch to native win32 clock (same as used by SDL) on windows
     select win32 clock based on config&cmdline-parameter 'useHighResTimer'
     remove the last SDL_GetTicks dependencies

Sim:
 - reduce target-lost CAI timeout from 8 to 2 seconds
 - make calls to script->{Start, Stop}Moving more consistent: only run them
     when a unit transitions from zero to non-zero speed or vice versa, and no
     longer do so during in-place rotations --> animations should no longer be
     interrupted / reset
     THIS APPLIES TO ALL UNIT TYPES (AIR AND GROUND), TEST YOUR SCRIPTS
 ! remove TA-specific code in CobInstance::Create
    (this changes the argument value to COB's SetMaxReloadTime for
    units equipped with BeamLasers and / or more than one weapon)
 - {Laser, Emg}Projectile: disable all collision-testing when ttl <= 0
     these projectile types could exceed their range due to fadeout
     and only removed themselves (deleteMe=true) when intensity or
     length reached 0, so without disabling coldet (checkCol=false)
     range-exploits were possible
 - remove impulse "capacitance" from ground units (SolidObject::residualImpulse and ::StoreImpulse())
 - apply UnitDef::myGravity to ground units (if non-zero)
     NOTE: myGravity acts as a map-gravity MULTIPLIER for aircraft; it REPLACES map gravity for land-based units
 - steering/avoidance: actively avoid only mobile units, let PFS/CD handle statics

 - SolidObject:
     cleanup internal physical/collision state management

     model physical drag, use it for features and skidding units

     related to the change above: Spring.Set*Physics now takes three extra number
     arguments (Set*Physics(..., number drag.x, number drag.y, number drag.z))
     to control how much an object is affected by drag forces

 - Feature: set default impulseMult to 0 for 'immobile' / static wreckage (cf. new FeaturePreDamaged)
 - Unit: transfer impulse to transporter if being transported
 - Unit: swap order of UnitPreDamaged and HitByWeapon callins (viewtopic.php?f=23&t=30879)

 - *Weapon: fix minor targeting issues due to new SolidObject underwater state definition
 - LaserCannon: calculate projectile ttl from weapon range, not weapondef range
 - BombDropper:
     *always* drop bombs/torpedoes in time to hit target
     (even if the distance from weapon to target still exceeds static
     range, range is not meaningful for these weapons anyway since it
     depends on launching unit's velocity, altitude and gravity)

 - BeamLaser: fully reimplement the sweepfire logic
   still has no script interaction so use with care
   (respects reloadtime constraint but not much else)

  ! UnitDef:
      read brakeRate for aircraft without scaling by 0.1 and make brakeRate
      default to maxAcc, not maxAcc * 3.0 (--> open up your unitdef_post's)
 - WeaponDef: silently ignore bad slavedTo indices
 - MoveDef:
     remove old naming-scheme restrictions (which required names to contain "tank", etc)
     instead parse key "speedModClass" with accepted values 0=Tank, 1=KBot, 2=Hover, 3=Ship

     fix insane default value for heatMod parameter (since 7bef7760f4)

 - MoveType: fix LOS emit-heights for floating units being relative to ocean floor
 - AAirMoveType: do not use fuel while being refueled (yo dawg...)
 - StrafeAirMoveType: overshoot less when landing
 - HoverAirMoveType:
     remove support for reading (and assigning to) key "brakeDistance"
     via MoveCtrl; this quantity is now calculated dynamically based
     on speed
 - GroundMoveType:
     add missing TestMoveSquare checks in places where units are repositioned by coldet
     fix minor bug in GetGroundHeight (caused hovercraft to vibrate in shallow water)

 - remove ancient "move transportee 1000 elmos under the map to hide it when attaching to piece -1" hack
   there is now a "void" state for such purposes; objects (units and features) in this state will never
      1) take damage, even from Lua (but can be killed by Lua)
      2) be rendered through any engine path (nor their icons)
      3) be intersectable by either synced or unsynced rays
      4) block any other objects from existing on top of them
      5) be selectable

 - hovercraft now take water damage by default

Lua:
 ! LuaUnitDefs: deprecate the "drag" key, was an internal variable
 - LuaUnitDefs:
     add more is* functions for all unit-types known to Spring
     the complete function list as of 95.0 is:
       isTransport
       isImmobile
       isBuilding
       isBuilder
       isMobileBuilder
       isStaticBuilder
       isFactory
       isExtractor
       isGroundUnit
       isAirUnit
       isStrafingAirUnit
       isHoveringAirUnit
       isFighterAirUnit
       isBomberAirUnit
     fully deprecate the following UnitDef keys:
     after 95.0 these will all become nil, beware
       .builder
       .floater
       .canDGun
       .canCrash
       .isCommander
       .moveData
       .type
       .maxSlope

 ! LuaUnitDefs: deprecate canHover (check moveDef.family instead to determine if a unit is a hovercraft)
 - LuaUnitDefs: log error when explodeAs & selfDestructAs are missing
 - LuaUnitScript: optionally make Turn and Move insta-update piece matrices (pass "true" as the fifth argument)
 - LuaRules:
     setup "proper" (transformation) state for the DrawProjectile callin

     add callin AllowWeaponInterceptTarget(number interceptorUnitID, number interceptorWeaponID, number targetProjectileID) --> boolean
     add callins FeatureDamaged and FeaturePreDamaged
       FeatureDamaged(
         number featureID, number featureDefID, number featureTeam,
         number damage
         [, number weaponDefID, number projectileID
         [, number attackerID, number attackerDefID, number attackerTeam ]]
       )
       FeaturePreDamaged(
         number featureID, number featureDefID, number featureTeam,
         number damage
         [, number weaponDefID, number projectileID
         [, number attackerID, number attackerDefID, number attackerTeam ]]
       )

 ! LuaSynced*: make sure ALL weapon API functions are 1-based
     UPDATE YOUR GAME'S UNIT_SCRIPT.LUA IF IT HAS LUA-SCRIPTED
     UNITS AND YOU ARE NOT USING SPRING'S (BASECONTENT) VERSION

 ! LuaSynced*: make {S,G}et{Unit,Feature}Blocking signatures match
     Get{Unit,Feature}Blocking(number objectID) -->
       boolean isBlocking,
       boolean isSolidObjectCollidable,
       boolean isProjectileCollidable,
       boolean isRaySegmentCollidable,
       boolean crushable,
       boolean blockEnemyPushing,
       boolean blockHeightChanges

     Set{Unit,Feature}Blocking(
       number objectID,
       boolean isBlocking,
       boolean isSolidObjectCollidable
       [, boolean isProjectileCollidable
       [, boolean isRaySegmentCollidable
       [, boolean crushable
       [, boolean blockEnemyPushing
       [, boolean blockHeightChanges ]]]]]
     )

 ! LuaSynced*: slightly change {Get,Set}ProjectileTarget signatures
     GetProjectileTarget now returns a number instead of a string to indicate target-type
     GetProjectileTarget now always returns two arguments (if given projectileID is valid)
     GetProjectileTarget now always returns a target position if projectile has no target object
     SetProjectileTarget now takes a number instead of a string to indicate target-type

     GetProjectileTarget(number projectileID) --> nil | [number targetType, number targetID | table targetPos = {[1] = x, ...}]
     SetProjectileTarget(number projectileID, [number targetID [, number targetType]]  |  [number x, number y, number z]) --> nil | boolean

   where targetType is one of {string.byte('g') = GROUND, string.byte('u') = UNIT, string.byte('f') = FEATURE, string.byte('p') = PROJECTILE}

 - LuaSynced*:
     add callout Spring.GetRadarErrorParams(number allyTeamID) --> nil | number allyteamErrorSize, number baseErrorSize, number baseErrorMult
     add callout Spring.SetRadarErrorParams(number allyTeamID, number allyteamErrorSize [, number baseErrorSize [, number baseErrorMult ]]) --> nil

     add callout Spring.SetUnitPosErrorParams(number unitID,
       number posErrorVector.x, number posErrorVector.y, number posErrorVector.z,
       number posErrorDelta.x, number posErrorDelta.y, number posErrorDelta.z
       [ , number nextPosErrorUpdate]) --> nil
     add callout Spring.GetUnitPosErrorParams(number unitID) --> nil |
       number posErrorVector.x, number posErrorVector.y, number posErrorVector.z,
       number posErrorDelta.x, number posErrorDelta.y, number posErrorDelta.z,
       number nextPosErrorUpdate

     add callout Spring.SetFeatureBlocking(args = see SetUnitBlocking) --> boolean
     add callout Spring.SetPieceProjectileParams(number projectileID,
       [ number explosionFlags, [ number spinAngle, [ number spinSpeed,
       [ number spinVector.x, [ number spinVector.y, [ number spinVector.z ]]]]]]) --> nil
     deprecate the Spring.SetProjectileSpin* functions
     add callout Spring.GetFeatureBlocking(number featureID) --> boolean collidable, boolean crushable, boolean blocking
     add third return-value to Spring.GetUnitBlocking (signature is the same as that of GetFeatureBlocking)

 - LuaSyncedCtrl:
     add callout SetProjectileAlwaysVisible(number projectileID, boolean alwaysVisible) --> nil
     add callouts SetFeatureVelocity and SetFeaturePhysics (these work like their SetUnit* counterparts, reference the wiki docs)

     cleanup arg-parsing of Spring.SetUnitPieceCollisionVolumeData callout
       new signature: SetUnitPieceCollisionVolumeData(
         number unitID,
         number pieceIdx,
         boolean enable,
         number scales.x, number scales.y, number scales.z,
         number offset.x, number offset.y, number offset.z
         [, number volumeType [, number primaryAxis]]
       )

 ! LuaSyncedRead: deprecate the Spring.GetProjectileSpin* functions
 - LuaSyncedRead:
     add Spring.GetPieceProjectileParams(number projectileID) -->
       number explosionFlags, number spinAngle, number spinSpeed,
       number spinVector.x, number spinVector.y, number spinVector.z
     add callout Spring.GetUnitWeaponCanFire(number unitID, number weaponNum) --> boolean
     add callout Spring.GetFeatureVelocity(number featureID[, boolean norm]) --> nil | number vel.x, number vel.y, number vel.z[, number |vel|]   and   Spring.GetProjectileDirection(number projectileID) --> nil | number dir.x, number dir.y, number dir.z
     add callout Spring.GetProjectileDefID(number projectileID) --> nil | number weaponDefID
       using this to get a weaponDefID is HIGHLY preferred to indexing WeaponDefNames via GetProjectileName
     add callout Spring.GetUnitRotation(number unitID) --> nil | number pitch, number yaw, number roll (WIP)
     extend arguments to Spring.TestMoveOrder
       old signature: TestMoveOrder(
         number unitDefID,
         number pos.x, number pos.y, number pos.z
       ) --> boolean
       new signature: TestMoveOrder(
         number unitDefID,
         number pos.x, number pos.y, number pos.z
         [, number dir.x
         [, number dir.y
         [, number dir.z
         [, boolean testTerrain
         [, boolean testObjects
         [, boolean centerOnly ]]]]]]
       ) --> boolean

     added GetUnitWeaponTarget(unitID, weaponID) ->
       nil | number targetType [, bool isUserTarget, table targetPos = {x, y, z} | number targetID]
     (returned number of args is always 3 if targetType != None)

 - LuaUnsyncedRead:
     add callout Spring.GetPixelDir(int x, int y) -> number dirx, number diry, number dirz
     add callout Spring.GetVisibleProjectiles(
       [   number allyTeamID = -1
       [ , boolean addSyncedProjectiles = true
       [ , boolean addWeaponProjectiles = true
       [ , boolean addPieceProjectiles  = true ]]]]
     ) --> nil | {[1] = projectileID, ...}


 ! Spring.GetUnitNearestEnemy doesn't return neutral units anymore
 - Spring.GetProjectileVelocity now returns (targetPos - startPos) for BeamLasers and other hitscan weapons
 - Spring.Get{}Velocity: always return speed.w (it's free now)
 - Spring.SpawnCEG: allow number (cegID) as first arg + return a second value (number cegID)
 - add Spring.GetLogSections() & Spring.SetLogSectionFilterLevel(string sectionName, string|number logLevel)
 - add new Game. constants: Game.gameName, Game.gameVersion, ...
 - allow to save strings in RulesParams
 - add 'parent' field to Spring.GetUnitPieceInfo
 - GadgetHandler:
     add several missing callins (AllowStartPosition, ...)
     expose actionHandler through gadgetHandler table (seems to be a common enough mod)
     log if callin is not implemented
     unify callin lists (now all in callins.lua)
     add missing projectileID argument to UnitDamaged

 - LuaOpenGL::Draw{List,Func}AtUnit: just use drawPos or drawMidPos

 - gl: add callout UniformArray(number location, number type, table uniforms) -> nil
     (type can be one of {0 = int, 1 = float})
 - gl.CreateShader: support uniform arrays (table values with more than 4 and up to 32 elements)
 - gl.CreateShader: make 'definitions' a recognized key (whose value should be a subtable or string of shader #define's)

 - Spring.{Get,Diff}Timer(s): save some precision (important with new high-resolution timers)
 - Spring.DiffTimers: accept optional third argument (boolean) to return dt in milliseconds

 - add some utility functions to the math table, see https://springrts.com/wiki/Lua_MathExtra

Rendering:
 - LoadingMT: add a runtime check that should detect incompatibilities
 - disable ARB shaders with Intel/Mesa drivers (can be overridden by setting ForceEnableIntelShaderSupport=1)
 - reduce used varyings in SMF GLSL shader in the hope it will fix advmapshading on some lowend GPUs
 - render MiniMap to a texture and update it async from screen (new configtags: MiniMapRenderToTexture & MiniMapRefreshRate)
 - do not draw ground reflections in water if drawGround=false
 - 3DModel: do not set tex1 to 'default.png' (it breaks assimp's auto-texturing ability)
 - SMFFragProg: fix '#version must occur before any other statement' and eliminate dynamic branching

 - implement Lua-bindable map and model normal/depth/material buffers
     note: this is *FULLY* compatible with custom Lua UnitRendering
     shaders (even easier if some minor framework changes are made)
     so the vast majority of deferred rendering operations is now
     within Lua's abilities

     new configuration-keys to enable/disable G-buffer draw-passes:
       AllowDeferredMapRendering (default true)
       AllowDeferredModelRendering (default true)

    new LuaUnsyncedCtrl callouts to enable/disable G-buffer updates:
      Spring.SetDrawGroundDeferred(boolean) -> nil
      Spring.SetDrawModelsDeferred(boolean) -> nil

    new LuaUnitRendering Material keys:
      "standard_shader" (same as "shader")
      "deferred_shader" = {vertex = ..., ...}
      "deferred" (same as "deferred_shader")

      deferred fragment shaders must *ONLY* write to gl_FragData[i] where
      i = {0 = normals, 1 = diffuse, 2 = specular, 3 = emissive, 4 = misc}

    new Lua texture names:
      "$map_gb_nt" or "$map_gbuffer_normtex"
      "$map_gb_dt" or "$map_gbuffer_difftex"
      "$map_gb_st" or "$map_gbuffer_spectex"
      "$map_gb_et" or "$map_gbuffer_emittex" // for emissive materials (bloom would be the canonical use)
      "$map_gb_mt" or "$map_gbuffer_misctex" // for arbitrary shader data
      "$map_gb_zt" or "$map_gbuffer_zvaltex"

      "$mdl_gb_nt" or "$model_gbuffer_normtex"
      "$mdl_gb_dt" or "$model_gbuffer_difftex"
      "$mdl_gb_st" or "$model_gbuffer_spectex"
      "$mdl_gb_et" or "$model_gbuffer_emittex"
      "$mdl_gb_mt" or "$model_gbuffer_misctex"
      "$mdl_gb_zt" or "$model_gbuffer_zvaltex"


Buildprocess:
 ! updated gentoo overlay url to https://github.com/springlobby/overlay
 - switch to mingw64 for the windows build
 - remove some custom Find*.cmake files
 - fix #3645 Can't build if source directory has white spaces
 ! removed VS project files / fix compile with Visual Studio 2012 Express for Windows Desktop:
    use cmake -G "Visual Studio 11" to generate project files
    dropped support for Visual Studio 8, 9 & 10
    see https://springrts.com/wiki/Building_Spring_on_Windows
 ! compile Spring using c++11 standard
 - fix clang compile errors + some bugs detected by clang
 ! slightly refactored build system, now every target can be disabled:
     spring-dedicated, spring-headless, spring-legacy, spring-multithreaded
 - more unittests (extended FileSystem, timers, unitsync, SSE Matrix Math, ...)
 - fix some errors when running spring in-source (AI / Interfaces are still broken)
 ! remove unused libspringserver

Bugfixes:
 ! fix {Get,Set}UnitWeapon{Fire,HoldFire,TryTarget,TestTarget,TestRange,HaveFreeLineOfFire} WeaponID argument to use the same 1-starting indexes as rest of lua interface
 - fix #4092 (empty pieces Explode()'d with PF_FIRE flag leave behind small stationary fire FX)
 - fix #4079 (resurrecting could lead to multiple units created by one wreck)
 - fix #4078 (float-->int conversion overflow)
 - fix #4073 (fuel-level of unit is lowered upon completion)
 - fix #4070 (units can skip attack orders in their queue)
 - fix #4068 (the "wrong cursor for certain attack commands" part)
 - fix #4057 (double BeamLaser visualisation)
 - fix #4054 (homing missiles miss radar dots of flying units)
 - fix #4047 (ground decals don't fade away)
 - fix #4043 (constructors can build large units ontop of themselves & walk through 'gaps')
 - fix #4023 (allow 'key'=value options-table format in Spring.GiveOrderTo*)
 - fix #4019 (receiveTracks not working reliably)
 - fix #4011 (GetTeamStartPosition cannot determine whether start position was placed by player)
 - fix #4010 (disable /spectator before gamestart)
 - fix #4007 (large-radius air transports failing to load transportees)
 - fix #3980 (air transports set to 'Land' wander around while idling if loaded)
 - fix #3979 (unhelpful error message)
 - fix #3974 (out-of-fuel bombers set to 'Land' fly all over the map)
 - fix #3973 (aircraft taking off in wrong direction on attack orders)
 - fix #3961 (expect ArmorDef subtables in array-format, show warning if armordefs contains old-style subtable entries)
 - fix #3959 ("flying" ground-units colliding with aircraft looks unrealistic)
 - fix #3957 (Unit icons of underwater units are drawn at water level instead of actual depth)
 - fix #3951
     submissile was being checked in the base-class for all
     weapons despite being a TorpedoLauncher-only property
 - fix #3948 (broken voidwater shading)
 - fix #3941 (CBitmapMuzzleFlame doesn't render when dir is <0 -1 0>)
 - fix #3937 (transport unloading on top of non-blocking objects)
 - fix #3924 (add callout Spring.UpdateInfoTexture(number texMode) --> boolean)
 - fix #3890 (Unloaded units fly across the map)
 - fix #3873 (lag while loading model-less features)
 - fix #3862 (aircraft overshooting/flailing around repair pads, also #3834)
 - fix #3861 (BeamLaser does not hit if it starts within hitvolume)
 - fix #3855 (LosHandler bug that made provided full LOS on underwater units in radar coverage)
 - fix #3835 (try to avoid clash between Weapon::AutoTarget and MobileCAI::AutoGenerateTarget)
 - fix #3785 (Construction aircraft getting stuck)
 - fix #3783 (add FailedCommand sound to default sounds.lua)
 - fix #3765 (make Gaia the default feature team, not -1/0)
 - fix #3754 (high decal-strength unit tracks drawn twice due to alpha-wraparound)
 - fix #3752 (safeguard execution of SimFrame() against garbage keyframe messages)
 - fix #3743 (partially: make non-hovering aircraft start turning to goal during takeoff)
 - fix #3739 (apply impulse to aircraft)
 - fix #3737
     gadget:AllowStartPosition() now receives the raw
     unclamped start position as three extra arguments
 - fix #3736 (TextureAtlas crash)
 - fix #3720 (unit pushed through impassable part of factory)
 - fix #3718 (units moving in circles near obstacles)
 - fix #3715: make all info-textures individually queryable by Lua (gl.Texture)
     "$info" and "$extra" still map to the active info-texture as before
     "$info_losmap" or "$extra_losmap" map to the  L-view texture
     "$info_mtlmap" or "$extra_mtlmap" map to the F4-view texture
     "$info_hgtmap" or "$extra_hgtmap" map to the F1-view texture
     "$info_blkmap" or "$extra_blkmap" map to the F2-view texture

     textures contain no data until user switches to their respective modes
     non-active textures are not updated in the background, so will go stale

 - fix #3714 (minimap icons of enemy units visible after /spectator plus /specfullview 0)
 - fix #3697
     Spring.GetPositionLosState now returns a 4th argument which indicates
     if a position is actively being radar- or sonar-jammed by any allyteam
 - fix #3686 (free flying ground units follow terrain slope)
 - fix #3683 (minimap textures not freed on exit)
 - fix #3681 (make widgetHandler:LoadConfigData() more robust)
 - fix #3675 wrong loglevel in unit_script.lua
 - fix #3665
     AllowStartPosition now receives the ready-state of
     each player as an argument too, making its complete
     signature as of 95.0:

     AllowStartPosition(
       number clampedPos.x, number clampedPos.y, number clampedPos.z,
       number playerID,
       number readyState,
       number rawPickPos.x, number rawPickPos.y, number rawPickPos.z
     )

     where readyState can be one of:
       PLAYER_RDYSTATE_UPDATED = 0 -- player picked a position
       PLAYER_RDYSTATE_READIED = 1 -- player clicked ready
       PLAYER_RDYSTATE_FORCED  = 2 -- game was force-started (player did not click ready)
       PLAYER_RDYSTATE_FAILED  = 3

     ! the default 'failed to choose' start-position is now just (0,0,0), not (0,-500,0)

 - fix #3662 (secret)
 - fix #3660 (memory leak in Spring.GetVisibleFeatures)
 - fix #3655 (UnitDef::canMove misinterpreted by factory CAI code)
 - fix #3653 (clash between mutually push-resistant units moving to same spot)
 - fix #3643 (get PFS and CD to agree regarding factories)
 - fix #3641 (fix several issues with units using per-piece collision volumes)
 - fix #3640 (Groundplates don't disappear when out of LOS)
 - fix #3637 (desyncs due to not versioning cache-data, also #3692)
 - fix #3633 (non-3DO projectile models not being rendered fully)
 - fix #3623 (broken PPCV offsets for DAE models)
 - fix #3617 (ship transports can't load units)
 - fix #3614 (units stuck on narrow terrain passages)
 - fix #3606 (TorpedoLauncher force-attack aims at water surface)
 - fix #3598 ("vibrating" ground units due to gravity)
 - fix #3373 (crash when exiting before countdown finished)
 - fix #1368 (AllowBuildStep only called for building)

 - fix ground units not moving in FPS mode
 - fix (non-hovering) aircraft jittering at high altitude
 - fix submarines being considered "underwater" even when pos.y + height > 0
 - fix subtle bug in LegacyAtlasAlloc::Allocate exposed by Intel GMA
     atlas could grow LARGER than its maximum size in x-dimension due to TEXMARGIN not being considered
     3DO texture atlas has a maximum size of 2048 pixels but grew to 2050 pixels in at least one *A game
     on Intel hardware with maxTextureSize=2048 this caused driver memory corruption --> random crashes
 - fix units switching team-colors
 - fix debug-vectors for ground units being drawn even when not cheating or not spectating
 - fix LoadScreen exception being thrown just for failing to load a startpic
 - fix crash in Spring.GetVisibleUnits on bad teamID value
 - fix C stack overflow in Shard
 - fix logLevel of WatchDog stacktraces
 - fix decals were rendered twice
 - fix spike CEGs
 - fix units with PPCV's ignoring mouse-rays; run PPCV test before CV test
 - fix possible bug in MoveCtrl.SetMoveDef

Sound:
 - don't automaticly set "MaxSounds"
 - try to fix "[Sound] Error: CSoundSource::Play: Unknown Internal Error" on Mac

AI:
 - removed unused AI_UnpauseAfterInit config setting

UnitSync:
 - add DeleteSpringConfigKey(const char* name)



-- 94.1 ---------------------------------------------------------
 - bump path cache version


-- 94.0 ---------------------------------------------------------
Misc:
 - default LogFlush to true again
 - fix crash at start related to Optimus
 ! remove Tobis rapid client (its broken)
 - add multi engine type support
 - recycle unit and feature ID's less quickly again, a la 91.0 and prior
   although this was an unintentional change in 92.* / 93.*, it exposed
   many bugs in widgets and gadgets which INCORRECTLY assumed ID's were
   globally unique for all time --> check your code for more latent bugs

Rendering:
 - automatic runtime recompression of groundtextures to ETC1 (future MESA drivers should support ETC)

Bugfixes:
 - fix #3591 (UnitFromFactory(..., userOrders) always passes userOrders=false)
 - fix #3561 (units getting stuck on edges of impassable areas --> pathing is no longer FUBAR)
 - fix #3575 (QTPFS terrain deformation lagspikes)
 - fix #3580 (decreased unit/feature ID randomness)
 - fix #3557 (TorpedoLauncher weapon fires only when on land)
 - fix #3564 (sun-flare visible when obscured by terrain)
 - fix #3553 (sun-flare has harsh edge)
 - fix #3562 (units are reluctant to fire in crowded situations after 'fix #3488')
 - fix #3559 (avoidGround weapon tag is broken)
 - fix #3563 (units rub against building edges and slow down to a crawl) and #3592 related to it
 - fix #3567 (transported nanotowers periodically teleporting to ground)
 - fix #3520 (kamikaze units always have bad attack cursor when giving manual attack command)
 - fix #3531 (wrong textures assigned to assimp models)
 - fix #3545 (AddUnitImpulse() causes unit to move in random direction)
 - fix #3544 (units briefly invisible when transferred to another team)
 - fix #3490 (ships cannot be transported by aircraft)
 - fix #3596 (in debug-mode the firing-cone visualisation of weapons points up)
 - fix 'fix #3506 (wrong calculation of goffset for assimp model pieces)'
 - fix pseudo-static units (nanotowers, etc) no longer being transportable
 - fix #3569 (texturing for OBJ and ASS projectile models)
 - fix OBJ models being parsed by assimp
 - fix SEGV on exit
 - fix flashing team colors
 - fix some trees drawn after being destroyed

Lua:
 - add Spring.UnitWeapon{Fire,HoldFire}(number unitID, number weaponID) --> nil
 - add callouts Spring.GetUnitWeapon{TryTarget,TestTarget,TestRange,HaveFreeLineOfFire}(number attackerID, number weaponID, number attackeeID | [number targetPosX, number targetPosY, number targetPosZ]) --> boolean
 - add Spring.SetProjectileTarget(number projectileID, [number objectID, string objectType] | [number x, number y, number z]) --> boolean
 - add Spring.GetProjectileTarget(number projectileID) --> number targetID, string targetType
 - add Spring.SpawnProjectile(number weaponDefID, table projectileParams) --> number projectileID | nil
 - add MoveCtrl.SetMoveDef(number unitID, number moveDefID | string moveDefName) --> boolean
 - add projectileID argument to UnitPreDamaged
     OLD signature: unitID, unitDefID, unitTeam, damage, paralyzer [, weaponDefID               [, attackerID, attackerDefID, attackerTeam] ]
     NEW signature: unitID, unitDefID, unitTeam, damage, paralyzer [, weaponDefID, projectileID [, attackerID, attackerDefID, attackerTeam] ]



-- 93.2 ---------------------------------------------------------
 - fixed unitsync in linux static builds

-- 93.1 ---------------------------------------------------------
Bugfixes:
 - fixed treedrawer crash
 - fixed MT crashes
 - fixed X11 cursor offset
 - fixed smooth camera transitions
 - fixed clipped sun
 - fixed selection sounds
 - fixed attack cursor for kamikaze units
 - fixed wrong assimp texture


-- 93.0 ---------------------------------------------------------
Bugfixes:
 - fixed disappearing GUI with non-GLSL drivers & grass rendering (3dtrees=1)
 - fixed not working assimp textures
 - fixed /ally
 - fixed /chat[|ally|spec|all], so it doesn't misbehave when called from lua
 - fixed attack-ground orders placed on water
 - fix bug in footprint overlap detection reported by dnw
 - make dead/crashing/stunned units unshareable (may fix #3476)
 - fixed objects with cylindrical CVs would not take damage if hit in rear endcap
 - block Lua from creating non-uniformly scaled COLVOL_TYPE_SPHERE volumes
 - make sure pastetext and buffertext don't strip whitespaces from the attached message
 - allow whisper between spec <-> spec (player -> spec and spec -> player whispers are still forbidden)
 - fixed flying transport reservation not flushed properly with area commands (#3478)
 - fix #3481 (unit targets not flushed on cloak + jam)
 - fix #3488 (avoidFriendly check works improperly if firepoint is inside friendly unit)
 - fix bug in ray-ground intersection logic
 - make mutual push-resistant unit collisions more like 0.82.x (smoth's issue)
 - fix some cases of units getting perma-stuck (s.t. even spammed user orders cannot free them) on terrain, esp. #3423
 - fix #3506 (wrong calculation of goffset for assimp model pieces)
 - fix #3505 (ground-transported units cannot be killed)
 - fix #3465 (WeaponDef infolog error messages are unhelpful)
 - fix attack-ground orders placed on water
   GuiTraceRay now stops at water surface by default, not ocean floor
   add sixth argument 'ignoreWater' to LuaUnsyncedRead::TraceScreenRay


Misc:
 - support double-resolution yardmaps for buildings (these require four times as many characters, beware)
   the engine will interpret a yardmap string as such if its FIRST (and ONLY its first) character is 'h'

Pr-Downloader:
 - workaround CVE-2013-0249 (disable all protocols expect http/https)
 - reduce log messages
 - fix invalid timeout
 - fix ignored depends in http-downloads

Assimp:
 ! apply rotations & scalings
 - fixed per-piece colvols


-- 92.0 ---------------------------------------------------------
Major Changes:
 - Linux cross-distro binary builds
 - much faster Sim (~20% and ~50% with working OMP)
 - new cmdline arguments
 - better pathing
 - add experimental map generator (see https://springrts.com/wiki/Mapgen for details)
 - some new sim/weapon features

AI:
 - Shard update
 - AAI: refactor / fixes
 - AAI: add BAR config
 - AAI: update XTA config, to work with XTA > 9.71
 - fix bug in /aikill

pr-download:
 - new --download-engine
 - fixes / speedups
 - add c-api to shared lib & use it for pr-downloader

Unitsync:
 ! fix return in GetInfoMapSize (#2996)
 - no crashes in unitsync without init any more (#3120)
 ! ProcessUnits, GetUnitCount, GetMapCount, GetMapArchiveCount,
   GetInfoMap, GetPrimaryModInfoCount,GetPrimaryModArchive,
   GetSideCount, GetModOptionCount, GetCustomOptionCount,
   GetSkirmishAICount, GetInfoValueInteger, GetInfoValueFloat,
   GetOptionType, GetOptionNumberDef, GetOptionNumberStep,
   GetOptionStringMaxLen, GetOptionListCount and GetModValidMapCount
   returns now -1/-1.0f on error

Lua:
 ! make TeamHandler::IsActiveTeam check Team::isDead
 ! gl.UnitPieceMatrix & gl.UnitPieceMultMatrix do now the same and work from UnitSpace & aren't recursive anymore (don't depend on the parent-piece)
 ! remove LuaLobby
 - enable luasocket as default and always allow to listen (UDP & TCP)
 - new Spring.GetTerrainTypeData (already on wiki)
 - new Spring.GetUnitCurrentBuildPower(unitID) -> number 0..1
 - new Spring.SetUnitNanoPieces(unitID, {piece1, piece2, ...})
 - new Spring.GetUnitNanoPieces(unitID) -> table {piece1, piece2, ...}
 - replace Spring.Echo with Spring.Log in most places in cont/
 - LuaUnsyncedCtrl: make Spring.GetConfig* return non-nil (= 0) values when LuaModUICtrl=0 (3280)
 - Lua: make Spring.GetPlayerRoster really return a boolean for spectator as the wiki says
 - fix crash when calling Script.Kill() (3292)
 - fix Spring.GetUnitNearestAlly takes self into account (3293)
 - Spring.SetTerrainTypeData now only updates pathfinder when there is a real change (performance)
 - fix crash in LuaUnitDefs when trying to read deathExpWeaponDef (#3333 & #3325)
 - add Spring.GetReplayLength()
 - add Spring.GetConfigParams()
 - add Spring.GetUnitWeaponTryTarget(uid, wid, [number posx, number posy, number posz] | [number enemyid]) -> nil | boolean
 - fix error spam on malformed Lua-issued unload commands (#3378)
 - fix crash caused by comparing strings with numbers in base-content's weapondefs_post.lua
 - add mapHardness to the Game constants table (#3390); make Spring.GetGroundInfo now match its wiki documentation
 - make Create{Feature, Unit} take an optional (7th, 9th) {feature,unit}ID argument to spawn a feature/unit with a specific ID
 - make CreateUnit take an optional (10th) builderID argument
 ! deprecate LuaUnitDefs.extractSquare
 ! replace LuaFeatureDefs.deathFeature(string) by LuaFeatureDefs.deathFeatureID(number)
 - fix crash in Spring.GetVisibleFeatures (#3400)
 - fix Spring.GetFeatureDirection returning direction in (x,z)-plane only (#1599)
 ! couple the AllowWeapon* callins to SetWatchWeapon state
 - add optional 4th argument to Spring.SetUnitImpulse to control a unit's impulse decay-rate (now unhardcoded)
 ! Game.version now returns the same as `spring --sync-version`, e.g. "92.0" or "91.0.1-1283-gf3805a7"
 - new Game.buildFlags (unsynced only) to get additional engine buildflags, e.g. "OMP" or "MT-Sim DEBUG"
 - Better notification and protection from unbalanced OpenGL matrix stack after return from Lua rendering code


CollisionVolumes:
 ! drop support for ellipsoid-cylinders and ellipsoids
    cylinders with round(!) baseplates are still supported!
    simplify how damage from an explosion is calculated, fewer magic numbers, etc
    no more distance approximations means no more invincible units (or features)
    and no more general "weird" cases like 3103
    THIS WILL CAUSE BALANCE CHANGES, BE PREPARED
 ! get rid of TYPE_FOOTPRINT, it was an alias for TYPE_SPHERE in the continuous case which is now default and the
   original intent (a shape defined by the CSG intersection of sphere and footprint) would have been tricky to get
   right
    instead support a {Unit,Feature}Def key "useFootPrintCollisionVolume" which
    makes a collision volume a box with dimensions equal to the object's footprint
    (this overrides any custom scaling and/or offsets)
 ! let projectiles explode _on_ collision volumes and not in a interpolated pos in front of it
 - rework projectile-vs-volume special cases so they can be distinguished better for the above
 ! rewrite TraceRay::{TestConeHelper, TestTrajectoryConeHelper} for #3399
      these now no longer use any bounding-radius approximations to
      figure out if an object will potentially be hit, but calculate
      the exact colvol surface distance taking spread into account

Pathing:
 - faster updates
 - legacy: use omp in ::Update to multithread a function that eats 40% of the time spent in ::Update
   - this gives a _massive_ boost with like >30% more FPS
   - it needs low latency omp threads to work, those are currently broken in gomp, the bug will be fixed with the next release of gcc
 - QTPFS: a lot of fixes & optimizations, fixed dev-build desync (#3339), made cache reads/writes atomic, read constants from MapInfo
 - give pathfinder debug-data drawing its own shortcut (alt+p)
 - rewrite collision handling between units and static objects (again)
    instead of using impulse to push units away, do SCII-style strafing
    results: www.youtube.com/watch?v=4rycY4JfLGs
 ! put on upper limit on directional slope tolerance for "downhill" slopes
    before, units could move across ANY downhill slope if they ended up there
    and directional checking was enabled; now the downhill slope-tolerance is
    limited to twice the uphill tolerance
 ! set avoidMobilesOnPath to true by default again
       pro: groups moving without a ctrl-order clump much less
    contra: groups moving with a ctrl-order are less organized
 - fix units moving orthogonally across too-steep faces (and getting stuck afterwards)
 - fix humping triggered when unit crushes feature and feature spawns a non-crushable
   replacement (if unit's next waypoint happens to be inside replacement's footprint)
 - change precondition for crushing units from 'collider must be moving' to 'collider impulse must exceed collidee impulse'
 - units that are mutually forbidden from pushing each other will no longer get stuck blocking the other party
 - units moving toward the same spot will no longer clump up into a jiggly ball (#3355 & #3381)
 - units with low delta-v no longer receive bogus move orders after being told to stop (#3358)
 - actively push units away from speedmod=0 squares when possible

UnitScripts:
 ! LUS/COB: deprecate QueryNanoPiece() makes SimCode ~10% faster use the new Spring.SetUnitNanoPieces instead
    Note, once set the engine won't call `QueryNanoPiece` anymore and instead randomly toggles between the set nanopieces,
    saving a lot time-consuming COB/LUS calls.
 ! LUS/COB: cache QueryNanoPiece() results
    Note, this stops QueryNanoPiece() calls after 31 times no matter what!
    This breaks ZK's LupsNanoSpray, fixed version can be found here http://gw.gd/Zaae.

Models/Assimp:
 - support a 2nd texcoord
 - auto-calc midPos
 - read texture filepaths from modelfile if available
 - extended auto-finding of textures

Weapons/WeaponDefs:
 ! remove of manualBombSettings (backward-compatibility code in weapondefs_post.lua)
 ! fix: half craterAreaOfEffect the same way as it is done with damageAreaOfEffect
 ! removed color1 (hue) & color2 (sat). Use rgbColor instead!
 ! removed isShield. Use weaponType="Shield" instead!
 - new 'interceptSolo', if true (=default) don't allow any other interceptors to target the same projectile
 - allow any weapons to be interceptors/targetables (not that all combinations work/make sense)
 ! stop subs/AA-fighters trying to chase hovers and tanks (check all equipped weapons if they can target the unit, before _auto_ chasing enemies in FireAtWill)
 ! all weapons will now obey avoidFriendly, avoidNeutral, avoidFeature + avoidGround
 ! add new avoidGround weapondef tag (default true)

FeatureDefs:
 ! remove "nodrawundergray" now that there is a proper "floating" tag

GameServer:
 - a new GameID tag to script.txt
 ! always account local players (even when host is a spectator!)
 ! don't lower-limit gameSpeed to `userSpeedFactor * 0.5f` when userSpeedFactor is greater than 2
 - make game ways more responsive when running at high speeds

Misc:
 - add /ReloadShaders
 - less jerky camera transitions (thx cleanrock)
 - make camera a bit smoother by adding some micro-transitions
 - pressing F5 no longer hides the minimap in dualscreen mode (#3095)
 - SMF/MapInfo: new tag voidGround
 - fix 'only FreeCamera allows to set FOV ingame' (3291)
 - do not spam unit self-destruct messages when spectating
 - new configtag "StacktraceOnGLErrors": Create a stacktrace when an OpenGL error occurs (only available in DEBUG builds)
 - fix performance leak in CSolidObject::Block()
 - make UnitScript::{ScriptToModel, ModelToScript} O(1) instead of linear
   (TODO: UnitScript::HaveListeners is another new O(n) source)
 ! remove OSC
 - add new `cursorattackbad` mousecursor, used for static defense when giving a CMD_ATTACK
 - get rid of the 'extractSquare' non-feature for extractor buildings
 - when a team dies, redistribute unit-limits over the remaining teams in that team's allyteam (also means dead teams can no longer produce any units)
 - record demos in-memory to make speccheating 1% harder
 - make hovercraft with non-zero waterline transition into/out of water more smoothly
 - make unit movement more physically-based:
     add modrule 'allowGroundUnitGravity'; allows fast units to catch air
     add modrule 'allowHoverUnitStrafing'; allows hovercraft to slide in turns
     ground units cannot change speed or direction in mid-air
 - in god-mode, units can now be selected and commanded by any player even when not spectating (#3412)
 - fix multiple build-started sounds being played when ordering single builder to construct something
 ! UnitDef::can{Restore, Repair, Reclaim, Capture, Resurrect} now default to true only if the unit is
   a builder and has the corresponding {Terraform, Repair, Reclaim, Capture, Resurrect}Speed property
   set to a non-zero value

Rendering:
 - speedup minimap icon rendering
 - fix a few OpenGL errors reported by MESA drivers
 - fix SimpleParticleSystem directional particles disappearing (#1665)
 - ROAM: resize pool when running out of nodes fixes rendering on maps like Knockout
 - disable occlusion query in BumpWater it doesn't work and just makes it slower
 - move `lastFrameTime` calculation from the end of a drawframe to the beginning this way vsync locktimes are counted to the previous frame time
 ! removal of DepthBufferBits & StencilBufferBits
 - BumpWater renders now with shadowmap & infotex
 - clamp map ShadowDensity 0..1 (fixes shadow distortions on maps like Iamma)
 - use VBOs for S3O and OBJ model piece geometry
 - fix grass shadow rendering (no self-shadowing yet)
 ! changed `usable` range of GrassDetail configtag, so you can set it now >10 to increase viewrange w/o getting Tribble plushies

Sim Bugfixes:
 ! stop buildframe decaying on reclaiming
 - fix unload commands close to map edges are ignored (3175)
 - fix nukes (3269)
 - fix some issues with bombers (3253)
 - fix MANUALFIRE hangs despite no target lock
 - fix gunship jumping on takeoff (3526)
 - make sure unsupported build orders are never given to new factory buildees (3257)
 - fix aircraft failing to land properly on repair pads (3260)
 - fix gunships jittering when stunned (3262)
 - fix builders 'ignoring' wait-orders when reclaiming
 ! fix units failing ground-attack orders when their "main" weapon != weapons[0] (3276)
    logic change: MobileCAI::ExecuteAttack now cycles through all weapons until
    it finds one which can execute the order, and no longer depends on weapon[0]
    being the "main" weapon
 - fix units gaining negative experience when shooting at dead targets
 - fix old logic error in obstacle avoidance handling (IMMOBILE objects were being ignored --> no wonder the "infinite bouncing bug" was so pronounced)
 - fix 'Crashing aircraft can be reclaimed' (3288)
 - fix 'Units get stuck in sea labs on build completion' (3290)
 - fix 'Paralyzed landed aircraft start moving forward slowly' (3287)
 - fix bug reported by jamerlan (https://springrts.com/phpbb/viewtopic.php?p=529204#p529204)
 - make HoverAirMoveType aircraft able to crash (3289)
 - fix 'Move/Turn (piece) fails with negative speed' (3300)
 - fix "Total velocity loss during a prolonged unit-to-unit [skidding] collision" (3302)
 - fix 'Units with height advantage are unable to force fire with that range' (3303)
 - fix air transports have trouble loading multiple units if units are large (3307)
 - fix partly reclaiming factory allows unit teleportation/remote destruction (3308)
 - fix 'SetFeaturePosition snapToGround get reset when there is terraform nearby' (3243)
 ! disable collision checking between transporter & transportee
 - fix being-built units having order queues overwritten upon completion (#3342)
 - fix FPE's in {Large}BeamLaserProjectile (#3413 & #3414)
 - fix impulse not being applied to features (unit wrecks)
 - allow underwater units to build stuff on the waterplane

Bugfixes:
 - fix network connection is not properly closed when an error occurs in pregame (3166)
 - extend desync message (send in debugmode for specs too and send correct & got checksum)
 - fix "Transport endpoint is not connected"
 - fix secret exploit
 - fix secret exploit #2
 - fix memory leaks, particularly when the game is minimized
 - fix several crashes in multithreaded exe

Cmdline Arguments:
 - new --game (-g) & --map (-m)
   - if both parameters are set, this starts spring a with minimal setup and it sets the modoption minimalsetup = 1
   - supports fuzzy search e.g. `spring -g ba -m Delta` or `spring -g zk -m "Delta X"`
 - renamed shortarg -m (--minimised) to -b (~background)
 - new `spring --list-def-tags`, will in future return all Unit-, Weapon-, FeatureDefs in a `--list-config-vars` manner (not finished yet)
 - new benchmark mode (`--benchmark %time_min --benchmarkstart %starttime_min`) writes a benchmark.data parsable by gnuplot

OS:
 - set affinity of omp threads
 - search script.txt & demofiles in $PWD
 - detect Valgrind and disable Watchdog & syncing (it won't let us change the FPU state) if it is running
 - don't install crash handler when core dumps are enabled

Buildprocess:
 - boost 1.50 compatibility
 - detect ld.gold and compress debugsymbols
 - update 7z to v9.22
 - use tcmalloc when found (new USE_TCMALLOC use-flag)
 - add target headercheck

Windows:
 - OpenMP build
 - update to boost 1.50
 - slightly improve speed of zip / sdz archives (#3338)
 - Nvidia Optimus support
 - removed springsettings.exe as its directly included in springlobby

Linux:
 - Linux's ctrl+c: `hardkill` after 10sec (and 5 seconds softkill)
 - workaorund issue in FOSS ati drivers with NPOT cursors


-- 91.0 ---------------------------------------------------------
Bugfixes:
 - fix Linux sync errors
 - fix QTPFS deadlocks


-- 90.0 ---------------------------------------------------------
Bugfixes:
 - fix endless loop in Shard in mingw32 builds
 - fix builders sometimes don't notice when a building was finished by another unit
 - fix SkyBox corruption
 - fix QTPFS deadlock at start
 - partially revert the "lock-on targeting" behavior:
    If a user-selected target moves out of range, the lock is
    now broken as it used to be and automatic targeting is not
    blocked anymore (though this can take some SlowUpdate's).
    For ground-attack orders it is still in place, since the
    behavior seems to be preferred (so a unit that is told to
    attack a position and then to move away will keep firing
    even when other targets are available)
 - really fix "endgame stats only show APM for self"
 - really fix "Size of unidentified radar blips can be determined with mouseover"
 - fix ship wreckage drag
 - fix gunships don't obey land/fly state
 - fix 'Bombers with fight command do not fire' (3190)
 - fix 'Emit-sfxed weapons point at {0, 0, 0}' (3205)
 - fix an incorrect watchdog trigger before gamestart
 - fix 'Aiming animations ignore maxAngleDif [actually tolerance]' (3180)
 - fix 'Grass is not animated in LOS view' & 'LOS view does not render trees in the same way' (3207 & 3203)
 - fix `halo` in BumpWater with EndlessOcean & OwnRefractionRenderPass
 - fix 'Bombers with area attack dont work ' (3195)
 - fix 'If air constructor lands it often fails to do next construction command' (3198)
 - make fight commands work with noAutoTarget weapons (3190 #2)
 - fix 'Constructor stops before it enters build range' (3210)
 - fix bugged/all-white decals when shadows=0
 - fix units being able to move down steep cliffs (directional slope-tolerance needs work)
 - fix dangling pointer/memory corruption in QuadField (3211)
 - fix 'Reclaiming units under construction results in no resources being returned' (3216)
 - fix some OpenGL usage errors found by [teh]decay
 - fix 'Gunships dont always aquire targets despite fireatwill+roam+fly' (3221)
 - fix 'TargetBorder=1 only works when a unit has a specific attack command' (2971)
 - fix CFeature::ForcedMove (3226)
 - fix Spring crashes when sending large messages (3228)
 - fix 'Armed constructors attack neutral units on Fight order'
 - restore old shield visibility behaviour (3242)
 - fix 'Units with cannons remain out of range when you force fire onto high ground' (3241)
 - disable unit pushing bidirectionally when one of the parties is non-blocking

Sim:
 - make target locking optional via meta-key

GameServer:
 - support start-scripts of arbitrary size (still not advised to use scripts bigger than 256kB, and we won't optimize anything related to such huge scripts)

UnitDefs:
 - make cloakCostMoving default to cloakCost

WeaponDefs:
 - change default weapon "mainDir" to "0,0,1" (before it was "1,0,0")
 - always enable continuous hit-testing (it showed discountinuous one is used <<1%, so it's not worth to keep it)

FeatureDefs:
 - add explicit `floating` featureDef tag (before it was implicit via nodrawundergray and failing a lot)

Lua:
 - add Spring.SetUnitDirection(unitid, x,y,z)
 - add `ignoreLOS` tag to Spring.UpdateMapLight
 - LuaRules: add DrawProjectile to complete the Draw* quartet

ModInfo:
 - add `allowAircraftToHitGround` tag (3199)

Rendering:
 - runtime create missing DDS mipmaps when supported by the hardware

Windows:
 - call SDL_WarpMouse every frame again (fixes `ghost mouse` in middle click scroll)
 - explicit pipe --large-address-aware through -Wl (fixes compiling with tdm-gcc)


-- 89.0 ---------------------------------------------------------
Major Changes:
 - LuaSocket
 - MessageBox for unsupported GPUs (+drivers)
 - fixed ATi PointSize bug
 - LOS et al. are rendered now through the GLSL terrain shader (-> shadows in LOS-view)

Changes:
 - added Shard to the windows installer
 - added pr-downloader as submodule (only compiled if libcurldev is available)
 - limit infolog.txt buffer to 8kB
 - open a MessageBox on systems with unsupported GPUs (+drivers) on engine start (suppressible with a config-tag)
 ! remove selectkeys.txt support (use uikeys.txt instead)
 ! remove TASServer.jar (outdated, use https://springrts.com/wiki/Spring_on_a_LAN )
 ! send gameID and SDF filename with SERVER_STARTPLAYING to autohost
 ! remove deprecated LogSubsystems config var
 - do not send GameOver from a client that timed out
 - add LogFlush config var for instant writes (disabled as default)
 - add UI config-variables AutoAddBuiltUnitsToFactoryGroup (def: false) and AutoAddBuiltUnitsToSelectedGroup (def: false)
   if the first variable is true, new units auto-inherit their group number from the factory that built them
   if the first AND second are true, new units are auto-selected if their factory group is currently selected
 - weapondefs.cylinderTargetting spelling fixed, the old one is deprecated
 - exit with !=0 if spring can't connect to server
 - decrease loglevel for "Load S3O texture now" & luasocket
 - change content-exception (for a missing water texture) in BasicWater to a warning message
 - dedicated server no longer consumes 100% CPU while waiting for gameID
 - headless builds use less cpu-time (nominally 50% instead of 100%)

Bugfixes:
 - fix  some orders are discarded when issuing commands to landed planes
 - fix  unfinished units with 100% hp can't be finished
 - fix 'crash when getting LOS of a feature without 3d object and drawType!=-1' (3032)
 - fix "changing unit speed does not work anymore" (2877/3016)
   (scripts can now arbitrarily override the UnitDef values, which are only used for initialization)
 - fix 'LightningCannon can fire into water' (3057)
 - fix BeamLasers and LightningCannons not ignoring stunned shields
 - fix GameSetupDrawer player-state string (3064)
 - fix 'Con/com gets weird move order after stop command is given' (3069)
   (was intended to keep factories clear, any side-effects are up to players to deal with)
 - fix stunned=true crashing=true airplanes falling into the void (3078)
 - fix zombie coverage from sensor-units (if activated while in a transport, exploit)
 - fix crash in unit_script.lua
 - fix 'Units stuck in factory' QTPFS bug (3055)
 - fix units moving (being pushed) through factory walls
 - fix terrain water reflections
 - fix game does not end properly for a player that is being kicked
 - fix problem to build near map edges
 - fix ping display after mid-game (re-)join + try to reduce lag after mid-game join
 - fix missing stack trace if out-of-memory occurs
 - fix missing stack trace on abnormal termination (sigabrt)
 - fix resurrecting an individual wreck results in the resurrector not healing it
 - fix /godmode and /{luarules,luagaia} {reload,disable} not working in demos (2701)
 - fix targetting bug (weapons sometimes failing to fire at badTargetCategory units) as a result of AllowWeaponTarget misuse
 - fix kamikaze units not self-d'ing when given an attack order while on hold-fire (2405)
 - fix 3105 (PlayerChanged callin not available in unsynced gadgets)
 - fix 2947 (size of unidentified radar blips can be determined with mouseover)
 - fix 1843 (Spring.GetUnitHealth returned nothing for buildProgress on in-LOS enemy units with "hideDamage=1")
 - fix 3122 (failure to fire at badTargetCategory)
 - fix crash when give all units to uncontrolled team
 - fix fighters that have a target may refuse to obey orders
 - fix crash in GetPlayerTeam (AI)
 - fix sync warning when resizing the main window
 - fix ctrl/alt/shift keys stuck after alt tab
 - make COB's set(MAX_SPEED) permanent again like its Lua counterpart, rather than
   letting it apply only temporarily (for the duration of the current move command
   if any); use negative speed values if you want the change to be non-permanent

Simulation:
 - YardMap changes:
  - more verbose yardmap parsing
  - ignore any whitespaces in yardmap strings (esp. newlines)
  - new "i" yardmap code (inverse of "c")
 ! remove TA-ism in buildrange code:
  ! make buildrange not immobile dependent
  ! changed terraform range check a little
  ! make terrain restore range check consistent with new terraform one
  ! don't add target's radius to the builder's builddistance, only do so if the target is bigger than the builddistance (mostly only true for terraform)
    -> from now on the to be built unit's centerpos has to be in buildrange not its border!
 ! remove obsolete default dependence of cloakCostMoving on cloakCost
 ! remove modelCenterOffset tag (can now be dynamically set with Lua)
 - improved behaviour of builder masses
 - make StartBox clamping of StartPositions synced
 - don't reclaim in-the-way features when the buildee is going to morph into a feature of the same type
   (fixes the ancient bug where ordering a row of features with N > 1 builders causes each to be reclaimed and then immediately rebuilt)
 - do not apply impulse to units being transported
 - make falling wreckage (from aircraft) not lose all its forward speed
 - make ground units consume waypoints less aggressively
 - remove special treatment for collisions between mutually-pushResistant objects for 3031
 - add 'allowUnitCollisionOverlap' (def=true) and 'useClassicGroundMoveType' (def=false) ModInfo keys
   the former allows unit movement like www.youtube.com/watch?v=mRtePUdVk2o at the cost of more clumping (learn to use ctrl+lmb formation orders)
   the latter is a ticket back to unit movement circa 2009: no reversing, no turninplace=false, no smooth collision handling, no nothing (figure it out)
 - add mod-rule 'targetableTransportedUnits' (default false)
 - introduce an independent Lua-controllable aim-position (defaults to mid-position) for units and features, used by weapons as their aiming/target point
 - make ground units less keen on repairing fast units such as patrolling aircraft
 - fix distinction between user-selected and internal CommandAI targets

Pathing:
 - QTPFS: less loadscreen spam, make F2 functional, enable corner-connected node topology, use staggered layer-updates, speedups and tweaks
 - QTPFS: increase MAX_TEAM_SEARCHES, decrease LAYERS_PER_UPDATE (more units can request paths per frame, units get paths back more quickly)
 - QTPFS: fix assertion failure, make execution of path requests more asynchronous

Lua:
 ! some config values are now write protected (Spring.SetConfig*)
 - added luasocket support for widgets, see https://springrts.com/wiki/LuaSocket
 - fixed params of Spring.MarkerAddPoint & Spring.MarkerAddLine
 - call AllowWeaponTarget at the end of the queue, so lua only gets those units which are _not_ filtered by the engine
 ! LuaSyncedRead: better hide enemy radarblobs unit-info
 ! MoveCtrl: remove SetGroundMoveTypeData(unitID, "wantedSpeed", v) and SetGroundMoveTypeData(unitID, "maxWantedSpeed", v)
   (the preferred way for gadgets to change a unit's speed is by calling SetGroundMoveTypeData(unitID, "maxSpeed", v))
 ! replace Game.gameID by synced callin GameID(string gameID)
 - fix TraceScreenRay never returning "sky" when includeSky=true
 - fix TraceScreenRay coordinate offset when onlyCoords=true
 - fix typo in Spring.GetUnitVelocity
 - add extra parameter 'defPriority' to AllowWeaponTarget (what the engine thinks the target priority should be)
 - add bool FeatureDefs[xyz].autoreclaim
 - add new gl.Texture("$minimap")
 - add new gl.Texture("$info")
 ! remove gl.SelectBuffer and co.
 - new Spring.LoadCmdColorsConfig(configStr) & Spring.LoadCtrlPanelConfig(configStr)
 - add new 3 param 'pairwise' to Spring.GiveOrderArrayToUnitArray(), used to send multiple units a single individual command
 - fix crash due to UpdateCallIn removing the current event client from list being iterated
 - add missing team/player callins to (unsyced) GadgetHandler
 - add new synced callouts Set{Unit,Feature}RadiusAndHeight(number id, number radius, number height) --> boolean
 - add new synced callouts Set{Unit,Feature}MidAndAimPos(number id, number mpx, number mpy, number mpz, number apx, number apy, number apz) --> boolean
 - add optional 2nd (boolean midPos) and 3rd (boolean aimPos) arguments to Spring.Get{Unit,Feature}Position to go with the above four callouts
 ! change Spring.GetUnitPosition to return a unit's base-position by default, like .GetFeaturePosition does for features
  (this is usually a point on the model closer to the ground than its mid-position, so may affect some Lua drawing code)
 - fix keys hang after LuaUI tweakmode
 - [MT] disallow other Lua environments to invoke LuaUI if LuaThreadingModel = 2, to prevent deadlock
 - [MT] fix desync with LuaThreadingModel > 2
 - [MT] fix teams sometimes wrong in UnitGiven() and UnitTaken()

Rendering:
 - fix DynWater ship wakes, BumpWater shorewaves
 - fixed ATi PointSize bug
 - update assimp to svn rev 1231
 - fixed assimp lua metafiles
 - warn about null normals in models
 - add visualization of default object radii (used for AOE calculations, etc) to alt+v
 - SMF: render the info-texture through GLSL (noob translation -> shadows in LOS-view)
 - improved VSync under Linux (with support for AdaptiveVSync)
 - added FeatureFadeDistance & FeatureDrawDistance config tags
 - more failsafe shadow FBO creation
 - fixed vibrating planes (again)
 - fix spring_multithreaded hangs

UI:
 - display average draw & sim frame time in debugview
 - draw buildRange for mobile selected units too & always render them on shift hover (also for shield range)

Sound:
 ! all items in sounds.lua are now converted to lowercase
 - allow to create a new "default" item in sounds.lua
 - WeaponDef: support 'soundHitWet{Volume}' keys for in-water explosion sounds
   (the 'soundHit' key is now deprecated in favor of 'soundHitDry')

Windows:
 - set IMAGE_FILE_LARGE_ADDRESS_AWARE (increased >2GB memory limit)

Linux:
 ! strip CXX_FLAGS & C_FLAGS in build process to prevent sync incompabilities (can be turned off with a new CUSTOM_CFLAGS cmake flag)
 - on multicore systems set scheduler to SCHED_BATCH (semi-solves the core hoping issue)
 - call SDL_WarpMouse only when needed (fixes massive FPS-drop in middle-click-scrolling)
 - use a non-locking vsync mechanism & add support for nvidia's `adaptive vsync`
 - explicit disable all CPU extensions except SSE1
 - use mtune=generic on 64bit systems

OSX:
 - fix stack corruption in sound code


-- 88.0 ---------------------------------------------------------
Changes:
 ! showing collision volumes has now its own command (`/debugcolvol` & `alt+v`)
 ! use footprint (not model) radii for obstacle avoidance
 - improve reconnecting sim/draw balance
 - disable line/point smoothing in safemode
 - time profiler updates now even when paused
 ! MoveInfo read "avoidMobilesOnPath" from correct table and disable it by default (before it was default enabled)

Unitsync:
 ! allow to list files with unsolveable depends
 - warn about usage of deprecated functions in unitsync

Lua:
 - added new Spring.TestMoveOrder(unitDefID, worldx, worldy, worldz) -> boolean
 - added new Spring.Log()
  - same as Spring.Echo, but passes metadata to the logsystem
  ! to be able to use LOG.XYZ you need to update your system.lua
  - Spring.Log(string logsection, int loglevel, ...)     (with loglevel either: LOG.DEBUG, LOG.INFO, LOG.WARNING, LOG.ERROR, LOG.FATAL)
  - Spring.Log(string logsection, string loglevel, ...)  (with either: "debug", "info", "warning", "error", "fatal" [lower-/uppercase doesn't matter])
 - fixed WeaponDefs[123].pairs()
 - added myGravity tag to WeaponDefs[] table (thx DeadnightWarrior)
 ! distinguish water-damage in Unit{Pre}Damaged
  - water damage has index -5
  ! kill damage was -5 before and is now -6

Bugfixes:
 - fixed multiple crashes
 - fixed SPRING_ISOLATED=1
 - fixed gcc i686 march flag
 - fixed an aircraft refueling bug
 - fixed multiple pathing bugs/issues
 - fixed crash at startup when DynamicSun=1
 - fixed 'Nanoframe targeting and water' (3017)
 - fixed desync _warning_ between 32- & 64-bit systems
 - fixed FarTextures with GPU/drivers that don't support FBOs
 - fixed spring-mt & spring-safemode links in window's startmenu
 - fixed incorrect drawMidPos (e.g. used for command line drawing)

Installer:
 ! add vcredist_x86.exe to the installer / remove MSVCR71.dll from mingwlibs
 - fixed safemode shortcuts


-- 87.0 ---------------------------------------------------------
Bugfixes:
 ! restore pre86.0 maxAngleDif arcs
 ! remove the following Lua consts: wdef[id].areaOfEffect, wdef[id].maxVelocity &  wdef[id].onlyTargetCategories
 - fix "LuaUI didn't got unprocessed /xyz commands" (mantis 2982)
 - fix shield rendering
 - support for zlib 1.2.6 (thx sirmaverick)
 - fix crash on start when invalid ai is in script.txt
 - fix multiple pathing & collision issues
 - some Maven (Java) updates
 ! removed ArchiveMover
 - fix compile for "make tests" on win32


-- 86.0 ---------------------------------------------------------
Changes:
 - new commandline argument "--safemode": It turns off all features that are known to cause problems on some system.
 ! ignore features with `blocking=false` in all RayTracing/Aiming functions (other code still checks them!!!)
 - enable ROAM in spring-mt
 - IsolationMode: scan ENV{SPRING_DATADIR} & config's SpringData as readonly datadirs
 - using now OS functions to expand special paths in spring's include dirs (config's SpringData, ENV{SPRING_DATADIR}, ...)
  ! Windows: now uses windows syntax ("$HOME/foo/bar" is now "%HOME%/foo/bar") (see msdn's ExpandEnvironmentStrings documentation)
  - Linux: now supports full bash path syntax ("~/", "${HOME}/.spring/", "/foo/../bar/", etc.) (see manpage of wordexp)
 - remove "Start SpringSettings" and "Start the Lobby" from the test/develop menu
 ! remove support for selectionkeys.txt
 - add internal_pthread_backtrace for freebsd
 - update mingwlibs (fixes rotated textures)

Simulation:
 - make globalLOS a per-allyteam variable
   /globallos <n> --> toggle for allyteam <n>, no argument --> toggle for all

Pathing:
 - QTPFS:
     fix several minor issues and corner cases
     support partial searches, allow search to start from blocked nodes
     tweak heuristic so it overestimates less on non-flat terrain
     do not let units move before path-request is processed
 - UnitDef: add turnInPlaceAngleLimit tag
     for a unit with turnInPlace=true, defines the
     maximum angle of a turn above which it starts
     to brake (defaults to 0.0, values in degrees)
 - MoveDef:
     unhardcode default pathfinder cost-adjustment and
     speed-multipliers for squares blocked by *mobile*
     units:
       avoidMobilesOnPath = boolean,
       speedModMults = {
         mobileBusyMult = number,
         mobileIdleMult = number,
         mobileMoveMult = number,
       }
     unhardcode the DepthMod equation:
       depthModParams = {
         minHeight      = number,
         maxHeight      = number,
         maxScale       = number,
         quadraticCoeff = number,
         linearCoeff    = number, -- deprecates "depthMod"
         constantCoeff  = number,
       }
       new formula is given by
         if h < depthModParams.minHeight: 1.0
         if h > depthModParams.maxHeight: 0.0
         else:
           depthScale = MAX(0.01, MIN(depthModParams.maxScale, (a * h * h) + (b * h) + c))
           depthMod = 1 / depthScale
       where
         h = unit's absolute height below water surface
         a = depthModParams.quadraticCoeff
         b = depthModParams.linearCoeff
         c = depthModParams.constantCoeff

unitsync:
 - reload IsolatedMode & Dir via the EnvVar on Init() calls
 - warn about invalid version numbers
 - add python bindings for unitsync

MacOSX:
 - fix signal handling
 - use native DialogBoxes

Rendering:
 - cleanup and extend SSMF shader, now includes a parallax-mapping stage

Lua:
 - add LuaRules callin `DrawShield(number unitID, number weaponID) --> boolean`
   (true skips Spring's own drawing of shield <weaponID> owned by unit <unitID>)
 - make LuaUnsyncedCtrl::SendSkirmishAIMessage return a table, not N loose strings
   (but note there is nothing in this table due to "limitations" of the AI interface)
 - add weaponDefID parameter to ProjectileCreated
 - add facing parameter to AllowUnitCreation
 - remove most range-checks in default gadget-handler for registering commands (2930+2952)
 - distinguish damage-types for Unit{Pre}Damaged when weaponDefID < 0 (2966)
     weaponDefID -1 --> debris collision
     weaponDefID -2 --> ground collision
     weaponDefID -3 --> object collision
     weaponDefID -4 --> fire damage
     weaponDefID -5 --> kill damage

Bugfixes:
 - fixed Intel GPU detection under Windows
 - fixed handling of duplicated used hotkeys (i.e. unit groups & specteam switching)
 - fixed minor issues with ground collision RayTracing
 - fixed compilation with boost >=1.48
 - fixed Spring.Restart
 - open logfiles on win32 with commit flag set
 ! don't allow spring to start when a depend file is missing

 - "Rapid unit ejection from factory" (2864)
 - "Units walk in circles on their way to a far awar move goal" (2866)
 - "Excessive movement bouncing off buildings and wreckages" (2865)
 - "armpw stuck in air while pathing around solars" (2854)
 - "Enemied units can get stuck in each other with movectrl" (2832)
 - "A factory set to wait continues the queue" (2868)
 - "Change in Factory Behaviour wrt AllowUnitCreation" (2873)
 - "Building with Meta-Key pressed does not work" (2764)
 - "'Move at slowest speed of group' move order (ctrl+alt) semi-permanently changes unit maxvelocity." (2880)
 - BeamLasers could hit but not damage units using per-piece colvols
 - heap corruption in UnitDrawer::ShowUnitBuildSquare (2903)
 - heap corruption in TransportCAI::UnloadDrop (2911)
 - mismatched feature colvol matrices
 - MoveCtrl.SetRelativeVelocity
 - bug in TestTrajectoryCone for ballistic weapons
 - transported units being unhittable (2875, 2934)
 - SetUnitCrashing inconsistency, caused "Aircraft crashing while landed results in irregular behavior" (2924)
 - obscure targetting bug, caused "Gunship jams when on hold fire" (2406)
 - deprecate / remove the 'toAirWeapon' WeaponDef tag
   (use "onlyTargetCategory = VTOL" for the same effect)
 - 'airmesh is 0 at x >= width or z >= height' (2938)
 - GuiHandler crash when unit has no valid selfDExplosion (2852)
 - <canSubmerge=false, floater=true> aircraft landing on sea floor (2856)
 - 'waterweapon=false BeamLaser can fire into water' (2857)
 - the units-humping-obstacles syndrome (forward and reverse)
 - silly aircraft refueling bugs
 - 'Warning message on SetGroundMoveTypeData(unitID, "maxSpeed", 0)' (and some related possible div0's)
 - weird inability of weapons with a non-default onlyTargetCategory to attack the ground
 - 'Unit LOD billboards are too dark' (2948)
 - rare antinuke bug (2956)
 - typo in setting of default turnInPlaceSpeedLimit
 - "All terrain units move commands are removed when climbing cliffs" (2958)
 - 'Landed gunships do not follow height reduction' (2823)


-- 85.0 ---------------------------------------------------------
Major Changes:
 - ROAM \o/
 - QTPFS (disabled by default)

CommandLine:
 - updated man-pages
 - added new argument `--sync-version` (i.e. prints "85" for a 85.0 build or "84.0.1-567-g69ef7a3 develop" for a dev build)
 - allow to build proper release builds without being on branch master
 - added a full set of new arguments to spring-dedicated (see `spring-dedicated --help`)
 - added --isolation & --isolation-dir arguments
 - optionally, you may supply a path with SPRING_ISOLATED=<isolation-mode-dir>

Rendering:
 - added ROAM. Kudos go to B. Turner (the original author of the code) and Beherith (for integrating it into Spring).
 - set SmoothLines & SmoothPoints by default on DONT_CARE (so your gfx driver settings decide if it is enabled or not)
 - dynamic viewrange handling, so even a 32x32 map can be rendered w/o clipping in low camera angles
 - log available video memory on NVidia/ATi gfx drivers
 - disable GLSL shaders on Mesa/Intel drivers

Internal/Bugfixes:
 - re-added forced log file flushing when handling crashes
 - made the (new) C++ AI Wrapper VS compatible
 - name threads so you can identify them in `htop` (Linux only)
 - some additional time-profilers in rendering code
 ! hide "(Headless)" in dedicated's returned version name
 - fixed stacktrace translation with some Linux setups
 - fix crash when specs are cheating in via /team
 - fix transport loading failure

(G)UI:
 - fix keyshortcuts (handle F3 OR any+F3 but not both at once!)
 - fix EndGameBox
 - make F2 colors less ambiguous
 - the ManualFire action now expects a cursor "cursormanfire"

Sim:
 - make units crushable like features
 - implement avoidFeature for Cannons and MissileLaunchers
 - fix extremely fast unit rotations after being hit
 - fix FPS-mode range exploit
 - fix teleport-to-smooth-mesh after unloading

Pathing/MoveType:
 - fix units sometimes moving onto impassable squares
 - fix the mass-clumping unit movement bug
 - properly restore MoveType::maxSpeed after a guard-order
 - prevent units getting stuck when turning around the corner of other units

CEG:
 - give warning when textures used in SimpleParticles don't exists
 - really fix default projectile colors

MultiThreaded (GML):
 - fix hang/runtime error during pathing
 - fix Creating unit in gadget:Initialize()
 - lots of other fixes

Sound:
 - limit UnitReplies to max one concurrent playback
 - play most unit sounds (activate, ...) only if unit is in LOS

UnitDef:
 ! removed "commander" tag (The Commander selectkeys filter is now defunct (ctrl+c hotkey). Lua it, or add a new one that looks for any canManualFire units.)
 - added new "blocking" bool tag
 ! "canDGun" is now a synonym for "canManualFire"
 - added new tag "crushResistance" (defaults to unit's mass)
 ! make the default cloakCost* values 0 instead of -1,
 ! added new "canCloak" bool tag (If an unit can receive user cloak commands. Before, canCloak was auto set to true if cloakCost >= 0.)

FeatureDef
 - added new tag "crushResistance" (defaults to feature's mass)

WeaponDef:
 - added new "craterAreaOfEffect" float tag (defaults to the value of areaOfEffect)

modrules.lua:
 - added "movement.allowCrushingAlliedUnits" (default false)
 - added "movement.allowUnitCollisionDamage" (default false)
 - added "system.pathFinderSystem" (defaults to 0, 1 is QTPFS)

Lua:
 ! UnitDef[].isCommander returns now false
 - fixed Spring.GetTimer/DiffTimers
 - fixed Spring.SetMouseCursor when using hw cursor
 - handle Lua code crashes in some events correctly, so they don't crash the whole Lua enviroment (fixes: "LuaRules::CheckStack top = -1")
 ! call UnitMoveFailed event only for via Script.SetWatchUnit registered UnitDefs
 ! added new WeaponDefs[].craterAreaOfEffect
 - extend Spring.SetUnitBlocking with an optional 4th "crashable" bool argument
 - added new Spring.GetUnitBlocking(unitid) -> blocking, crushable

demo widgets:
 - minimap_startbox.lua: play sound when start-positions are placed

Buildbot:
 - create spring_${VERSION}_minimal-portable+dedicated.zip

UnitSync:
 - if Init() is called, but we are already initialzied, do a re-initialization


-- 84.0 ---------------------------------------------------------
Bugfixes & Improvements:
 - reduced 'Got invalid Select' message spam
 - hide framNums from chat console
 - fixed command queue bug (zombie builders)
 - always flush stdout/stderr
 - workaround a SDL bug with X11 & fullscreen that broke MiddleClickScrolling
 - changed target behavior of enemies outside of LOS
 - fixed BumpWater with DepthBufferBits=16
 - fixed aircraft landing on repairpads
 - reset aircraft state after starting from repairpad (`ground hover bug`)
 - make UHM available before the gamestart (fixes Spring.GetGroundHeight in :Initialize() etc.)
 - workaround 'Bertha' issue (UHM related)
 - make C++ AI Wrapper compile with VS
 - fixed fog in some shaders
 - fixed F2 view
 - improve weapon interceptors (anti nukes can now intercept nukes that fly over them)
 - fixed free resources by NanoFrameDecay
 - handle resigned players (:= /spectator) in game_end.lua gadget
 - Lua Spring.KillTeam: disallow killing of Gaia (engine doesn't support so atm)
 - fixed lasers not hitting targets at edge of range
 - fixed stutter with low-reloadtime weapons
 - Lua: removed WeaponDefs[i].graphicsType & renamed WeaponDefs[i].hardStop -> WeaponDefs[i].laserHardStop


-- 83.0 ---------------------------------------------------------
Major Changes:
 - EFX/EAX support (sound reverb)
 - ASSIMP support (not 100% finished yet)
 - AI Interface pure-ification
 - many speedups and double as much slowdowns
 - use a new engine versioning scheme (RC12)

Engine:
 - use more smooth algorithm for wind updates
 - fixed a few focus lost issues (keyboard & mouse)
 - DebugMode now draws feature collision volumes too
 - made ShadowSpace linear
 - multithreaded loadingscreen
 - hide out-of-LOS heightmap changes
 - replace engine start point marker with lua-widget
 - use "game" instead of "mod" in many places
 - add "isolation" mode (do not use global data-dirs)
 - change lobbyserver main address to "lobby.springrts.com"
 - use https://springrts.com/ everywhere (deprecate clan-sy links)
 - ArchiveMover uses unitsync to detect the writable data dir
 - improve version logging on non-Windows OSs
 - include player-name in log message when resingning
 - add `../` as data-dir if it contains `maps/`, `games/` and `engines/`
 - allow to define the default config- nad data-dir on windows, using env var PROGRAMDATA
 - refuse to load too heavily compressed archives (see 0.82.3-1043-g2c15040 commit message for details)
 - better IP v6 and v4/v6 mixed mode support
 - lots of error messages improved and new ones added
 - add the first few unit-tests
 - add a validation-test
 - add network bandwidth limits per player to prevent malicious command spam
 - add optional high-loss network modes to make spring playable on very lossy connections (NetworkLossFactor = 0|1|2)

Engine / bugfixes:
 - too many to list, see https://springrts.com/mantis/changelog_page.php (incomplete!)
 - calculate the team unit-limit without ancient hacks
 - stop the maxunits team restriction from applying to Gaia (#2435)
 - fix ray-ground intersections when camera is outside map
 - fix spring on MacOSX
 - CMake configure and make build are much more stable now (no more failure due to wrong order of actions)
 - fix DamageArray related sync error
 - fix a lot of memory-leaks
 - fix unit does sometimes not reach target position when given a restore command
 - prevent build time-out when builder or other units are blocking the build pos
 - fix "cheat" status disparity between server and client after watching demo
 - fix captured unit still getting shot at
 - fix repeat commands remain even if the target object is destroyed
 - fix unwanted error spam when disconnecting from server
 - fix reconnect failure (incorrect password)
 - fix rare desync and keyframe mismatch after reconnect
 - fix two crashes related to audio channels
 - eliminate some false hang detections on load
 - fix multithreaded crash in lua material rendering
 - fix hang after crash
 - fix memory corruption in bitmap handling
 - fix desync in PieceProjectile (#2591)
 - fix a certain /take exploit
 - fix hover aircraft may become unresponsive in conjunction with command chains and repeat enabled

Engine / misc defs:
 - replace UnitDef::pieceTrailCEG* by a Lua subtable of sfxTypes
 - deprecate several *Def tags and their Lua*Defs copies (type/maxSlope/isBuilder/canDGun/transportableBuilding/dropped/canCrash/...)
 - make a missing UnitDef::humanName non-fatal
 - UnitDef: remove hardcoded: if ((waterline >= 5.0f) && canmove) { waterline += 10.0f; }
 - make UnitDef::losHeight configurable instead of an unused hardcoded value
 - add collide{Enemy, Ground} as weapondef tags
 - use a more reasonable default for FeatureDef.autoreclaimable (== reclaimable)
 - scan in 'effects/' as well as 'gamedata/explosions' for CEG definitions

Engine / misc commands:
 - add a /clearmapmarks command
 - rename /advshading to /advmodelshading; add an /advmapshading analogue
 - add '/reloadCEGs [cegtag]'; reloads all CEGs or one specific CEG by tag
 - add '/dumpstate <minFrame> <maxFrame> [frameInt]'
 - add '/CommandList'
 - add '/CommandHelp <commandName>'
 - more complete word completion for game-commands
 - make auto-host command `paused` use a parameter (0|1)
 - add scrollbars for player list in "quit" and "share" dialogs

Engine / Userconfigs:
 - removed the "FSAA" config tag (FSAALevel is enough)
 - removed default 1024x768 res and use desktop one now instead (done when X/YResolution <= 0)
 - added a new 3rd state for AtiHacks: -1 (autodetect each run, so you can switch GPUs)

Engine / Simulation:
 - never allow zero-area feature footprints
 - remove radius halving for default aircraft collision-volumes
 - close down another out-of-map attack exploit route
 - rewrite collision detection/resolution between ground units
 - skip path-estimating for unused MoveDefs
 - use the full resolution of the blocking object map in pathestimator
 - invoke higher resolution pathfinder if needed
 - always add the "geovent" FeatureDef (#2402)
 - only send UnitLoaded events for units that were not already being transported (when Attach'ing them)
 - fix bizarre skidding behavior for ground units with non-zero slideTolerance
 - higher priority for nano particles when capturing and reclaiming other teams units
 - print error message for select commands referencing invalid object IDs
 - make TorpedoLauncher weapons able to target any in-water unit
 - make pushing of enemy units during collisions a ModInfo option ("allowPushingEnemyUnits")
 - remove hardcoded enter-crashing-state-on-death behavior for aircraft (now delegated to Lua or COB)

Engine / Map:
 - merged both mapinfo.lua's! before there were two, one in the base-dir (-> ArchiveScanner) and one in "maphelper/mapinfo.lua" (-> MapParser/MapInfo)
   engine now always tries to read the base-dir one
 - new mapinfo.lua tags:
  - "specularExponent" (moved from userconfig)
  - "fogEnd"
  - "bladeColor"
 - check for the smt _next to_ the smf (which can already freely placed in the archive!)
 - allow resources_map.lua to specify GroundFX textures for CEGs (that use CSimpleGroundFlash)

Engine / Rendering:
 - Lua-scriptable dynamic lighting of models and terrain (www.youtube.com/watch?v=H5je8TKDfNA)
 - WIP DynamicSun option for moving shadows
 - add optional SSMF normal-mapping and self-illumination stages
 - fix holes in shadows cast by non-closed S3O/OBJ models icw. face culling
 - always cull (non-3DO) model backfaces for the shadow pass
 - squeeze some extra precision out of the shadow-map
 - make map/model/tree/projectile shadows individually configurable
 - allow weapons to not leave any explosion scars (add "explosionScar=true|false" to a WeaponDef)
 - render all SMF maps through GLSL if it is available
 - make depth-testing and -masking configurable for CSimpleGroundFlash
 - fix mixed up textures in the multithreaded version
 - fix awkward performance with multithreaded engine in games using custom model formats
 - add peak display for time profiler
 - don't display /mtinfo if the value is near zero
 - properly fade out features
 - make underwater shadows darker in deeper water
 - significantly reduced performance impact for Lua rendering widgets in the multithreaded version
 - enable creation of OpenGL objects such as display lists in the sim thread in the multithreaded version
 - fix BumpWater on ATI cards when atiHacks=false

Engine / Sound:
 - added EFX/EAX support (reverb)
  - /tset UseEFX [0|1]
  - /tset snd_filter %gainlf %gainhf
  - /tset snd_eaxpreset "bathroom" (see EFXPresets.cpp for alternatives)
 - fixed a bug when runtime changing the volume
 - added a warning when trying to play a non-mono sound in 3d (OpenAL doesn't support this!)

Engine / COB&LUS:
 - fixed bug in WaitFor... [mantis #2499]
 - minor animation-handler optimizations

Engine / Lua:
 - fixed "/luagaia xyz" cmds
 - added EAX/EFX funcs: Spring.[Get|Set]SoundEffectParams
 - totally remove following args of SetUnitPieceCollisionVolumeData: affectLocal, affectGlobal, enableGlobal (it's now always local!)
 - fixed gl.PushAttrib(GL.ALL_ATTRIB_BITS)
 - added a new channel argument to Spring.PlaySoundFile(). it is always the last argument (independent if you defined pos/speed)
   it can either be:
    "battle", "sfx", 1
    "unitreply", "voice", 2
    "userinterface", "ui", 3
    anything else defaults to "general"
 - removed teamcolors.lua (redundant since Spring.SetTeamColor)
 - add optional flattenGround parameter to Spring.CreateUnit
 - remove the "n" field from array-like tables returned by API functions
 - added Spring.GetProjectilesInRectangle
 - linked Projectile{Created, Destroyed} to the Spring.SetWatchWeapon state
 - added Spring.SetWatchUnit(unitDefID) and Spring.SetWatchFeature(featureDefID) analogues of SetWatchWeapon
 - extend LuaPathFinder with support for setting node cost overlays
 - extend SyncedRead::Pos2BuildPos: add support for additional param "facing"
 - added Spring.{Get, Set}MapSquareTexture (these allow complete dynamic run-time retexturing of SMF maps)
 - added Spring.GetMetalMapSize (returns size in metal map coordinates)
 - added Spring.GetMetalExtraction (note: uses metal map coordinates)
 - added Spring.{Get, Set}MetalAmount (note: uses metal map coordinates)
 - added Spring.GetFeaturesInCylinder
 - added Spring.GetFeaturesInSphere
 - added Spring.GetFeatureCollisionVolumeData
 - added Spring.SetWMIcon
 - added Spring.SetWMCaption
 - added Spring.ClearWatchDogTimer
 - added widget call-in GamePaused
 - added widget call-in PlayerAdded
 - added widget call-in PlayerRemoved
 - added callins for collision events
     UnitUnitCollision(colliderID, collideeID) -- needs SetWatchUnit enabled for both parties
     UnitFeatureCollision(colliderID, collideeID, crushKilled) -- needs SetWatchFeature enabled for both parties
 - added Spring.SetUnitCrashing
 - add All/None buttons for widget selector
 - fix multithreaded crashes in Spring.Get{Full,Real}BuildQueue
 - fix Immobilebuilder fails near the map edge
 - fix Spring.SetUnitWeaponState "range" for cannon weapons
 - add control over airStrafe via MoveCtrl.SetGunshipMoveTypeData
 - migrate MoveCtrl.SetLeaveTracks to (LuaUnsynced) Spring.SetUnitLeaveTracks
 - removed all widgets (moved to examples/Widgets)

Engine / Internal:
 - added limited OpenMP support
 - added multithreaded OpenGL support via offscreen contexts
 - added LinkingTimeOptimization (currently fails with GCC4.5/6)
 - more/better error reporting
 - new logging system:
     frontend is leightweight
     frontend is C compatible
     is more modular
     supports log levels: DEBUG, INFO, WARNING, ERROR, FATAL
     "sub-systems" renamed to "sections"
     more section then before
     is compatible with unit-testing
     write DEBUG and INFO to stdout, the rest to stderr
     disable console logging for unitsync
     disable console output for dedicated server shared library
     turn off flushing to log-file completely
 - added GL_ARB_debug_output support (callback-based opengl error reporting)
   NOTE: this doesn't work yet, because most drivers export this ext only for so called debug contexts.
   Creating those is impossible with near all current GL frameworks (SDL, SFML, ...).
 - fixed unnecessary memory allocation in Archive7Zip
 - promote the CrashHandler hang-detector thread to a WatchDog
 - use a SafeVector for the Command parameter array
 - lots of cleanup and refactoring
 - get rid of goto
 - modularized chat-/game-commands (for example /cheat)
 - no more use of AUX_SOURCE_DIRECTORY in CMake (as recommended by CMake team)
 - Remove the obsolete SCons build system
 - reduces constantly allocated memory for drawing stuff for AIs from ~130MB to ~ 2KB
 - add a new build-target "generateSources"
 - allow to use a system-supplied minizip library
 - allow to disable each build type individually at configure stage
 - generate version from git-describe (git tags), instead of hardcoding them into a source-file
 - unsynced deletion of synced projectiles
 - watchdog monitoring for some additional threads

AI:
 - AI Interface pure-ification, see Forum: Development - AI - <sticky-thread>
 - add full two-way communications between AI's and unsyced Lua
 - let AI's send textual commands (like "/cheat")
 - allow AI Interface plugins to provide info about available Skirmish AIs
 - install Java-AIInterface and JavaOO-AIWrapper as maven artifacts into the local repository
 - Legacy C++ AI: allow fetching the maximum number of units in a game
 - fix source generation occasionally failing for Java-AIInterface
 - treat allied units as always in LOS
 - fetch the correct UnitDef for decoy units, if the unit is allied
 - Java AI Interface: pack native sources too
 - Maven-ize NullOOJavaAI
 - Java AI: allow AIs to support compiling only through Maven
 - generally improved Maven support
 - make source generation compatible with BWK and GAWK 4.0.0
 - E2323AI: bump to latest version
 - KAIK: mid-game init fix
 - AAI: prevent stack corruption in the case of file paths longer then 500 chars
 - RAI: do not use a single/static team-instance callback in a place used by all RAI instances

Unitsync:
 - implemented GetDataDirectoryCount() and GetDataDirectory(int index)
 - add support for retrieving non-string info value types (string, integer, float, bool)
 - introduce GetPrimaryModInfoCount
 - fix OpenArchiveFile

Installer:
 - create minimal-portable .7z version of engine and reuse it in installer
 - ai's are now installed always (removed individual sections)
 - add registry key to unitsync.dll HKLM\Software\Spring\SpringEngineHelper
 - replace readme.html with https://springrts.com/wiki/Read_Me_First


-- 0.82.7.1 ---------------------------------------------------------
Engine / General:
 - disable frame number prefix in messages to the console by default
 - add temporary hack to not crash on HostIP=localhost

Engine / Lua:
 - change parameter `useOverlay` from type number to bool in config access functions

Engine / Auto-Hosts:
 - gracefully exit if the autohost is not reachable
 - if the local socket supports IP v6, but AutohostIP is specified as IP v4, use v4 to connect
 - stop server on config problem

Engine / Dedicated-Server:
 - fix crash when game ends prematurely

Unitsync:
 - add new function GetSpringVersionPatchset() (return "1" for a spring version of "0.82.7.1"
 - remove accidentially added third paramter to Init()

Installer:
 - fix: do not check for running .exe in silent-mode
 - Zero-K: desktop-shortcut: rename & add icon

AI:
 - KAIK: add missing initialization checks

-- 0.82.7 --------------------------------------
Engine / General:
 - fix crash due to invalid lastAttacker
 - do not bind a UDP socket for local games -> allows multiple local instances again sans hassle)
 - clamp minimum mapHardness to 0.001 to prevent div/0
 - fix dangling CUnit* (crash for everyone in-game)
 - fix crash in 3DO Parser
 - fix bug in CGround::TrajectoryGroundCol with outside map coordinations
 - prevent memory-leak in LoadGrayscale() if there already was pixel-data
 - fix some more memory-leaks
 - prevent equal unsynced random seeds
 - fix SetUnitRotation
 - fix enemy units responding to BuggerOff directives
 - apply damage wrt. impacted piece if usePieceCollisionVolumes == 1
 - make CBitmap::ReverseYAxis() more efficient
 - remove excess elements from BasicMapDamage::craterTable
 - rename "mod" to "game" in default menu & add "games/" to mod scanDirs
 - implement host-definable IP's
 - do not save/restore minimized windows state on win32
 - convert some crashes because of invalid CEGs into warnings
 - properly ignore non-blocking objects during collisions
 - change minimum for UnitDef.buildDistance from 128 to 38 (default stays 128)
 - broadcast team died events to all players, so it is stored in the demo file

Engine / Logging:
 - give S3O model name in error message when a texture is missing
 - print name of widget to infolog.txt before it starts to load
 - prevent empty content_error messages
 - catch model content_error exceptions ASAP
 - unify stdout/infolog output

Engine / Lua:
 - fix global enviroment pollution in luaui.lua
 - allow Spring.AssignMouseCursor & Spring.ReplaceMouseCursor from LuaRules, too
 - Allow loading from subfolders for weapon-def files (tdf and lua)
 - implement Lua's GameFrame event via the EventHandler
 - added parameter includeSky to TraceScreenRay
 - correct `AllowResourceTransfer` params in default gadget handler
 - new parameter for LuaSyncedCtrl::SetUnitArmored allows setting of the armor multiple

Engine / Path-Finder:
 - fix units-stuck-behind-terrain
 - fix Godde-III
 - do not assign extra waypoints to aircraft
 - decrease ETA-failure response time
 - keep speed above UnitDef::turnInPlaceSpeedLimit when turning (if turnInPlace==0)
 - fix units slowing down on negative slopes
 - set a more reasonable default turnInPlaceSpeedLimit
 - PFS: remove circular constraint from run-time searches
 - set a more reasonable turnInPlaceSpeedLimit

Engine / Rendering:
 - fix cannon visuals
 - fix rendering of tri-stripped S3O's
 - require GLEW 1.5.1+ because 1.5.0 does not have `glMapBufferRange`
 - do not crash on shader compilation error
 - fix build-order drawing for OBJ models
 - replace 63x63 icons with 64x64 ones in LuaUI/Icons/ (prevents glitches on some older GFX cards)
 - fix occasionally strange wake SFX

Engine / Auto-Hosts:
 - builds other then dedicated-server now also support commands "kill" and "pause"
 - make command `paused` support a parameter (0|1)

Engine / Dedicated-Server:
 - fix binary name

Engine / Head-Less:
 - crash fix
 - remove of "jump depending on uninitialized value"

AI:
 - LegacyCpp-AIWrapper: fix some memory leaks
 - KAIK: fix memory corruption (one-character-typo...)
 - KAIK: clamp costs to 1.0, not to 0.0
 - KAIK: compile fix for 64bit
 - KAIK: fix infinite loop
 - KAIK: do not access invalidated pointer
 - KAIK: init value before use
 - KAIK: prevent accessing of array at position -1
 - KAIK: prevent a crash when enemy unit is out of map bounds
 - KAIK: fix mid-game init
 - AAI: add version independent config file (by azaremoth) for _The Cursed_ game
 - RAI: made compatible with MSVC
 - RAI: fix cache file names
 - RAI: fix AI considering water as harmful
 - RAI: fix building non suitable buildings on certain maps
 - RAI: fix a crash at end of game
 - E323AI: pump to version 3.25.0

Stack-Trace-Translator:
 - fixed for main binary (.exe, windows)

Installer:
 - do not check for .Net when installing Zero-K
 - delete all files that were installed
 - add Tobis rapid client

-- 0.82.6.1 --------------------------------------
Engine / General:
 - prevent false hang detection trigger

Engine / Rendering:
 - fix occasional ATI crash

Installer:
 - rename SpringDownloader to Zero-K Lobby
 - re-add MSVCR71.dll

-- 0.82.6 --------------------------------------
Engine / General:
 - fix various bugs related to mid-game join
 - fix LosHandler ignoring units with losRadius <= 0 but airLosRadius > 0
 - fix a leftover icon bug
 - fix BFGroundDrawer crash at extreme view-distances
 - fix death-wait
 - allow death-wait in games with more then 2 ally teams
 - reduce risk for deadlock during stack trace
 - allow to specify game-start-delay in the start script (GameStartDelay)

Engine / Simulation:
 - prevent SEGV when updating skidding units
 - improve turnInPlace=0 path-following (#2072)
 - units ignored ETA failures when <= 200 elmos from goal, even if goal unreachable
 - make pushResistant (allied) units still move out of the way of constructions

Engine / Rendering:
 - update the displayed resource production for inbuilt units too
 - fix spectators see ghosted buildings
 - do not draw icons for noDraw units
 - do not cast shadows for noDraw units
 - do not draw healthbars for noDraw units either

Engine / AI:
 - add feature-ID trace-ray command
 - allow fetching of other teams resources (current, income, usage, storage)
 - EnableCheatEvents() was a no-op because it did not enable cheats temporarily
 - IsUnitInLosOrRadarOfAllyTeam() now considers gs->globalLOS
   -> UnitCreated now may trigger EnemyCreated for non-cheating AI's
 - E323AI: new version: 3.22.4
 - Python AI Interface: removed a few memory leaks

Unitsync:
 - fix mapname/mapfilename conflicts

Installer:
 - add portable install option (default: disabled)
 - add Python AI Interface to the windows installer

Repository:
 - remove SelectionEditor

-- 0.82.5.1 --------------------------------------
Engine / General:
 - fix FPS/direct controlling crash

Engine / multi-threaded:
 - fix unit icons/healthbars crash

Engine / AI:
 - E323AI: NOTA and XTA support enhanced & lots of improvements

-- 0.82.5 --------------------------------------
Engine / General:
 - draw icons for cloaked units again
 - fix NaNs if map hardness is zero

Lua
 - fix UnitPreDamaged Lua CallIn

Engine / AI:
 - AAI: do not crash on game end if mod did not spawn a commander in the first 450 frames
 - E323AI: lots of fixes & support for NOTA & Conflict Terra and AI options

-- 0.82.4 --------------------------------------
Engine / General:
 - fix demo desyncs if commands were issued during pause
 - fix abnormal demo speed (during reconnect and temporary lags)
 - fix demo runs away from local user
 - fix mid-game join
 - fix FullScreen mode under Linux
 - fix KDE/GNOME detection for error message box
 - fix another FPU reset in LuaLobby
 - don't reload defaults each time /ctrlpanel command is used (behaves now the same way as /cmdcolors)
 - speed up reflection pass a little
 - disable heatmapping by default
 - fix COB's KILL_UNIT for self-kills
 - fix bugged default-argument passing in path-follower
 - fix broken return-value handling for UnitPreDamaged
 - OBJParser: deal with carriage returns
 - fix holdSteady (and sweeping beamlaser) rotations
 - fix SEGV when /give'ing features
 - fix crash when linking grass shaders on non GLSL system
 - fix specs do not see all features
 - fix Projectiles do not show up for missile weapons or torpedoes
 - fix crash on bad playername message
 - disable team highlighting for spectators by default

Lua
 - fix incorrect ClipPlanes in DrawInMinimap if gl.SlaveMiniMap is used
 - fix metal-maker widget

Engine / AI:
 - fix crash on capture from/by AI
 - fix Python AI Interface
 - AAI support version independent mod config files, for example BA.cfg

Engine / Dedicated server:
 - fix/re-add sync-check
 - possibly fix crash when sending data to improperly-connected autohost socket

Unitsync:
 - add support for more then 16 start positions

Installer:
 - fix checks for installed .Net version
 - add SpringDownloader desktop shortcut

CMake:
 - fix _make install-spring_ to work after initial configure
 - fix windows linking (related to -lws2_32)

Documentation:
 - updated man pages: spring & spring-dedicated
 - new man pages: spring-headless & spring-multithreaded

-- 0.82.3 --------------------------------------
Engine / General:
 - rebuild because of stale base content packages
   (different checksums between windows and linux)
 - fix NullAI installing into /

-- 0.82.2 --------------------------------------
Engine / General:
 - miscellaneous OS X compile/link fixes
 - fixed incorrect handling of negative references in OBJParser
 - fixed misinterpretation of the OBJ spec
 - reorganized WindowState saving on exit on X
 - fixed source package build
 - always print crash errors to infolog
 - added i965_dri.so to OGL driver crash detection on Linux

Engine / Simulation:
 - fixed autosharing resources to dead teams
 - fixed units disappearing from quadfield after load-unload in transport

Engine / Lua:
 - fixed invalid FPU flags after LuaLobby connection is made
 - fixed DrawFeature event
 - Spring.UnitScript.GetScriptEnv returns nil if the unit does not run a Lua script
 - Spring.GetCOBScriptID returns nil if the unit does not run a COB script
 - fixed typo in mapdefaults.lua
 - possibly fixed GetPlayerInfo

Engine / AI:
 - updated E323AI to latest version

-- 0.82.1 --------------------------------------
Engine / General:
 - fixed source package build
 - fixed MT crash in DrawCommands
 - fixed radar blips seen by spectators
 - fixed dark metal spots in watert
 - reduced default value of max particles
 - increased default LOD/icon distances
 - glFont::GetTextHeight & glFont::GetTextNumLines return now 0 lines for empty strings
 - fixed 3do shadows
 - fixed minimap rendering in dualscreen modes
 - fixed laggy camera update with UnitTracker
 - fixed seismic pings with incorrect size
 - fixed incorrect highlight on end game screen

Engine / Simulation:
 - prevent units from becoming immobile zombies while maneuvering
 - base etaFailures limit on a unit's full-circle turning time
 - decrease etaFailures every frame we are not standing still
 - fixed vibrating planes
 - fixed nanoframe being spawned while game is paused
 - fixed slow response when releasing wait command
 - fixed the silly unit spinning ad-infinitum bug
 - fixed unit occasionally not taking damage when it just left a transport
 - fixed some awkward transport behaviour
 - properly deal with radars/jammers being transported
 - fixed unit returning to pick up point when it dropped out of transport
 - skip waypoints that are behind a unit but within its turning circle

Engine / Lua:
 - added a LuaRules DrawFeature call-in
 - fixed LuaUnsyncedCtrl::SetWaterParams
 - fixed Spring.Restart with Win 2k and OpenAL-soft
 - LuaSyncedRead::GetUnitExperience: also returns limExperience now
 - removed obsolete engine options from EngineOptions.lua

Engine / Dedicated server:
 - use default visibility (hidden) for spring-dedicated under non-windows

AI:
 - RAI: log files are now under _log/_ sub-dir
 - AAI: added config for BA 7.14
 - E323AI: added config for BA 7.14

Installer:
 - made main part mandatory

-- 0.82 --------------------------------------
Engine / General:
 - added HeadLess version of the engine (no graphics, no sound) by hughperkins
 - better overall handling of connection problems, with highlighting of uncontrolled units
 - players in startscript may reconnect to a running game, even with changed IP address
 - players can choose server speed throttling algorithm by voting (/speedcontrol)
 - do not crash on AI Interface error
 - MT/GML: now a separate build target: make spring-multithreaded
 - fix linking under Fedora 13
 - allow choosing between available sound devices through config (snd_device)
 - add missing /skip variants to word completion
 - use new dependency system for maphelper.sdz (by Beherith)
 - OS X fixes
 - hardcoded startscripts removed (Air Test, etc.)
 - more default intercept types added
    EmgCannon -> 1, AircraftBomb -> 8, Flame -> 16, TorpedoLauncher -> 32
    LightningCannon -> 64, Rifle -> 128, Melee -> 256
 - engine does not spawn start unit anymore
 - engine does not use StartUnit tag in sidedata.lua anymore (but still passes it to Spring.GetSideData)
 - engine does not read `Script' map tag anymore
 - engine does not read `ScriptName' modoption anymore
 - engine does not deal with `StartMetal' and `StartEnergy' modoptions anymore
 - pathfinder debugging views can be rendered now when spectating (and not cheating)
 - dropped modinfo.tdf support (only modinfo.lua is supported now)
 - clients now compare their path-cache CRCs and warn about differences instead of updating their running checksums with them
 - Spring's CPU affinity can now also be set on non-win32 platforms, use the SetCoreAffinity ~/.springrc parameter as a bitmask

Engine / Simulation:
 - new unit tag: cloakTimeout, int, default 128 frames
 - fixed the featureVisibility mod-option
 - fixed calls to the engine path-finder to be sync-safe when run in unsynced context
 - reduced frequency of units ending up in "can't reach destination" situations
 - fixed units not inheriting orders from factories and piling up (due to having their paths aborted)
 - removed the TEDclassString UnitDef parameter (side-effect: hub-like units will break if they have a yardmap)
 - removed diminishing metal makers option
 - changed the semantics of the holdSteady UnitDef tag
      true ==> slave transportees to orientation of transporter attachment piece
      false ==> slave transportees to orientation of transporter body (default)
 - fixed canDGun+commandfire to properly reproduce commander-like DGun behavior without script hacks

Engine / Rendering:
 - fixed alpha-masked shadows for S3O models
 - fixed ATI alpha masked shadows (trees, features)
 - fixed far-textures (caused changing teamcolors and disappearing units)
 - support the OBJ model format (https://springrts.com/phpbb/viewtopic.php?f=9&t=22635)
 - support specular lighting, multiple blendable detail textures, and sky reflections on SMF maps ("SSMF")
     https://springrts.com/phpbb/viewtopic.php?f=13&t=21951
     https://springrts.com/phpbb/viewtopic.php?f=13&t=22564 (slightly outdated wrt. the SMD parameters)
 - converted all shadow, tree, grass, model, and map shaders to GLSL
 - vertex-animated grass; maps can specify the grass blade- and shading-textures and the dimensions/angle for blades
 - refactored and abstracted unit/feature/projectile drawing to be format-agnostic
 - increased global decoupling between simulation and rendering code
 - fixed model specular lighting (most visible on units)
 - S3O model normals are now auto-scaled to unit-length
 - maps with mis-specified skybox textures will now load (without crashing Spring)

Sound:
 - use OpenAL Soft 1.11 under windows (was Creative)
 - air-absorpion: absorb high frequencies when sound effects are far away (config-key & default value: snd_airAbsorption=0.1)
 - no-sound support through NO_SOUND compile time define or NoSound config-key

Unitsync:
 - list of data-dirs for engine & unitsync are now always equal
 - API cleaned: no more void*, all structs deprecated
 - data dirs read from /etc/spring/datadir (separator is now ":" instead of " ")

FontRendering:
 - added a new inline ctrl command '\008' which resets the TextColor to the
   color that was active when Print() got called, as in the following example:
      font:SetTextColor(0, 0, 1); -- blue
      font:Print("\255\255\000\000red\255\000\255\000green\008blue");

Lua:
 - LuaLobby:
   callouts:
   - Script.CreateLobby() -> userdata lobCon
   - lobCon:Connect(string url, int port)
   - lobCon:Disconnect()
   - lobCon:Login(string username, string password)
   - lobCon:Rename(string newname)
   - lobCon:ChangePass(string oldpassword, string newpassword)
   - lobCon:Register(string username, string password)
   - lobCon:ConfirmAggreement()
   - lobCon:JoinChannel(string chan_name [,string password])
   - lobCon:LeaveChannel(string chan_name)
   - lobCon:Say(string chan_name, string message)
   - lobCon:SayEx(string chan_name, string message)
   - lobCon:SayPrivate(string user_name, string message)
   - lobCon:StatusUpdate(bool ingame, bool away)
   - lobCon:Channels()
   - lobCon:KickChannelMember(string chan_name, string user_name, string reason)
   - lobCon:ChangeTopic(string chan_name, string topic)
   - lobCon:Poll()
   callins:
   - lobCon.DoneConnecting(bool sucess, string error_message)
   - lobCon.ServerGreeting(string server_version, string spring_version, int udp_port, int mode)
   - lobCon.RegisterDenied(string reason)
   - lobCon.RegisterAccepted()
   - lobCon.LoginDenied(string reason)
   - lobCon.LoginEnd()
   - lobCon.Aggreement(string text)
   - lobCon.Motd(string text)
   - lobCon.ServerMessage(string text)
   - lobCon.ServerMessageBox(string text, string url)
   - lobCon.AddUser(string user_name, string country, number cpu)
   - lobCon.RemoveUser(string user_name)
   - lobCon.UserStatusUpdate(string user_name, bool away, bool bot, bool ingame, bool moderator, int rank)
   - lobCon.ChannelInfo(string chan_name, int num_users)
   - lobCon.ChannelInfoEnd()
   - lobCon.RequestMutelist(string chan_name)
   - lobCon.Mutelist(string chan_name, table {"userABC","userXYZ",...})
   - lobCon.Joined(string chan_name)
   - lobCon.JoinFailed(string chan_name, string reason)
   - lobCon.ChannelMember(string chan_name, string user_name, bool joined)
   - lobCon.ChannelMemberLeft(string chan_name, string user_name, string reason)
   - lobCon.ChannelMemberKicked(string chan_name, string user_name, string reason)
   - lobCon.ChannelTopic(string chan_name, string author, int time, string topic)
   - lobCon.ChannelMessage(string chan_name, string text)
   - lobCon.Said(string chan_name, string user_name, string text)
   - lobCon.SaidEx(string chan_name, string user_name, string text)
   - lobCon.SaidPrivate(string user_name, string text)
   - lobCon.Disconnected()
   - lobCon.NetworkError(string message)

 - added a new los checking argument to Set..RulesParam()
    e.g. new syntax is SetUnitRulesParam(int unitID, string paramName, float paramValue, { public = true } )
    possible values for the table are:
    `private` : only readable by the ally (default)
    `allied`  : readable by ally + ingame allied
    `inlos`   : readable if the unit is in LOS
    `inradar` : readable if the unit is in AirLOS
    `public`  : readable by all
    note: if one condition is fulfilled all beneath it are too (e.g. if an unit is in LOS it can read params with `inradar=true` even if the param has `inlos=false`)
    note2: all GameRulesParam are public, TeamRulesParams can just be `private`,`allied` and/or `public`
 - new Spring.GetUnitMetalExtraction(unitID) -> nil | number
 - new synced Spring.ShareTeamResource(teamID_src, teamID_dst, type = ["metal"|"energy"], amount) -> nil
 - new Spring.GetTeamResourceStats(teamID, resourcetype = ["metal"|"energy"]) -> nil | used, produced, excess, recv, sent
 - added Spring.SetProjectileMoveControl(number pid, boolean b) --> nil callout; if (b), makes all piece/weapon projectile movement fully Lua-controllable
 - improved Spring.GetTeamStatsHistory. It retuns now also the most recent data, not just the data of the cached stats which get updated only all 16 seconds.
 - fixed incorrect scaling in Spring.SetUnitResourceParam
 - fixed Spring.GetAIInfo, it returned incorrectly the given teamID as first argument
 - fixed a bug in Script.RemoveSyncedActionFallback
 - added missing `coroutines` module and missing `select` function to unsynced LuaGadgets
 - added os.setlocale to LuaUI
 - added Save/Load callins, both get a userdatum representing a save file as single argument
    Save is unsynced, Load is synced (both gadget only)
    Should allow implementing savegames mod side with less hacks
    /reloadgame chat command added for development purposes, this fires the Load event again
 - modified base {armordefs|movedefs|sidedata}.lua to follow pattern of icontypes.lua
 - added a ShieldPreDamaged call-in to LuaRules, triggered before any engine shield-vs-projectile logic executes
 - UnitDefs[i].model.textures now actually contains the names of the model textures for unit-type i
 - script.txt: Engine ignores GAME\\ModOptions\\LuaRules & interprets GAME\\ModOptions\\LuaGaia just as a boolean now
 - fixed GetScreenGeometry on win32 platforms to return the proper screenSizeY, not screenSizeY - taskbarSizeY
 - moved Spring.SetUnitRulesParam, Spring.SetTeamRulesParam, Spring.SetGameRulesParam from LuaRules-only to LuaSyncedCtrl
 - removed evaluator functions from LuaOpengl
 - removed Spring.MakeFont
 - removed Spring.SetRulesInfoMap, Spring.GetRulesInfoMap, Script.GetConfigString
 - removed Spring.CreateUnitRulesParams, Spring.CreateTeamRulesParams, Spring.CreateGameRulesParams
 - removed AllowUnsafeChanges("USE AT YOUR OWN PERIL"), it's always enabled now

Engine / Unit Scripts:
 - LUS: SetSignalMask raises error now when called outside thread
 - LUS: Signal/SetSignalMask support arbitrary objects as `signal names' now, bitwise logic is still applied to numbers
 - LUS: _G in a Lua Unit Script points to the environment of that Lua Unit Script now
 - LUS: TargetWeight and BlockShot are actually called now
 - COB: Added KSIN (135, 1024*sin(x)), KCOS (136), KTAN (137) and SQRT (138) get constants.
 - LUS: Fixed a desync bug.

Interface:
 - fixed middle click scroll speed on linux
 - added new MiddleClickScrollSpeed option
 - more responsive mouse movement
 - made it easier to select units in factories
 - added new command "/buildwarnings [0|1]", analogous to "/movewarnings [0|1]"
 - improved unit type mix in front moves
 - new middle click scroll icon

AIs:
 - added various new debug-draw callouts for profiling, state visualization, etc.
 - make sure the Release event always reaches dieing-state AI's
 - added a GetUnitVel callback, returns a unit's velocity vector
 - new Python AI Interface by theGeorge & abma
 - E323AI bug-fixes, logic- and performance enhancements
 - AAI: fix some crashes (one on death) & a logic error
 - RAI, KAIK and AAI: support unit captured&given from&to them
 - RAI, KAIK and AAI: config-, log- & cache-files now compatible with pool archived mods
 - KAIK: switched to .lua config-file format, added a basic mod whitelisting mechanism
 - KAIK: event-based TM updates
 - fix a crash on Skirmish AI death
 - fix Java AI Interface loading on Debian
 - fix Java compilation on some systems
 - fix Java crash: increase initial java heap size (by cranphin)
 - send an Update event before the first UnitCreated (when initializing mid-game)

Bugfixes:
 - LightingCannon (sic) finally isn't supported anymore, use LightningCannon instead (default weapondef_post.lua includes backward compatibility)
 - fixed a bug in LuaParser, so you can now use booleans in lua CEG configfiles (before it just accepted "1"/"0" for some tags)
 - fixed occasional bug where countdown time went into negative numbers and game never started
 - fixed impactOnly ignored features
 - improved error handling on network packet level


-- 0.81.2.1 --------------------------------------
Engine:
 - Fixed incorrect projection matrix (i.e. tiny build menu)
 - Fixed some Mac and MSVC compile errors
 - Switched to OpenAL-soft, that should fix volume escalation
 - Slightly improved detection of ATI/Nvidia OpenGL driver crashes
 - Fixed team-color bug for both units and flying pieces

AIs:
 - AAI: removed obsolete map config files
 - AAI: added BA 7.12 config file
 - KAIK: removed dependence on TEDClass


-- 0.81.2 --------------------------------------
Engine:
 - Removed OpenGL 1.4 version check
 - Fixed sync with GCC 4.3 builds
 - Fixed crash when sending startpositions of uncontrolled team
 - Fixed race condition when taking screenshot
 - In 'info' screen, human name instead of archive name is shown
 - Reduced input CPU usage
 - StartSpectating only has an effect if the player is not already spectating
 - Packet resends have higher priority now than new packets
 - Print message to infolog when traffic from unknown IP gets dropped
 - Fixed vsync for Linux
 - Removed OpenGL immediate mode rendering to work around broken ATI drivers

Engine / Simulation:
 - Kamikaze distance is now 3D, this fixes mines
 - Added new UnitDef tag 'kamikazeUseLOS' (default false)
 - Fixed submarine stacking
 - Fixed units using smoothMesh unable to land at repair pads near hills
 - Fixed COB interpreter incorrect compiler optimizations (fixes e.g. XTA hovercraft)
 - Fixed features not taking damage from impactOnly weapons
 - Fixed multiple-cons-build failing on structures with open yardmaps
 - Fixed maxParalyzeTime when paralyzeOnMaxHealth is enabled

Engine / AI:
 - Fixed AI initialization process for games with >1 human player and for Lua AIs
 - Fixed NETMSG_AISHARE for message size >32k
 - Allow fetching the file path of an AI interface plugin
 - Fixed crash on Skirmish AI death

Engine / Lua:
 - Spring.MarkerAddPoint now defaults to local
 - Spring.CreateFeature heading value is converted to closest-matching facing

Lua Unit Scripts:
 - Fixed handling of AimShield return value
 - Fixed Sleep/WaitFor not working in Killed
 - Slightly improved AimWeapon/AimShield/Killed error messages

AIs:
 - E323AI 3.18.1
 - AAI: Doesn't use minkowski metric for retreat distances anymore
 - AAI: Fixed some NaNs


-- 0.81.1.3 --------------------------------------
Engine:
 - Fixed automatically assigning start position if none is chosen
 - Fixed bug in DXT5 loading (caused artifacts with teamcolors)
 - Fixed F1 heightmap view
 - Fixed playing of demos created in a game in which Spring crashed
 - Made spectator drawings white instead of random team color
 - Disable recording demos from demos (default, DemoFromDemo in springrc to enable)
 - Added a mechanism to register/unregister for messages that are normally not broadcasted to game server

AIs:
- E323AI 3.14.5:
  * support for: partial watermaps (plays land only), group merging,
    auto kbot/vehicle lab selection, template configs
  * XTA & BA config improvements
  * Better lab assisting
- KAIK: do not build MExes on spots used by allies


-- 0.81.1 --------------------------------------
Engine / Simulation:
 - Terrain types and water damage are now taken into account for pathing checksum
   (Fixes desyncs on maps with map options which modify terrain types or water damage)
 - Changed builder patrol/fight behaviour for Hold Pos and Maneuver movestates
 - Being-built units are now visible on radar by default

Engine / Rendering, UI:
 - Added speed display
 - Improved basic player list
 - If OpenGL 1.4 is not available, an error is shown
 - Fixed being-built unit rendering
 - Placing buildings close together works again
 - Fixed canceling of first build item when buildiconsfirst is toggled

Engine / Lua:
 - Less strict type checking in VFS.DirList (fixes FBI2Lua converter)

Engine / System:
 - Map options fixed
 - Menu doesn't crash anymore if no mods/maps found


-- 0.81.0 --------------------------------------
Engine / Simulation:
 - Builders are now smart enough to to reclaim features that block their
   buildsite, which weren't there when they started moving to it
 - Fixed issues with features with 0 metal and 0 energy
 - Fixed crashes / desyncs when using area orders with a large radius
 - Hold position doesn't imply "don't turn" anymore, and units with small
   firing arcs in general behave a lot better in this case.
 - Units on hold position now don't get confused by nearby invalid targets
 - Smooth ground mesh for better aircraft behaviour (unit tag: useSmoothMesh)
 - Wind fixed to stay in between map boundaries
 - Momentum isn't conserved anymore in unit-unit collisions
 - Impulses decay every frame instead of every slow update
 - Kamikaze units now do a visibility and 3d distance check
 - Fixed ships were able to 'climb' cliffs
 - Fixed multiple issues with pathmap updates after terraforms

Engine / Rendering, UI:
 - Changed default binds of forcestart, singlestep, debug to Alt+f, Alt+o, Alt+b
 - Non-reclaimable features show up as red squares now when placing a building
 - Out-of-LOS features don't show up anymore when placing a building
 - Fixed icons not rendering properly when distance-to-ground method was used
 - Better mipmap handling on SMF maps
 - Fixed specular lighting calculation on SM3 maps
 - Fixed "/shadows" command on SM3 maps
 - Fixed SM3 map holes
 - Fixed "/wiremap 0|1" (argument was inversed)
 - Lots of other drawing fixes
 - Far-textures fixed
 - Load-screens preserve aspect ratio
 - Added checks for insufficent gfx cards
 - Added new shadow rendering option ("/shadows 2"): it disables terrain rendering
   in the shadow pass, which gives a huge performance increase
 - Changed BumpWaterReflection values:
   0 = disable; 1 = enable (no terrain); 2 = enable (with terrain - was '1' before)
 - Fixed occasional hang when word wrapping text
 - S3O transparency is now supported even with AdvUnitShading disabled

Engine / Lua:
 - Added AllowFeatureBuildStep call-in to included gadget handler
 - Fixed typos in certain featuredefs.lua, weapondefs.lua that mutilated error messages
 - Spring.Rehost fixed on Win32 when spaces in install path
 - Added support for modifying CTAAirMoveType (gunships)
 - Add GetUnitMoveTypeData(unitID) call-in, returns a table
 - Fixed Spring.SetFeatureDirection

Engine / System:
 - Fixed incorrect startpositions in skirmish games
 - Proper handling of mod dependencies
 - MAN pages support (Linux)
 - Support for external debug symbols (Linux)
 - Fixed an issue with using the root of a drive as data directory
 - Use less memory when reading from 7z archives
 - Improved handling of spectators in case of sim slowdown and desync

AIs:
 - E323AI: CPU performance improvements & bug fixes
 - KAIK: better D-Gun handling


-- 0.80.5.2 --------------------------------------
Bugfixes:
 - AI: Properly fix Lua AI loading
 - AI: Fix crash when Lua AI team dies
 - AI: Fixed clean target of ant scripts
 - Fixed deadlock in hang detection
 - Fixed .desktop file
 - Fixed crash on startup on Ubuntu Karmic
 - Fixed reflections
 - MT: Don't crash if draw callins access features
 - Fixed fading features for ATI (atiHacks)
 - Fixed crash when parsing certain chatmessage from autohost
 - Fixed crash if OSC stats sender is enabled and no network is reachable
 - cmake: Fixed 7-zip detection

Changes:
 - AI/cmake: Split system dependent/indepentent install parts (AI_LIBS_DIR, AI_DATA_DIR)
 - AI: Debugging is now enabled by default in the ant scripts
 - Time profiler cleanup, both code and UI
 - Show an AI's shortName + version + nick in tooltips


-- 0.80.5.1 --------------------------------------
Bugfixes:
 - fix a bug where empty network packets were spammed (eating bandwith and demo space)
 - fix a possible desync in the pathfinder
 - fix mouse jumping in windowed mode (windows)
 - fixed crash in KAIK


-- 0.80.5 --------------------------------------
Bugfixes:
 - lots of bugs in the AI interface fixed
 - fix some network-related problems and improve behaviour under worse conditions
 - large performance increase for units on patrol
 - fix some performance problems with the new heatmap pathfinder
 - fixed a crash which could occur after an AirBase was destroyed

Gui:
 - joystick support
 - some bugs resolved which could lead to crashes when using ogg samples or music
 - properly handle dds textures
 - fix some mouse-jumping in windows

Sim:
 - lua unit scripts major rework
 - some sources of desync fixed

Misc:
 - fix some compiling problems related to boost 1.40
 - some fixes for OS X


-- 0.80.4.2 --------------------------------------
Bugfixes:
 - fix crash when doing lots of mapdrawing (#1632)
 - fix crash when loading certain cursornormal files
 - fix drawing of ghosted buildings
 - properly initialise SDL timer for dedicated server
 - fixed GatherWait cursor
 - don't send resign-command when already spectating
 - fix units with vlaunch missiles (#1647)
 - Spring compiles boost 1.40


-- 0.80.4.1 --------------------------------------
Bugfixes:
 - Fix missing tree fog, misc fog fixes
 - fix crash in AI pathing
 - fix crashes in the Java AI interface
 - added VFS.MapArchive
 - fix possible crash on exit
 - fix crash when loading certain ogg-files


-- 0.80.4.0 --------------------------------------
Bugfixes:
 - don't reclaim dragonteeth with area-reclaim
 - lua unit script framework respects script tag


-- 0.80.3.0 --------------------------------------
Bugfixes:
 - fix direct control unit movement (forwards and backwards)
 - don't spam empty directories everywhere
 - fix BA crash when doom was installed
 - fix desync in pathfinder
 - fix music timing
 - single units should move in straight lines again
 - fix shadows on features
 - fix LocalModelPiece::GetPiecePosIter,GetPos,GetEmitDirPos
 - fix vertical text aligning of multiple GUI controls
 - fix jumping in middle click scrolling (windows)
 - massive speedup in Spring.GetVisibleUnits
 - added changed font vertical alignment opchars in gl.Text & luaFonts
 - fix wreckages sinking in the ground
 - add a modinfo featureLOS.featureVisibility tag
 - fix BumpWater shorewaves
 - make /nocost reversible

Lua:
 - add snapToGround bool param to SetFeaturePosition (default true)
 - add SetFeatureAlwaysVisible (analog to SetUnitAlwaysVisible)
 - added changed font vertical alignment opchars in gl.Text & luaFonts (baseline renamed to 'd'->'x', and use 'd' for descender)
 - unit script: added GetPieceTranslation, GetPieceRotation, GetPiecePosDir
 - unit script: SetSpeed/SetDirection/Go changes (see commit
 b49928454225f19f5c439c908c0a8cad775fb7ed)
 - unit script: removed Create (framework handles it)
 -


-- 0.80.2.0 --------------------------------------
Bugfixes:
 - fix creation of DDS textures
 - Unbreak transports when loadingRadius <= some magic number

Lua:
 - fix Zlib-compression and decompression for lua
 - Added VFS.SubDirs(dir, pattern, modes) callout to LuaParser
 - added some more map water configs to Game. table


-- 0.80.1.0 --------------------------------------
Bugfixes:
 - don't write spring-files where they don't belong
 - some rendering fixes (ATI errors, bumpwater)
 - IPs of players not broadcasted
 - area reclaim doesn't know of features not in los anymore
 - slightly better paralyzeDamage handling
 - fixed several issues with ArchiveMover - it now moves files to
   My Documents\My Games\Spring and should be more reliable


-- 0.80.0.0 --------------------------------------
Engine / Simulation:
 - units can now move backwards
 - notable speed improvement of feature handling (unit wrecks, tress...)
 - LuaCOB: make it possible to make units with Lua instead of bos/cob
 - some fixes for sm3 map-format
 - pathfinding improvements for close groups of units
 - reclaim / ressurection now correctly exported to LuaAI
 - make better use of SSE functions for speed improvements
 - now compatible with Boost 1.34 again (was 1.35 for spring 0.79)

Engine / GUI, System:
 - IPv6 support for all parts of the engine
 - caching for 7z archives: speed improvements at high compression levels (solid archives now usable)
 - rudimentary menu when starting spring executable directly
 - BumpWater got a major speed increase, and shorewaves look better
 - various improvements for the sound system (multithreading, fixes for music, ogg-effects...)

AIs:
 - Added /aikill and /aicontrol commands (only works in singleplayer in this version)
 - AIs won't crash the game anymore on startup
 - some AIs play better now (especially KAIK)
 - a lot of minor bugs

Dedicated Server:
 - ingame stats exported to the autohost on game end
 - always print IPs of players, even if connection fails
 - allow password-protecting client slots to prevent name spoofing (needs lobby support)


-- 0.79.1.1 --------------------------------------
Bugfixes:
 - fix microlags and increased CPU usage for dedicated server
 - fix the game ending when playign with AIs
 - various AI-interface and AI-related fixes
 - fallback to Lua for unhandled actions
 - fixed exploit where spectator could make Team 0 resign
 - fix certain soundeffects

-- 0.79.1 --------------------------------------
Bugfixes:
 - fix crash when a direct-controlled unit dies
 - fix watching of demos
 - various AI-related fixes
 - SetUnitShieldState fixed
 - fix an infinite memory allocation loop on startup
 - restore acceptable framerate on vey old cards

-- 0.79 --------------------------------------
Major stuff:
 - rewritten AI interface in C
 - new font renderer
 - sound system and music overhaul
 -> 2292 files changed, 149700 insertions, 290245 deletions

-- 0.78.2.1 --------------------------------------
Bugfixes:
 - fix for game refusing to speed up after a slowdown
 - set MaxSpeed to 20 on (test)singleplayer
 - fix insta-gameover vs. AIs
 - fixed the server to run away from the local player on high gamespeeds


-- 0.78.2 --------------------------------------
General bugfixes:
 - fix crash on gamestart with lots of players
 - should fix most of the desyncs

Engine:
 - fix startscript not written in demo header
 - units trying to stay in LOS of a target account for mip levels
 - fix the no-commander-for-side-Arm problem for local games not based on TA content
 - cob: made modelpiece mapping case-insensitive
 - initialize relPos in EmitSfx
 - fix for a fix in GetEmitDirPos
 - fix aircraft not flying back to repair pads when all are reserved
 - planes that are being refuelled aren't able to fire anymore
 - clamp map position in unitLoader.
 - players who didn't choose a start position start in their ally box
 - fixed short command line params on windows (mantis #1271)
 - don't try to kill dead teams
 - add gamemode 3 (no game over) and make it the default in non-AI non-script.txt games
 - removed luabind + lua-startscripts
 - fixed multithreaded pathing
 - removed partial match test for piece mapping
 - fixed emitsfx crash (Mantis: #1252,#1238 & #1242)
 - stunned planes shouldn't keep repair pads reserved
 - always apply a miniscule amount of impulse when a unit is damaged

User Interface:
 - fixed AltTab bug on gpus w/o FBO support
 - EndGameBox shouldn't render stats if the game hasn't started
 - changed minimap_startbox.lua to not show cones in top left (#1272)
 - StartPosSelector now unloads itself when game is started without sending start positions.
 - fixed refraction=2, disabled endless ocean for maps that don't show any water at the start of the game
 - fix #1258 (FBO crash on exit with non-FBO gpus)

Lua:
 - gl.Texture() can now load the textures of s3o features, syntax is gl.Texture('%'..(Game.maxUnits+featureDefID)..(':0' or ':1'))
 - added a new (unsynced) callout Spring.SetWaterParams, it needs cheating enabled and allows you to edit the mapwater settings ingame
 - fix Luamsg if null-characters where inside
 - add an GetUnitTransformMatrix unsynced callout (handy for shadow algs)

Installer:
 - add RAI to installer
 - allow the user to close TASClient / downloader during install


-- 0.78.1.1 --------------------------------------
 - fix Features (wrecks, rocks) not beeing drawn with reflective units

-- 0.78.1 --------------------------------------
(notice the new version number scheme, its MAJOR (0.78) - MINOR (1))
Crashes:
 - fix crash on window resizing
 - more groundDecal fixes
 - do not force useFPShadows to true unless they are supported (to prevent crashes during map-loading)
 - fix UDP buffer overrun

Engine:
 - use %CSIDL_LOCAL_APPDATA%/springsettings.cfg (e.g. \Users\<user_name>\AppData\Local\) to store settings instead of registry
 - use SSE instead of X87 for FP-calculations
 - if in Choose ingame startposition mode its possible to play a map with more players than startpositions
 - fix the aircraft hovering / drifting
 - fix random start positions not being random
 - fix area-attack for aircraft (#1144 again)
 - GenerateTargets no longer has much information that the team requesting targets doesn't have
 - fix spikes / lags in hosting demos
 - don't allow gunships to drift off the map
 - make planes bobble in place gently by default, and make hoverfactor work as intended
 - fix unit reply sound
 - don't open a (unused) network socket in single player mode
 - Don't let static beamlasers overshoot
 - Added new collision volume types: sphere, footprint.
 - Units/features with no collision volume defined get 'footprint' type by default now, this restores the 0.76b1 behaviour as default
 - Gave COB function BlockShotX a third parameter, userTarget, uses the engine's hasUserTarget value, that seems to reflect when unit has an attack order
 - fix teamstats in demofile
 - don't fail with "network unreachable" instantly, but wait until timeout or connection fix

Spring start / script.txt changes:
 - added Game/MyPlayerName (MyPlayerNum is now deprecated and will be removed sometimes)
 - send the gamesetup to each client once they join the server
 - Player / Team / Mod - options are not needed anymore for clients, they are transfered from the server once ingame

User Interface:
 - Argh's ground-decal shader shadow tweak
 - enable startboxes by default
 - decreased CPU load and increase drawing speed lines
 - fix small memleak when resizing the window
 - The protection ring shows up for non-stockpile interceptors
 - fix detection of units under mouse for spectators
 - fix the CTeam statistics tracking
 - do not force useFPShadows to true unless they are supported (to prevent crashes during map-loading)
 - fix for annoying flickering of the grounddetail texture in CA if some LUPS fx were visible
 - fixed a bug with waterplane on centerrock (the terrain is deeper than the water plane was drawn)
 - made forcestart a real shortcut, so you can unbind it
 - don't draw the terrain if curMaxHeight<0 and voidwater
 - fix long commandline options for linux build
 - dynamic sky rednerspeed improvements

Lua:
 - added Spring.GetLastMessagePositions() (returns the 10 last message positions)
 - moved Spring.GetDrawSelectionInfo() LuaUnsyncedCtrl -> LuaUnsyncedRead
 - moved Spring.GetSoundStreamTime() LuaUnsyncedCtrl -> LuaUnsyncedRead
 - added a 2nd return value to Spring.GetSoundStreamTime() (total sound stream length in seconds)
 - Made it possible to specify start positions in map with LUA .smd file
 - Immobile Builders doesn't put factories on patrol and doesn't give a stop order

Unitsync:
 - Don't crash/abort() on invalid handles, but throw exception instead
 - Fix crash bug in unitsync when UnInit/Init was called after an earlier Init which returned error code
 - Doesn't leak exceptions anymore over C interface.
 - Doesn't just crash by design anymore after something goes wrong.
 - Added API GetNextError, can be used to get error queue (currently limited to 1 error)
 - added SetSpringConfigFile(char*): reinitialise config handler to use the provided path
 - added char* GetSpringConfigFile(): return the currently used path to the config file

 - Deprecated APIs:
   - GetCurrentList
   - AddClient
   - RemoveClient
   - GetClientDiff
   - InstallClientDiff
   - IsUnitDisabled
   - IsUnitDisabledByClient
 - Removed all code supporting those functions.
 - These deprecated functions pop up MessageBox once on windows to nag lobby devs.
 - Use engine's logOutput, still writes to unitsync.log (overwrites, doesn't append)
 - ProcessUnitsNoChecksum is now identical to ProcessUnits.
 - ProcessUnits now returns 0 immediately (but should still be called in loop until it returns 0, in case it's changed sometime later)

Installer:
 - Fix groups.ini being overwritten by installer
 - removed all maps and mods from the installer

AAI v0.875
- Current amount of land/water within the base is taken into account when selecting factories (e.g. don't order water factories on a land map anymore)
- Improved AAIs behaviour on water maps with start positions on islands/land masses
- Improved metal extractor construction algorithm (spots closer to available builder, faster algorithm, works better if there are land and sea spots available at the same time)
- Continent file version bumped to 0.87
- Fixed a crash on shut down

-- 0.77b5 --------------------------------------
Installer:
 - check if common unitsync users are running, abort installation if any is found
 - don't download and install RiverDale and SmallDivide when the user already has it

Crashes:
 - even more preventions of DIV0

User Interface:
 - whe watching a demo with a setup locally, overwrite maxspeed with 10
 - fix mousehover detection for radar icons
 - fixed performance of Lua fontHandler
 - make the orbit-controller actually do something on win32
 - make the orbit-controller speeds configurable
 - rescale fonts on window resize so they don't look ugly
 - fixed black border blending of fonts
 - ATI drivers lie about not supporting extensions required by shadows. we ignore that extension now

Engine:
 - new fbi tag: bankingAllowed - only affects hoverAttack=1 units; controls if the aircraft can bank.
 - fbi tag upright now affects gunships
 - fix CAirMoveType using an uninitialized variable (maxSpeed)
 - fix Aircraft fuel not working properly on units with multiple weapons
 - fix SendLuaMsg
 - improve heading table resolution, this makes huge units less jerky
 - fix the gamespeed not going back up after it was slowed down
 - when ArchiveCache has not been written yet, do not add archive dependencies that are already in the chain (was breaking demos)
 - fix factories switching their yardmap to fully-blocked when a unit is present inside (so units don't getstuck inside)
 - fixed map defined detailtex
 - fix LUA Spring.GetTeamResources does not return "received" for one player on each team

Unitsync / Lobby interface:
 - engine now loads many start script options from GAME\ModOptions\ section in start script, instead of just GAME\
 - added EngineOptions.lua to springcontent.sdz, this contains the default engine options for backward compatibility
 - GetModOptions unitsync call parses both EngineOptions.lua and ModOptions.lua, and returns combined list of options

Random:
 - lots of fixes to CMake and dedicated server (already released)
 - minor KAIK stability fixes


-- 0.77b4 --------------------------------------
Crashes:
 - fixed a crash (on exit) in colormap.cpp
 - fixed another division /0
 - fix crashes on "/take"
 - fix crash when loading units into transporters

User Interface:
 - fix tabulator toggling overview mode
 - reduce the maxBreaking-is-zero message spam
 - fix far textures showing up as gray rectangles
 - the error message "no writable directories found" now has a windows version too
 - Fix explosion spheres appearing at wrong position
 - fix attackorder for radar dots

 Engine:
 - fix attacking gaia units
 - fix the collision detection for dgun (and other noExplode) projectiles
 - Made gunships (and possibly other units too) point their noses at the midPos of their target instead of the pos, the old behaviour could cause trouble with units where midPos and pos differ much.
 - added crashDrag tag (float, default 0.005) to fighter/bomber planes, when the plane is crashing it uses this drag instead of the automatically calculated drag it uses when flying. The calculated drag is no longer used when crashing, even if no crashDrag tag is present in the unit fbi
 - fix (AirMoveType) aircraft refueling
 - fix gameend detected not propperly
 - gameslowdown triggers at higher CPU usage and is limited to half the userspeed

0.77b3:
User Interface
 - added a simple Orbit-Camera controller
       META-key + LMB + drag ==> alter elevation, rotation
       META-key + MMB + drag ==> pan up/down/left/right
       META-key + RMB + drag ==> zoom
 - fix transports not killing their transportees when they should
 - update installer shortcuts
 - when kicking a player, kick only the player and don't disconnect everyone
 - fix invalid command spam
 - fix some divisions through 0
 - fix crash for all players when someone gives away all his units



-- 0.77b1, 0.77b2 --------------------------------------

User Interface:
 - all commands are prefixed with '/' instead of '.' (".cheat" becomes "/cheat", etc.)
 - Added /mapmarks [0|1]
 - Added /allmapmarks [0|1]
 - Added /forcestart command
 - Added /ally teamID [0|1] (Ingame alliances)
 - Added /commands (shows all registered commands in the console)
 - whisper private messages to any other player ingame (excluding spectators) by typing "/w Playername Your secret message"
 - Added new camera controller: SmoothCamera
   behaves like overview controller, but feels much smoother
 - Added possibility to specify files that should be excluded from Spring's
   archive checksumming routines ('springignore.txt').
 - Added commandline resolution change:
   ./spring -xresolution 800 -yresolution 600
 - Added /unitreplyvolume [0.0-1.0]
 - Added /hardwarecursor [0|1]
 - Added /minimap drawprojectiles [0|1]
   (you can turn off drawing of projectiles on the minimap now)
 - Added /grounddecals [0|1]
 - Added /movewarnings [0|1]
 - Added /globalLOS [0|1] (needs cheats on)
 - Added the /luamoduictrl [0|1] command. Enables LuaRules/LuaGaia access
   to many LuaUI callins/functions.
 - Added ground rendering detail factors:
   GroundLODScaleReflection
   GroundLODScaleUnitReflection
   (GroundLODScaleRefraction unused atm)
 - Added TextureLODBias to settings (global mipmapping bias)
 - Added CompressTextures to settings (it compress textures on runtime)
 - Added UsePBO to settings (enables PixelBufferObject usage for smf texture loading)
 - Added CamModeName as an alternate for CamMode
   (should still be backwards compatible for settings programs)
 - Added SPRING_DATADIR variable on linux
 - Added option "AtiHacks" to settings. This fixes an issue with severe
   display corruption during building, on ati drivers, where multiple
   colored lines criss-cross the screen. It also fixes issues with the
   new texture mipmap generation.
 - You can now cycle through the last 10 message positions with F3.

Spring Engine:
 - multithreaded avi-generator
 - new water renderer: bumpwater ("/water 4"), pretty and fast
 - the usual speedups and performance improvements
 - Font rendering system overhaul
 - Functionality of Sensors.tdf and Particles.tdf moved to modrules. removed Sensors.tdf or Particles.tdf
   Transfers resources.tdf to resources.lua, and resources_map.tdf to resources_map.lua.
   Sidedata.tdf -> sidedata.lua
   icontypes.lua
   changed SideData 'commander' tag to 'startUnit'
   Replaced 'messages.tdf' with 'messages.lua'
   modinfo.tdf --> modinfo.lua
   ArchiveCacheV6.txt --> ArchiveCacheV7.lua
 - Add 'springcontent.sdz' as the last dependency for all primary mod archives
 - Custom collision volumes for Units and Features
 - you can ally / unally other teams ingame using the "/ally [teamnumber] [0|1]" command (needs to be activated in lobby)
 - Made the groundplate decals follow their parent building's facing.
 - Allow modnames (e.g. "OTA Content") in dependX tag (modinfo).
 - Removed 50% capture progress after an unit got captured.
 - Made units transfer their speed to their wrecks.
 - submarines can now travel directly underneath surface vessels and floating obstacles
   (and conversely; ships can move across underwater objects), EDIT your mod's MoveInfo
   entries so that the classes used by submarine-style units have "subMarine=1;" set if
   you want to enable this fully
 - Increased weapon limit per unit to 32.
 - Added the following new tags to modrules.{lua,tdf}
   - repair.energyCostFactor
   - capture.energyCostFactor
   - resurrect.energyCostFactor
   - reclaim.unitEnergyCostFactor
   - reclaim.featureEnergyCostFactor
   - reclaim.unitMethod
   - reclaim.unitEfficiency
   - reclaim.allowEnemies
   - reclaim.allowAllies
 - Allow any key binding to a CMDTYPE_ICON command to use the 'queued' keyword
   (except for build and stockpile commands, which already have special handling)
 - Keep units in various situations from deciding to attack units they
   shouldn't (noChaseCatagory, neutral, under water without water weapons).


Units & Weapons:
 - Added canFireControl unitdef tag.
 - Fixed the stop-turn-move-stop-turn behavior for ground units (new udef tag, turnInPlace)
 - Added maxRepairSpeed tag for builders. Limits the rate a con swarm of any
   size can repair a single target.
 - Made accuracy, sprayangle and similar tags work for starburst missiles.
   The inaccuracy is applied when the missile turns toward its target.
 - Added capturable tag.
 - Implemented 'y' value for yardmaps which means this square is not blocked.
 - Have fighting, patrolling and guarding aircraft and guarding ground units
   follow noChaseCatagory.
 - Added per-weapon highTrajectory tag (int, default 2). It acts like the unit
   tag, 0 is always low trajectory, 1 always high and 2 uses the unit's setting
   (whether the unit uses a switch or fixed setting).
 - Added impactOnly weapon tag (bool, default false), if set the weapon does damage
   by colliding with units instead of causing an explosion (the CEG will still run)
   to avoid the shortcomings of small AOEs. It's only implemented for projectile weapons
   so far.
 - Custom collision volumes:
   - collisionVolumeType (either: "ellipsoid","cylT" where 'T' is one of {X, Y, Z}, "box")
   - collisionVolumeScales (float3)
   - collisionVolumeOffsets (float3)
   - collisionVolumeTest (0: per-frame hit detection, 1: raytraced)
   - all these tags are the same for Features
 - Added shieldRechargeDelay weapon tag (float, default 0). The delay is the number
   of seconds the shield won't charge after being hit (kinda like the idle autoheal
   for hitpoints)
 - Added 'sonarStealth' unitDef tag.
 - Added new stockpileTime weapondef tag. It allows seperate reload and stockpile
   times for stockpile weapons.
 - Allow for square metal extraction areas (use the new extractSquare unitdef tag).
 - Added moveState and fixed fireState unitdef tags.
 - Added strafeToAttack tag. Moving sideways when in range but not shooting optional
   behaviour, the behaviour fails if the unit just takes its time for aiming (or
   cannot shoot at all) or has any other reason not to shoot.
 - Added avoidNeutral (targetting) and collideNeutral (projectiles) weapon tags.
 - Added verticalSpeed (float, default: 3.0) unitDef tag  for non-fighter/bomber
   planes to define the speed of takeoff and landing (or loading).
 - Made missiles obey burnblow=1 (existing tag), the missile will explode in midair
   instead of turning away or falling down when its flighttime expires if the tag is set.
 - Added the 'customParams' table to both featureDefs and weaponDefs
   (accessible via the lua FeatureDefs and WeaponDefs' tables).
 - only add ".wav" extension for unitdef sounds if it is missing
 - Made MeleeWeapon obey impulseFactor.

Maps:
 - Maps have their own resource_map.lua/resource_map.tdf now.
 - converted map config scripts to lua format (LuaParser / MapParser)
   - MapOptions.lua is now handed the 'Map' table information as well
     (allows one to write a generic MapOptions.lua file that accesses
     the SMD/SM3 files to retrieve the defaults)
   - the SM3 format is yet to be converted to the lua format
     (but its MapInfo information is)
 - added SMF height overrides in the SMD file, example:
    smf = {
      minheight = -100.0f,
      maxheight =  200.0f,
    }
   (note:  these values can be changed by MapOptions)
 - new water tags (mostly used by the BumpWater renderer):
  - shoreWaves           (true)
  - forceRendering       (false)
  - ambientFactor        (1.0)
  - diffuseFactor        (1.0)
  - specularFactor       (1.0)
  - specularPower        (20.0)
  - diffuseColor         float3(1.0, 1.0, 1.0)
  - specularColor        float3(light.groundSunColor)
  - fresnelMin           (0.2)
  - fresnelMax           (0.8)
  - fresnelPower         (4.0)
  - reflectionDistortion (1.0)
  - blurBase             (2.0)
  - blurExponent         (1.5)
  - perlinStartFreq      (8.0)
  - perlinLacunarity     (3.0)
  - perlinAmplitude      (0.9)
  - foamTexture
  - normalTexture
  - numTiles
  - caustics (texture table)

COB:
 - Added new COB get constants MIN (131), MAX(132) and ABS(133).
 - Added the SONAR_STEALTH (108) COB get/set parameter

LUA changes:
 - Added 'teamcolors.lua' to the installers
 - Renamed 'gui.lua' to 'luaui.lua'
 - Removed LuaCob, and redirected Cob2Lua calls to LuaRules
 - removed the following compatibility defines from luaconf.h
   (can break compatibility with old lua scripts):
    LUA_COMPAT_GETN
    LUA_COMPAT_VARARG
    LUA_COMPAT_MOD
    LUA_COMPAT_LSTR
    LUA_COMPAT_GFIND
    LUA_COMPAT_OPENLIB
 - Moved most of the LuaUI call-outs into LuaUnsyncedRead
   and LuaUnsyncedCtrl. The LuaUnsyncedCtrl call-outs require
   that the modUICtrl variable be enabled for gadget scripts
   to use them.
 - Moved most of the LuaUI call-ins into LuaCallInHandler and
   LuaHandle. The moved call-ins require that the modUICtrl
   variable be enabled for gadget scripts to receive them.
 - Updated included gadgetHandler
 - Removed unwanted/confusing widgets.
 - fonts.lua can load fonts from the VFS
   (and will create LuaUI/Fonts/ if it does not exist)
 - Removed the unused CommandDesc 'hotkey' member
 - Renamed CommandDescription's  'onlyKey'  to  'hidden'
 - lua scripts now get first crack at all mouse events
 - Treat SDD file sizes as dynamic, so that lua scripts can
   be reloaded while dev'ing without having file size mismatches
   (LuaRules, LuaGaia, mod widgets, etc...)
 - Added some new constants to the lua Game{} table.
 - Added the dynamic HeightMapTexture
  - FLOAT32/LUMINANCE format, NEAREST/NEAREST filtering
  - can be accessed by lua scripts using '$heightmap'
  - can be disable by clients with 'HeightMapTex=0' (config parameter)
 - Added multiple new callins:
   - UnitEnteredWater(unitID, unitDefID, unitTeam)
   - UnitEnteredAir(unitID, unitDefID, unitTeam)
   - UnitLeftWater(unitID, unitDefID, unitTeam)
   - UnitLeftAir(unitID, unitDefID, unitTeam)
   - PlayerChanged(playerID)  (player changed team or spectating state)
   - TeamChanged(teamID)      (team changed allyteam, not useful yet)
   - UnitCommand(unitID, unitDefID, unitTeam, cmdID, cmdOpts, cmdParams) (note that cmdOpts is a number)
   - UnitMoveFailed()
   - MoveCtrlNotify(unitID, unitDefID, unitTeam, data)
     - currently called with data = 1 if the unit hits the ground and stops
     - return true to disable the unit's MoveCtrl
   - ProjectileCreated(projectileID, projectileOwnerID) (arg #2 is -1 if no owner)
   - ProjectileDestroyed(projectileID)
   - GamePreload() (Called at the end of the loading process)
   - GameStart()   (Called when the game is about to start)
   - TerraformComplete(UnitID, UnitDefID, UnitTeam, BuildUnitID, BuildUnitDefID, BuildUnitTeam)
     (it gets called after the terraforming for a construction is complete (once
      per terraforming builder), the return value is whether the con should stop
      building.)
   - DrawGenesis()
     - called immediately following Update()
     - called even when the game window is minimized
     - modelview and projection matrices are identities
     - can be used to update GPU-side physics simulation
     textures and custom per-unit textures
   - a real ViewResize() call-in
 - Added the unicode values to the lua KeyPress() and KeyRelease() call-ins
 - Replaced Spring.GetMouseMiniMapState() with:
    Spring.GetMiniMapGeometry() ->
      posX, posY, sizeX, sizeY, minimized, maximized, <false | "left" | "right">
 - Changed the GetUnitNearestEnemy() lua call-out to:
               GetUnitNearestEnemy(number unitID[, number range[, boolean useLos=true]])
 - Added geometry shader support to LuaOpenGL
 - Added Spring.ValidUnitID(number id)    -> boolean
 - Added Spring.ValidFeatureID(number id) -> boolean
 - Added Spring.GetUnitIsDead()
 - Added Spring.GetModUICtrl()
 - Added Spring.GetViewGeometry()   -> sizeX, sizeY, posX, posY
 - Added Spring.GetWindowGeometry() -> sizeX, sizeY, posX, posY
 - Added Spring.GetScreenGeometry() -> sizeX, sizeY, posX, posY
 - Added Spring.IsAboveMiniMap(x, y) -> boolean
 - Added Spring.GetUnitLastAttacker()
 - Added Spring.GetUnitFuel()
 - Added Spring.SetUnitFuel()
 - Added Spring.GetUnitSensorRadius(unitID, <type>)
 - Added Spring.SetUnitSensorRadius(unitID, <type>, radius)
 - new projectile call-outs:
     Spring.GetProjectilePosition(projectileID) -> px, py, pz
     Spring.GetProjectileVelocity(projectileID) -> vx, vy, vz
     Spring.SetProjectilePosition(projectileID, px, py, pz) -> nil
     Spring.SetProjectileVelocity(projectileID, vx, vy, vz) -> nil
     Spring.SetProjectileDetonate(projectileID) -> nil
 - added the GL evaluator functions to the lua GL interface
   (note the gl.EvalEnable() and gl.EvalDisable() can only be
   called in a gl.Eval(func) block).
 - Added Spring.SetUnitCollisionVolumeData(id, xs, ys, zs, xo, yo, zo, vtype, ptype, paxis)
     and Spring.SetFeatureCollisionVolumeData() (same args)
 - Added Spring.SetLastMessagePosition(x,y,z)
 - Added Spring.SetUnitLosMask(unitID, allyTeamID, number | table) -> nil
     and Spring.SetUnitLosState(unitID, allyTeamID, number | table) -> nil
 - Added Spring.FixedAllies()
 - Reverted the GetPositionLosState() to its original configuration (no air los)
 - Added Spring.IsPosInLos()
 - Added Spring.IsPosInRadar()
 - Added Spring.IsPosInAirLos()
 - Added Spring.PauseSoundStream(), Spring.GetSoundStreamTime(),
         Spring.SetSoundStreamVolume(number)
 - Added burst, burstRate and projectiles to Spring.SetUnitWeaponState
 - Added Spring.AddUnitIcon(string name, string texture
                            [, number size[, number distance[, bool radiusAdjust]]])
         Spring.FreeUnitIcon(string name)
 - Added Spring.SetUnitSonarStealth()
 - Added Spring.SpawnCEG(tag, px, py, pz, dx, dy, dz, rad, dmg) synced callout
 - Added Spring.SetHeightMapFunc(lua_func,arg1,arg2,..),
         Spring.AddHeightMap(x, y, h) -> `final height`
         Spring.SetHeightMap(x, y, h [,t]) -> `absolute value changed`
 - Added Spring.ExtractModArchiveFile(path) callout
   For example, Spring.ExtractModArchiveFile("sounds/boom.wav")
   will create a directory "sounds/" and extract "boom.wav" to it.
 - Added Spring.GetUnitPiecePosDir(unitID, piece) -> posx,posy,posz, dirx,diry,dirz
 - Added Spring.GetUnitVectors(unitID) -> {front_x,front_y,front_z},{up_x,up_y,up_z},{right_x,right_y,right_z}
 - Added Spring.GetUnitWeaponVectors(unitID,weaponNum) -> wpos_x,wpos_y,wpos_z, wdir_x,wdir_y,wdir_z
 - Added gl.ActiveShader(shaderID, function(), ...) (safe way to set shader uniforms in non-drawing code)
 - Added gl.DepthClamp(bool)  (not always available)
 - Added gl.UnsafeState(number, [bool reverse, ] function, ...)
   (glEnable() / glDisable() for unknown states; considered 'unsafe')
 - Added Occlusion Queries:
   - Added gl.CreateQuery() -> query
   - Added gl.DeleteQuery(query)
   - Added gl.RunQuery(query, function, ...)
   - Added gl.GetQuery(query) -> number
 - Added the following unsynced query call-outs:
   - Spring.GetUnitLuaDraw()
   - Spring.GetUnitNoDraw()
   - Spring.GetUnitNoMinimap()
   - Spring.GetUnitNoSelect()
 - Added the fbo 'readbuffer' parameter
 - Added gl.ReadPixels(x, y, w, h [,format])
 - Added StencilTests:
   NOTES: The engine expects that the stencil buffer be left in a
   state of all 0's when a task has finished with it. This
   is not enforced by the lua backend.
   - Added gl.StencilTest(bool)
   - Added gl.StencilMask(bits)
   - Added gl.StencilFunc(func, ref, mask)
   - Added gl.StencilOp(fail, zfail, zpass)
   - Added gl.StencilMaskSeparate()
   - Added gl.StencilFuncSeparate()
   - Added gl.StencilOpSeparate()
 - Added gl.BlendEquation()
 - Added gl.BlendEquationSeparate()
 - Added gl.BlendFunc()  -- redundant
 - Added gl.BlendFuncSeparate()
 - Added gl.Blending() convenience names:
    name           blend_src    blend_dst             enabled
    "add"          ONE          ONE                   true
    "add_alpha"    SRC_ALPHA    ONE                   true
    "alpha"        SRC_ALPHA    ONE_MINUS_SRC_ALPHA   true
    "reset"        SRC_ALPHA    ONE_MINUS_SRC_ALPHA   true
    "disable"      SRC_ALPHA    ONE_MINUS_SRC_ALPHA   false
    "color"        SRC_COLOR    ONE_MINUS_SRC_COLOR   true
    "modulate"     DST_COLOR    ZERO                  true
 - Added Picking support:
     gl.RenderMode()
     gl.SelectBuffer()
     gl.SelectBufferData()
     gl.InitNames()
     gl.PushName()
     gl.PopName()
     gl.LoadName()
 - Added gl.Texture($shading) & gl.Texture($grass)
 - Allowed to use gl.CopyToTexture with non GL_TEXTURE2D, i.e. GL_TEXTURE_RECTANGLE
 - Modified Spring.GetVisibleUnits() so that the team specifier can
   use the ALL_UNITS, ALLY_UNITS, ENEMY_UNITS, and MY_UNITS values.
 - 'facing' parameters can now use long strings: 'north', 'south', 'east', 'west'
 - Spring.UnitCreated() call-out now accepts unitDef names and unitDef IDs
 - Spring.SendCommands() can use a bunch of string arguments as well as the old
   table format. e.g Spring.SendCommands('echo aoeu', 'info 2', 'specteam 0')
 - Fixed Spring.UnitRendering interface to make it possible to emulate the default 3do/s3o shaders
   - fixed $shadows texture params (you can now use shadow2DProj() in glsl)
   - fixed wrong (!=0) check if uniform locations are set (they begin with 0!)
   - added new uniforms: cameraposloc,shadowloc,shadowparamsloc
   - added new culling tag, so you can enable s3o backface culling w/o using a displaylist
   - auto enable alphatest (+blending in case of cloaked stuff) for luaUnitMaterials
     (alphatest: 0.5 for opaque and 0.1 for cloaked stuff)
 - Fixed missing return;'s in gl.LoadMatrix() and gl.MulMatrix()
 - Fixed WarpMouse() for dual mode (minimap on the left).
 - Fixed the 'frame' table value returned by Spring.GetTeamStatsHistory()
   (and added the 'time' value, which is in seconds).
 - Fixed full-view spectators get all LuaUI  RecvLuaMsg()  messages now.
 - Fixed Spring.SetFeaturePosition().
 - Fixed Spring.SetFeatureDirection().
 - If Spring.SetDrawSky(false) is set, do not draw the sun.
 - Fixed s3o recognition in LuaUnitDefs

AI:
 - Added new ai value AIVAL_SCRIPT returning start script text.
 - Removed ABIC AI stuff that no-one is using.
 - Added AIHCGetUnitDefById, AIHCGetWeaponDefById, AIHCGetFeatureDefById

Unitsync:
 - Added LuaParser API to unitsync.
 - Added OpenArchiveType(name, type) to unitsync
   (type can be "zip", "7z", "dir", or "hpi").
 - Added 'const char* GetSideStartUnit(int side)' to unitsync.
 - Added InitDirListVFS(path, pattern, modes) and
         InitSubDirsVFS(path, pattern, modes)
 - Mod/Map Options : 'section' option type added
 - Mod/Map Options : 'style' option added, syntax not defined yet

Bugfixes:
 - Fixed Aircraft units that can't land not stopping when reaching the final waypoint.
 - Fixed display of times in the EndGameBox (For example 9:07 displayed as 9: 7)
 - Fixed the grey flashing that sometimes happened when making new buildings
 - Prevent decay when the builder or factory is waiting (executing a wait command).
 - Fixed positions occupied by units with a maxspeed of zero (hubs, etc) being considered
   valid build-sites.
 - Fixed division by zero if two units are in the exact same spot and collide.
 - Fixed negative pings
 - Fix a dangling pointer when using ground decals. Could have caused desyncs
   and LuaUI bugs.
 - Fixed possible out of bounds map reads that could cause crashes
 - Fixed /cheat and /skip not working in demo-playback mode
 - Fixed /noSpectatorChat
 - Fixed /fpshud polarity
 - Randomize unitIDs
 - Fixed dds mipmapping filter (was GL_NEAREST_MIPMAP_LINEAR).
 - Fixed dynamic water with geforce 8x00
 - Fixed it so that units using ScriptMoveType can not be pushed
 - Fixed an infinite recursion in the LuaUI layout handler
 - Fixed the Lua SendToUnsynced() stack check bug
 - Fixed ScriptMoveType vs. unit pushing
 - Fixed "cloaked units were invisble underwater" with DynWater
 - Blocked team changes for dead units
 - Fixed beamlaser damage vs shields
 - Fixed smoke textures loading from resource.tdf (resources/graphics/smoke/smoke00 .. smoke11).
 - Fixed clipping issue with units begin built.
 - Don't show two statistic windows after demo watching.
 - Always create/update the perlin texture used by shields and not only if shadows are enabled.
 - Fixed ctrl+c, it searches now for the iscommander tag instead for the commander category.
 - Fixed a wrong rotation in ApplyTransform() (which is used by lua's gl.UnitPieceMultMatrix).
 - Fixed black lines on CEGs when AntiAliasing is enabled.



-- 0.76b1 --------------------------------------

Installer:
- Add new installer SideBanner, Spring icon and ArchiveMover icon all
  contributed by AF.
- Put springcontent.sdz and bitmaps.sdz in upgrading installer.
- Installer greatly improved - all content is downloaded from the internet based
  on which mods and maps you choose to install.
- No more updating installer because updating and full one would be nearly
  identical (in size and functionality).
- Added the following original content mods to the installer (downloads):
  -Gundam
  -Kernel Panic
  -Evolution
  -Spring: 1944
  -Simbase
- Added springsettings.exe by koshi.
- Added ArchiveMover by zizu. Automatically moves .sdz and .sd7 files to the
  correct place (Spring folder\maps\ or Spring folder\mods\)
- Moved to Satirik's lobby, huge amount of changes.
- Moved shaders into springcontent.sdz
- Replacement Bark, bleaf and foam images.

Spring engine varying changes:
- A lot of networking code was refactored.
- Reintroduced heightMod to TryTarget.
- New aircraft command CMD_IDLEMODE, it switches between landing when idle
  and not landing.
- Cache input and output of GetWantedDir to save a lot of expensive calculations
  for a little loss of accuracy.
- Tiny speedups in LosAdd and SafeLosAdd.
- Optimized unnecessary sqrt in GuiTraceRay.
- Made the replay format better:
  - It has a proper header now with version field instead of the entire file
    being just a data blob.
  - The header has made the gameSetup script.txt modifications redundant: the
    UnixTime and Spring Version are in the header, and the gameSetup script is
    stored unmodified now.
  - It stores a game ID, this can be used to match replays of the same game together.
  - It stores the winning ally team, if any.
  - It stores player stats.
  - It stores team stats.
  - It stores game duration, both in game time and wallclock time.
- Small messages are once again send together in one packet.
- Stop animations when network lags (timeout set to 0.5 sec).
- Added some OGGVorbis sound support.
- Added behavior to mobile units so that they will start chasing when the target
  is running away, but before the target exits weapons range, allowing the unit
  to fire continuously at the retreating unit, instead of the cycles of firing,
  then running to catch up that existed prevously.
- Added client side network traffic tallying (per packet type).
- Lasers no longer use their full texture on shots that hit before their full length.
- Negative damage now allowed.
- Log the version of some of the major libraries (SDL, GL, GLEW, AL)
- Bump the unit-limit to 10000.

Lobby interface (unitsync, game setup):
- Added new start positions mode Choose Before Game. Useful for AIs, you can
  select the starting position of players from the client.
- Gap removal in GameSetup, players/teams/allyteams can now be given\
  with gaps in the numbering, e.g. PLAYER10 and PLAYER14 in an 1 vs 1.
  Ordering does still matter.
- Unitsync Java bindings now have a version number.
- Checksum is now read from 7z/zip archive header instead of checksumming entire
  file, making things like map list reloading faster by a huge amount.
- Added GetPrimaryModVersion() to unitsync.
- Bumped to ArchiveCache version to 6 ... ArchiveCacheV6.txt
- Applied patch by tc making Spring's configuration variables available through
  unitsync.
- Disabled recursive directory scanning for .sdd and omitted files within
  .../hidden/*  directories from the scan.
- Added the following unitsync calls:
               int GetModValidMapCount()
       const char* GetModValidMapCount(int index)
  - Valid maps are listed in the mod's "ValidMaps.lua" file.
  - A valid map count of 0 means that any map can be used with the mod.
  - This can be used in concert with LuaRules to setup multi-player scenarios
    and tutorials.

AI interface:
- Exposed unit->maxSpeed to the AI interface.
- Added CallLuaRules() to CAICallback.
- Added 'AIDLL=LuaAI:' -> CTeam::luaAI handling for LuaAI.
- Added AI unloading after team is destroyed.
- Allow GlobalAIs to send a startposition.

User Interface:
- Added the CTRL modifier to area reclaims to allow reclaiming your own wrecks
- Removed some hard-coded key bindings and replaced them with:
    edit_return
    edit_escape
    edit_complete
    edit_backspace
    edit_delete
    edit_home
    edit_end
    edit_prev_line
    edit_next_line
    edit_prev_char
    edit_next_char
    edit_prev_word
    edit_next_word
- Added some reasonable default keybindings for all/ally/spec chat messaging:
            enter -> send to <last send type>
       Ctrl+enter -> send to All
        Alt+enter -> send to Allies
      Shift+enter -> send to Spectators
  (Note that the modifier versions can be used to change the send mode ever
   while typing the message.)
- Added the CTRL modifier to area reclaims for reclaiming all features.
- /specfullview 3 is the new default for spectating and watching demos.
  (can view and select all units)
- Added the ctrlpanel.txt "frontByEnds" option. (let's you use the endpoints to
  define a front instead of the midpoint and one of the ends.)
- When a factory is set on repeat, alt+build-click inserts the order as a
  no-repeat and right after the currently built unit. Behavior is unchanged
  if repeat is off.
- Added water lines while placing unit builds.
- Moved the clock and fps indicators to the upper right hand corner.
  (the default setup results in overlaps with the player info text.)
- Modified the LOS view to better show the los-only and radar-only conditions
    dark  = no los, no radar
    white = los + radar
    blue  = los-only
    green = radar-only
    red   = jammed area
- Disabled shadow generation when using LOS viewmode. (would be better to add
  shadows in LOS mode, but might as well avoid the shadow generation overhead
  until the shadows are added.)
- Make Fight be able to be given a line command, like move already can be.
- Only add the SelectAI button if the current selection has valid GroupAIs.
- Change default keybinding for createvideo to Ctrl+Shift+F10 (was Any+F10),
  so it is less easy to accidentally hit it.
- Change savegame default keybinding from Any+F8 to Ctrl+Shift+F8,
  for the same reason as the createvideo keybind change.
- Improved view centering for the Free Camera mode.
- Made nano-particles unsynced. (and respect maxParticles)
- Added '/cross [size]'.
- Added .godmode [0|1] -- allows all players (even specs) to control all units.
- Added a team parameter to .give: .give [amount] <unitName> [team] @x,y,z
- .kick and .kickbynum messages are filtered.
- Changed '/grabinput' to '/grabinput [0|1]', and added state reporting.
- Added the "/grounddecals [0|1]" command.

Modinfo / modrules tags:
- Allow for the modder to define whether the crashing planes (and/or units
  running long Killed() scripts) can be fired on via modrules.tdf new section:
    [FIREATDEAD]
    {
      fireAtKilled=0;
      fireAtCrashing=0;
    }
  The defaults are to disallow both (Spring 0.75 behaviour, both variables set
  to 0). Spring 0.74 behaviour (allow both) can be emulated by setting both
  variables to 1.
- Added modinfo.tdf 'version', 'mutator', and 'shortName' tags.
- Added the following to modrules.tdf (default values shown):
    [DISTANCE] {
      builderUse2D=0;
    }
    [EXPERIENCE] {
      powerScale=1.0;
      healthScale=0.7;
      reloadScale=0.4;
    }
- Adds [experience] { experienceMult = 1.0; } to modrules.
- Adds [flankingBonus] { defaultMode = 1; } to modrules.
- Replaces the old bonus shield system with flanking bonus

Unit / feature definition tags:
- The TDF tags MetalStorage and EnergyStorage now override the StartMetal and
  StartEnergy specified in the startscript, instead of the other way round. If
  MetalStorage or EnergyStorage isn't specified the default values for commander
  units are StartMetal and StartEnergy. For other units the default remains 0.
- Moved the buildOptions definitions into the unitDef definitions, LuaParser
  handles backwards compatibility.
- Changed init_cloaked to initcloaked.
- Add a tag 'pushResistant' to UnitDef. If set to true, a unit will not be
  pushed out of the way by another when their footprints overlap, nor will
  it respond to BuggerOff directives when the other party has an important
  move order. Defaults to false.
- Added a per-soundfile volume control format for unitdefs
    sounds = {
      ok = 'oksound',
      cancel = {
        'cancel1',
        'cancel2',
      },
      select = {
        { file = 'selsound1', volume = 2.0 },
        { file = 'selsound2', volume = 2.5 },
        etc...
      },
    }
- Features have new tag "reclaimTime" defining how long they take to reclaim,
  default is metal+energy.
- Added tags:
    transportUnloadMethod = <integer>;  // 0 - land unload, 1 - flyover drop, 2 - land flood
    fallSpeed = <float>
    unitFallSpeed = <float>
  These dictate the speed of units being dropped from the transport.
  fallSpeed is used on the transports FBI file, to dictate the speed of all
  units it drops, unitFallSpeed is used on each transported unit to override
  fallSpeed.
- Added flighttime functionality to cannons.
- Added flighttime to bombdroppers.
- Added FBI tag cantBeTransported=0|1, if set to 1 no transport can load this unit.
- Added FBI tag minTransportSize=int, determines the smallest size footprint
  that the transport can load
- Added FBI tag minTransportMass=float, determines the smallest mass unit that
  the transport can load.
- Removed the check for Air movetype for holdSteady FBI tag, so now ground
  transports can use it too.
- New FBI tag for transports; float unloadSpread: Controls the spacing between
  units in an area unload command, works as a multiple, default is 1.
- Added the 'decloakSpherical' unitDef tag  (defaults to true).
- Added optional 3D ranging for all builder operations.
  (build, repair, reclaim, etc...) (per-unitdef buildRange3D=true)
- New unitDef parameters:
    int    flankingBonusMode
    float  flankingBonusMax
    float  flankingBonusMin
    float  flankingBonusMobilityAdd
    float3 flankingBonusDir
- Added the "canSelfDestruct = true" unitDef tag.
- Enable CEGs to be tied to pieces of exploding units
  (CEG replaces the default smoke if used, but not the miniscule fire-effect)
- Added CEG opcodes y, x, a, p and q. Except for p those operate on a set of 16
  buffers that store a float value each.
  y# - Yank: Stores the running value in the buffer # and returns 0.
  x# - Multiply: Multiplies the value with the contents of buffer #.
  a# - Add: Adds the contents of buffer #.
  p# - Pow: Returns the #th power of the value.
  q# - Buffer Pow: Like Pow but uses the contents of buffer # as the exponent.
- Add a tag "factoryHeadingTakeoff" (on request of the SWS folks to prevent some
  clipping issues) which controls the takeoff behavior of TAAirMoveType aircraft.
  True (default) means planes start matching their factory's heading right after
  taking off from the pad, false means they maintain the heading of the pad
  until reaching wantedHeight.
- Added [CONSTRUCTION] section to Modruless.tdf:
  constructionDecay (bool, default true): Should constructions decay if noone is working on them?
  constructionDecayTime (float, default 6.66): How long until the decay starts?
  constructionDecaySpeed (float, default 0.03): The speed of the decay,
  whereby buildTime*decaySpeed = time for a total decay so higher = slower decay
- Added unit FBI collide tag (boolean, default: 1), currently affects only planes:
  If set to 0 the plane will not collide with any other unit. Most notably this
  saves the CPU-heavy collision checks every frame (big performance boost!) and
  avoids the damage planes normally take from bumping into each other.
  Projectiles will still collide with the units normally.

Weapon definition tags:
- Added heightBoostFactor - a float tag that gives control of cannon height
  range boost (more than 1 means increased range, 0 means the cannon has fixed
  range regardless of height difference to target. default is a magic value
  calculated on weapon init, based on range tag and theoretical max range.)
- Added heightMod tag (height difference is multiplied by this value before
  checking range), default 0.8 for Cannon weapon type, 0.2 for everything else
  (i.e. stays as it was). Beamlasers have heightmod=1 by default so they use
  pure spherical targeting.
- Added GroundBounce, WaterBounce, NumBounce, BounceSlip, BounceRebound, and
  bounceExplosionGenerator tags.
- New tags beamttl (default: 0) and beamdecay (default: 1) for the beamlaser.
  Beamttl defines the time (in frames) the beam will stay after being fired and
  beamdecay defines the speed of the fadeout (each frame the beam's intensity is
  multiplied with that value). This applies to the single-frame beams the weapon
  emits, if it has a beamtime it will emit one such beam every frame, which is
  only useful if the source of the beam moves a lot (gives a cool trail effect).
  It's primarily intended for beams with a beamtime of one frame (which often
  simulate very fast shots instead of constant streams, e.g. railguns) so they
  don't disappear immediately.
- Added fixedLauncher tag (bool) for missiles, starburst missiles and torpedoes,
  this makes the projectile spawn with the orientation of the shooting piece
  instead of their normal orientation. The weapon will not properly check if
  allies are in the way so make sure you align the launchers in a way that
  won't hammer right into your own forces and perhaps use collideFriendly=0.
  FixedLauncher conflicts with trajectoryHeight and IMO combining them is
  pointless anyway so don't use both on a weapon.
- Added projectiles tag (int), each time a weapon fires this many projectiles
  are spawned (on the same frame). Make sure you put them on different
  trajectories somehow (sprayangle or different firepoints) because otherwise
  they'll all be clumped in one shot. Can be set to 0 as well for script trigger
  weapons and can be combined with burst.
- Missiles and starburst missiles now obey smoketrail, set it to 0 to disable
  the smoke. To get a missile without smoketrail you have to define the weapon
  as a missile with WeaponType=MissileLauncher in the tdf.
- Missiles, starburst missiles and torpedoes now use flighttime if present
  instead of the hardcoded formula (which is still used if flighttime is not
  present)
- Added SubMissile tag (bool) for TorpedoLaunchers, if set to 1 the torpedo will
  travel like a missile outside of water. It will not emit a smoketrail, though.
  When fired from a plane it will behave the same way but the plane will
  probably be considered a fighter, not a bomber.
- Added fireSubmersed tag (bool), defaults to the value of waterweapon. If set
  the weapon can fire underwater, if not then not. Use it for weapons that
  cannot fire underwater but can hit underwater targets. Works even for
  torpedoes.
- Starburst missiles now obey turnrate for the turn at the peak of their flight
  (if supplied, otherwise the old value is used).
- All weapons (save for the Rifle which noone uses anyway) can now attack
  underwater targets if they have waterweapon=1 set.
- Bombs can use manually defined burst and burstrate values instead of
  autogenerated ones by using the new manualBombSettings tag (bool). Keep in
  mind that (roughly) burst*burstrate defines the area in which the bomber is
  willing to drop the bomb so if you make it too small the bomber might miss
  the drop area and not drop any bomb.
- Added myGravity tag (float) for ballistic weapons (Cannon and Bomb), it
  overrides the map gravity if used. Regular map gravity is around 0.2.
- Bombs now obey Accuracy and SprayAngle.
- Added ShieldStartingPower tag (float) for shields, if set the shield starts
  with this much power instead of 0.
- Renamed flareEfficency -> flareEfficiency.
- Added the weaponDef 'cameraShake' tag.
- Added the dance tag for missilelaunchers that makes the missile move around
  randomly. Unlike wobble it doesn't rotate the missile and it prevents the
  missile from going too far off course so a dancing swarm will remain coherent.
- Beamlasers ignore beamtime if new tag "beamburst" is set. (for emulating
  weapons that do damage in bursts)
- New weapon FBI tags:
    WaterBounce and GroundBounce: (default: false)
      Boolean to allow a projectile to bounce off of a surface.
    BounceSlip: (default: 1)
      Amount of lateral speed kept by the projectile after it bounces.
    BounceRebound: (default: 1)
      Amount of vertical speed keeps and reverses.
    NumBounce: (default: -1)
      The number of bounces a weapon will make. -1 indicates no limit.
- Added the ability to bounce for Torpedos, Missiles, Lasers, Cannons, and Emgs.
- Added bounceExplosionGenerator tag, which defines an explosion generator to
  run when a projectile bounces.
- Added the tag "hardStop" (bool, default 0) which, if used, makes the laser not
  fade if it doesn't hit before hitting its range limit and instead has the
  laser stop immediately and contract, as if it had hit something. This looks
  better with really long lasers, especially those that are longer than their range.
- Weapon projectiles can now spawn a CEG at their position every frame using
  the cegTag weapon tag.
- ProximityPriority tag - acts as a multiplier for the distance to the target
  in the priority calculation. Note that negative values make weapons prefer
  distant targets.
- Adds three opcodes to the CEG definitions:
 - m (modulo or sawtooth wave) returns the remainder of the running value
   divided by m's parameter (100 m24 returns 4),
 - s (sine) returns the sine of the running value with the parameter acting as
   the amplitude,
 - k (discrete) returns the running value floored to an integral multiple of
   the parameter.
- All weapon projectiles that have a TTL now supply their remaining ttl-value as
  the damage param to their trail CEG (Flame projectiles use curTime instead).
- Added alwaysVisible weapon tag, makes the projectile visible, even without LOS.
- Added the weapon tag leadLimit that limits the maximum distance a unit will
  lead a target (default is -1 which means infinite).
- Added the weapon tag leadbonus which is multiplied with the unit's experience
  and added to the lead limit.
- Added the weapon tag predictBoost (default 0 for non-burnblow, 0.5 for
  burnblow weapons).


Bugfixes:

- Fixed cannons not able to shoot as far from high ground as they should.
- Fixed infinite lower cylinder when cylindertargetting is active.
- Loaded air transports no longer land on stop command .
- Fixes in glBallisticCircle. (use heightmod also in drawing range circles.)
- Spring now returns 0 when started with -V, -h or -p.
- Fix random start positions. (positions are handed out before gaia team is added)
- CMD_REMOVE also works for idle factories (with move/patrol queues)
- Changed Cannon::GetRange2D so it uses something closer to real-world physics.
- Fixed Melee weapon always aiming west.
- Do not allow commands with out-of-map destinations.
- "Connecting to server" message now does not pop up when starting without startscript.
- Commandline is now parsed before the filesystemhandler starts up (speedup
  starting with arguments like -V or -h).
- Fixed builders with area reclaim sometimes going out of their designated circle
- Bombs now obey Accuracy and SprayAngle.
- Fixed lightning weapons having a hardcoded inaccuracy, made it obey accuracy
  and sprayangle tag instead.
- Fixed Lightning weapons not doing damage to shields.
- Possible fix for the disappearing healthbars.
- Fixed crashbug when exiting the GroupAI, sharing and quit boxes in an unusual way.
- Fixed starburst missiles so they stop their engines after they travel out of range.
- Fixed a possible load/save bug.
- Fixed crash in DamageArray() copying constructor.
- Don't say 'content error' if modrules.tdf isn't found.
- Improved error reporting in GetTDFName and LoadMap.
- Fixed replays.
- Fixed savefiles on non-Windows OSes.
- Fixed the run-time Spring.MakeFont() call-out.
- Fixed beamlasers so they don't ignore CollideFriendly.
- Fixed both CollideFeature and CollideFriendly for weapontype=Rifle.
- Fixed unloading of aircraft.
- Fixed crash when sharing units with a GroupAI other player doesn't have.
- Fixed .team, .setminspeed and .setmaxspeed when playing a demo locally.
- Fix groundscars turning white after using LOS overlays or enabling shadows.
- Better error reporting in case of global AI version mismatch.
- Fix SM3 when resizing windows.
- Don't profile the water renderer on voidwater maps.
- Weapons now use AimFromWeapon to determine the part to aim from, this prevents
  waggling and failing to aim at close ranges. To simulate the old behaviour
  make AimFromWeapon return the same piece as QueryWeapon does.
- Melee weapon now reports a proper angle to AimWeapon.
- Made starburst missiles obey startvelocity and weaponacceleration.
- Try to minimize damage caused by LuaUI crashes until cause is found by
  disabling LuaUI after several errors happen.
- Hackish fix for units sometimes not going to factory designated rally point
- Install the game/fonts/*.ttf files to fonts/.
- Handle a missing argument to .skip a little better.
- Fix error message for missing font.
- Take screenshot of entire window (rather than left half only) in dual-screen mode.
- Lua stack was changed to fix some segfaults.
- Prohibit spectators (except for the host) from changing the gamespeed unless
  cheating is enabled.
- Fix an exploit where partially reclaimed corpses that are turned into wreckage
  end up being worth more than the remaining value of the corpse itself.
- Fix weaponAcceleration typo causing major bugs with nukes and vlaunch weapons et al.
- Fix two "unknown net msg" errors in CPreGame when playing certain demos.
- Fixed a crash bug  (lastColWarning == NULL) in TAAirMoveType.
- Fixed a crash in AirMoveType.cpp.
- Removed the automatic 'userInputPrefix' tracking for incoming messages
- Fixed the unitsync GetUnitFullName().
- Ignore used writing keypresses  (for bindings like:  'bind a+u edit_next_word')
- fixes a bug in LuaUnsyncedRead::TraceScreenRay() when using dualscreen mode
  and minimap is on left.
- Unit pieces inherit alpha threshold from owner.
- Fixed jittery falling units.
- Fix timeout while loading / pathing
- CommandFallback was broken wrt return values, fixed.
- Improved dgun responsiveness. (still not perfect, but at least shoots through
  features now)
- Construct a proper orthonormal basis for muzzle-flame bitmaps.
- Gracefully handle missing script failure.
- Fixed speed and pause in replay.
- Fix for teleporting units when area-unloading out of map.
- Fix for uadded tracking of PushMatrix and PopMatrix Lua call-ins to reduce
  number of gl errors.
- Fix ghosted buildings always being drawn with default facing.
- Fixed weapon TDF 'fireStarter' tag, for all weapon types.
- Units, when they are within range, but unable to hit the target of an attack
  command, will move sideways.
- Fixed the bug where laserprojectiles had weird garbage on the front if the
  projectile was within lod distance.
- Fixed set HEADING COB variable so it updates unit direction.
- Fixed giving commands while recording a video.
- Fixed bug where after load all moving ground units stops with message
  "Can't reach destination".
- Fix for patrolling builders repairing stuff that's being reclaimed
- In the tooltip displayed on mouseover, deconstructing nanoframes didn't show
  how much metal they are producing on mouseover.
- Don't set the default shareTeam to a dead team ever.
- Fixed random mod.
- Made glPrintOutlined() almost 50% faster by lowering quality.
- Reclaimers list is now saved.
- Now error messages are broadcast to all clients.
- Paralyzers no longer damage features.
- Fixed the wait/teleport factory bug.
- Fix flying/underground units bug.
- Unhide the gaia team, and colorize by allegiance.
- Made demo not found / demo corrupt / format outdated exceptions instead of logOutput-warnings
- /quit will now quit immediately if you are the only active player.
- Fixed a 'bad team' segv in Spring.CreateUnit().
- Added the ScopedMapLoader helper to unitsync.
- Paralyzers no longer shake the camera.
- Fixed the missile and starburst texture2 only applying to the first segment of
  the smoketrail (the segment that's still part of the projectile, not a
  CSmokeTrailProjectile). Now the entire trail uses the texture.
- Fix possible segmentation faults after loading a shared object failed.
- Fixed bug where server dont send remaining data (including NETMSG_QUIT) to server
- Set ACTIVATION issues CMD_ONOFF instead of activating/deactivating, fixing
  issues with on/off not showing correct state.
- Added a check for weapon 'slavedTo' values  (content_error).
- Fixed some bugs in gl.TexEnv / gl.MultiTexEnv / gl.TexGen / gl.MultiTexGen
- Used the decoyDef ghost building models when appropriate.
- Fixed CAirMoveType planes not rotating on factory pads.
- Fixed CTAAirMoveType planes always taking off from labs facing south.
- Fixed missile-gunships from being unable to force-attack ground.
- Fixed CTRL-MOVE group orders causing units to move at snail's pace.
- Fixed mid-air explosions that occur over water triggering a water splash effect.
- Fixed the isAttackCapable() check.
- Prevent CMissileProjectile weapons with trajectoryHeight from over- or
  undershooting when firing at targets below or above attack position.
  Based the angular correction factor on missile speed.
- Not being able to lock the config file on linux is not a fatal error anymore.
- Remove the (bestDist < radius) bugs.
- Make sure the (paralyzeDamageTime >= 0).
- Added bestDist method for all area searches.
- Added a check for immobile builders that will stop internal.
  commands for when the unit has moved out of the build range.
- Fixed FlareProjectile. (flare projectile was always removed after one Update.)
- Allow for "non-decloakable" units.
- CGameHelper::GetClosestEnemyUnitNoLosTest() now includes the target's radius
  for spherical tests.
- Stunned factories don't open, build, or close.
- Players from demo once again can't change speed / pause.
- Factored out some glGetDoublev() calls (may be faster on certain GPU architectures)
- Fixed issue that some people can only get sound when hosting.
- Fixed bug in map damage loading from savegame.
- Fixed possible bug in explosions map damage.
- Fixed crash with saving after nuke was intercepted.
- Fixed ground-transports being unable to unload units on certain maps.
- Units that are still inside a non-firebase transport do not destun.
- Fixed units whose state is floating but are not in water taking water-damage.
- Print "spectator <name> left" rather than "player <name> left" if the guy
  leaving is a spectator.
- Added serializing for InMapDraw.
- Fixed bug with saving builders that terraform ground.
- Fixed stunned units being unhittable if pushed.
- Made a seperate update thread while the game loads to prevent network timeouts
  on slow computers. (thread is joined when loading finished.)
- CCobInstance::RealCall now checks if stack is big enough before getting
  arguments from stack.
- made StartBuilding measure the pitch from the center of the unit instead of
  the base to deal with units with large vertical offset.
- Put CMinimap always on back so it does not draw over the user interface.
- Moved the QueryNanoPiece COB call into synced code to hopefully fix a desync.
- Fixed the bug where a repair order on a construction whose terraforming is
  incomplete will start construction anyway.
- Fixed units terraforming the ground under units being built by factories.
- Added some protection against .wav's whose headers contain a garbage datalen.
  (was causing SEGV's with XTA 9.2)
- Change lots of printf calls to logOutput.Print().
- Don't send NETMSG_GAMEOVER when watching a demo with only 1 allyteam left.
- Throw content_error if a mod/map archive can not be found instead of only
  printing a warning in the log.  This should stop the 'missing default cursor'
  message actually meaning 'missing a mod archive'.
- Added minimap ping on game start and set lastMsgPos to something meaningful.
  Notably this fixes F3 zooming to top left corner before something interesting
  happens.
- Fixed crash when singlestep was executed in client mode.
- Spring and ArchiveMover.exe requires administrative privileges now on Windows,
  as a workaround until user directories can be specified as data directories.
- "Can't reach destination" message spam should be reduced a bit.

Lua:
- Added call-in gl.Smoothing(point, line, polygon).
- Added Spring.GetViewSizes() to LuaOpenGL.
- Added the SetLosViewColors()    call-in.
- Added the StockpileChanged()    call-in.
- Added the DefaultCommand()      call-in.
- Added the LuaUI WorldTooltip()  call-in.
- Added the LuaUI GameSetup()     call-in.
- Added GetUnitHeight()           call-out.
- Added GetFeatureHeight()        call-out.
- Added GetFeatureRadius()        call-out.
- Added GetFeatureResurrect()     call-out.
- Added SetTeamColor()            call-out.
- Added GetTeamColor()            call-out.
- Added GetTeamOrigColor()        call-out.
- Added the Spring.SetDrawSky()   call-out.
- Added the Spring.SetDrawWater() call-out.
- Added the Spring.SetDrawGroud() call-out.
- Added the gl.UnitMultMatrix()   call-out.
- Added the GetLuaAIDesc() call.
- Added the Spring.AddUnitDamage(
   number unitID,
   number damage,
   number paralyzeTime,
   number attackerID,
   number weaponID,
   number impulseX, number impulseXY, number impulseZ) lua call-out.
- Added the gl.UnitPieceMultMatrix() lua call-out.
- Added the gl.EdgeFlag() lua call-out.
- Added the Spring.GetCameraFOV()       lua call-out.
- Added the Spring.GetCameraDirection() lua call-out.
- Added unit count protection to Spring.CreateUnit().
- Added the DrawUnit() LuaRules unsynced call-in.  (for SetUnitLuaDraw())
- Added the Spring.SetUnitLuaDraw() LuaRules call-out.
- Added the GameFrame() call-in to LuaUI.
- Added the AICallIn() LuaRules unsynced call-in.  (for CallLuaRules())
- Added the Spring.GetTeamLuaAI() lua call-out.
- Added LuaUI Spring.GetGatherMode().
- Added LuaUI Spring.GetInvertQueueKey().
- Added Spring.SetUnitLineage(unitID, teamID[, bool isRoot]).
- Added Spring.GetBuildFacing() for LuaUI.
- Added Spring.GetBuildSpacing() for LuaUI.
- Removed the color info from GetTeamInfo().
- Added GetHasLag(), returns true if currently lagging behind host.
- Added PlaySoundStream and StopSoundStream for OggVorbis audio.
- Added the rank parameter to GetPlayerInfo().  (arg 7)
- Added 'autoland' to GetUnitStates().
- Added the UnitCmdDone()   call-in.
- Added the UnitCloaked()   call-in.
- Added the UnitDecloaked() call-in.
- Adedd the MapDrawCmd()    call-in.  (only for LuaUI)
- Added the unsynced Spring.GetVisibleUnits([teamID] [,radius] [,useIcons]) call-out
- Added the following to both UnitDefs[] and FeatureDefs[]
    height, radius
    minx, midx, maxx
    miny, midy, maxy
    minz, midz, maxz
- Disabled the lua DrawScreen() call-in when the interface is hidden. (note that
  the DrawScreenEffects() call-in remains active.)
- The majority of mod files are now loaded via LuaParsers, which can be edited
  to load different types of files. The default LuaParsers simply load the
  normal style files with improved error checking and speed.
- Game.armorTypes[] was changed to a bidirectional map.
- WeaponDefs[x].damages.damages[] was replaced with WeaponDefs[x].damages[index]
  (starts at 0 for the default armorType)
- Added the 'teamcolors.lua' local team recoloring LuaParser script.
- Added the gui_game_setup.lua GameSetup widget.
- Added 'ghostedBuildings' to Game[].
- Changed Game.modName to use the humanName value.
- UnitDef names are always lower case now.
- Added on-the-fly lua font texture / specfile generation.
- Added localization support in the lua tooltips and ctrlpanel.
- Generated local speed-ups for some of the installed widgets.
- Created FeatureDefNames and WeaponDefNames for LuaUI.
- Added Spring.SetUnitNeutral(unitID, bool) and Spring.GetUnitNeutral(unitID).
- Neutral units (mainly for gaia and fake features), will not be attacked.
  automatic when the attacker to be has its fireState set to "Fire At Will".
- Added a hidden fourth fireState level (3) that will shoot at neutrals.
- Added SetCustomCommandDrawData.
- Added 'extractorRadius' to the LUA Game table.
- Added Spring.IsGodModeEnabled() to LuaSyncedRead.
- Added the "gamedata/LockLuaUI.txt" check for LuaUI. If this file exists in
  the mod, then LuaUI can only load its gui.lua" file from the archive
  filesystem, thus putting the mod in full control of what LuaUI can be used
  to do  (including disabling all user widgets).
- LuaAI is now supported.
- Added custom mod / map options via Lua:
 - MapOptions.lua is to be used with LuaGaia, and belongs in the map archive,
 - ModOptions.lua is to be used with LuaRules, and belongs in the mod archive.
- Renamed cmdDesc  iconname  -> texture  for LuaUI LayoutButtons() input.
- Renamed cmdDesc  mouseicon -> cursor   for LuaUI LayoutButtons() input.
- Changed the cmdDesc double texture format to:
   '&<xscale>x<yscale>&<tex1>&<tex2>'
 (both textures can use either the named textures or '#<unitDefID>' format)
- * Added the Spring.RequestPath() lua call-out
 - RequestPath(<number moveID | string moveName>,
     startX, startY, startZ, endX, endY, endZ [, goalRadius]) -> nil | path
 - it returns a lua userdata or nil
 - the userdata has the following calls:
   path:Next([currX, currY, currZ[, minDist]]) -> nil | x, y, z
   path:GetEstimatedPath() ->
                        {[1] = {x,y,z}, [2] = {x,y,z}, etc... }, -- waypoints
     {[1] = index,   [2] = index,   etc... }  -- resolution start points
- Added Spring.GetUnitEstimatedPath() -- same return as path:GetEstimatedPath()
- Added GetEstimatedPoints() to CPathManager
- Added the NETMSG_LUAMSG net packet type
- Added the following calls to LuaUI:
   Spring.SendLuaUIMsg(msg [,mode = ''|'a'|'allies'|'s'|'specs'])
   Spring.SendLuaCobMsg(msg)
   Spring.SendLuaGaiaMsg(msg)
   Spring.SendLuaRulesMsg(msg)
- Added the RecvLuaMsg(msg, playerID) call-in to all lua scripts
- Added the weaponID to the lua UnitDamaged() for fullRead scripts
- Removed imageSizeX and imageSizeY  (potential desync). The gl.TextureInfo() call can be used instead
- Made decloakDistance a per-unit property, and made it accessible to
  synced lua scripts as the third parameter to SetUnitCloak().
- Added GetModOptions() and GetMapOptions()
- Added UnitSeismicPing()  (with a sound)
- Added the ability to set the stockpile percent
- Added the Spring.SetUnitTarget(unitID, targetID | <x,y,z>, bool userTarget) call-out
- Added the Spring.SetExperienceGrade(number) call-out (sets the experience
  steps that will trigger the UnitExperience() call-in, based on the
  limExperience varible value  (exp / (exp + 1)))
- Added the UnitExperience() lua call-in
- Added VFS.UseArchive(filename, function(...) ... end, ...)
 - allows for packaged widgets (source, textures, sounds, etc...)
 - currently only works for raw filesystem access (limited to LuaUI)
- Added the following lua call-outs to allow unsynced read access to COB global variables:
   GetCOBUnitVar(unitID, varID)
   GetCOBTeamVar(teamID, varID)
   GetCOBAllyTeamVar(allyTeamID, varID)
   GetCOBGlobalVar(varID)
 (varIDs start at 0)
- Added FBO objects to lua GL, with MRT (multiple render targets) capability, and blitting
- Added RBO objects to lua GL, which should allow for depth + stencil format
- Added lua Scream objects, which can call a function when they are garbage collected
- Added VFS.SubDirs(), to get a list of subdirectories
- Spring.SendMessage() and friends can now be used by unsynced lua code
- added Lua SyncedCtrl function Spring.SetUnitMoveGoal(unitID, posX, posY, posZ[, radius[, speed]]),
  this makes the unit move closer to the target location, to a distance of <radius> (default 0).
  This is mostly for custom commands that should have the unit moving into range,
  it doesn't affect the order queue. It's marked as unsafe.
- New Lua call-out (SyncedCtrl): Spring.SetUnitWeaponState(unitID, weaponNum, stateTable)
  StateTable is a table containing one or more of reloadstate, reloadtime (this time in seconds),
  accuracy, sprayangle, range, projectilespeed. Obviously the values will be assigned to the
  variables the keys refer to.
- Added the Spring.GetMapList() call-out to the mod ValidMaps.lua script
- Added the Spring.GetMapInfo() call-out for the ValidMaps.lua script
- Added mapSizeX and mapSizeZ to the lua Game table
- Fix GetCmdDescIndex()
- Added a seventh parameter to AllowCommand, "synced". It's a bool that is true
  when the command was sent by either a Spring-internal action or synced Lua and
  it's false if the command came from the user or LuaUI. This should facilitate
  preventing user commands to a unit while allowing LuaRules commands.
- Removed the third return value of Spring.GetTeamInfo (active) since it was broken.

COB
- Give a COB error instead of crashing for invalid explosion generator indices
  or weapon indices in emit-sfx. #
- Added COB call to "ShotX" that happens shortly before weaponX uses
  QueryWeaponX, use this for switching firepoints in bursts or when using
  multiple projectiles.
- StartBuilding now supplies the pitch as the second parameter to help with
  custom build FX.
- Fixed cob bitwise not operator (was logical not.)
- Added a MOD COB opcode for modulo division
- Introduces the COB get/set variable 103, ALPHA_THRESHOLD. It ranges from 0-255
  and changes the glAlphaFunc to use that alpha value as its minimum. In
  practice this allows disintegration-style effects or the reverse for build animations.
- Transport AI now calls the cob function 'StartUnload' which is called once
  when transport starts to lower during land flood method.
- Dropped units call the cob functions 'falling' and 'landed' so that you may
  start and stop a parachute animation.
- Added the 'cobID' unitDef tag, and the COB_ID (100) COB GET type
- Added the BlockShot#(unitID, block) COB call-in  - set block to non-zero to
  block the unit firing at unitID
- Added the cob GET/SET STEALTH command  (96)
- Added CRASHING (97) get/set constant to COB. Can be used to get/set whether an
  aircraft is crashing. Is ignored for non-CAirMoveType units.
  (including CTAAirMoveType aircraft)
- Added global, team, and ally GET/SET variables to COB scripts
    1024 - 2047:  1024 global variables
    2048 - 2175:  128  variables per team      (the COB script unit's team)
    2176 - 2303:  128  variables per allyteam  (the COB script unit's allyteam)
- Added 8 shared per-unit variables   (example: GET UNIT_VAR_START -unitID value)
- Added the SET_WEAPON_UNIT_TARGET (106) and SET_WEAPON_GROUND_TARGET (107)
  COB GET codes  (used GET because of its extra parameters)
   -  GET  SET_WEAPON_UNIT_TARGET    weaponID  unitID          userTarget
   -  GET  SET_WEAPON_GROUND_TARGET  weaponID  xzCoord yCoord  userTarget
- Added TargetWeightX COB call-in and CHANGE_TARGET cob set var.
  COB call-in TargetWeightX(targetID, weight), weight defaults to 65536 which
  represents 1.0 and is multiplied with the target's value to determine priorities.
  Set CHANGE_TARGET to Y makes weaponY pick a new target.
- Adds the COB set constant CEG_DAMAGE (99), which defines the damage value for
  all CEGs triggered by emit-sfx 1024 + x to allow for some variability in the
  emitted effects (to e.g. make a charging energy ball grow larger or have smoke
  get progressively darker as the unit's HP decreases).
- Added a new get call, PLAY_SOUND, to play a sound that can be heard only by
  allies, enemy, in los, etc. GET PLAY_SOUND(sound number, volume,
  who hears the sound, where to play the sound) (see r4974 for full docs)
- Get health now allows a unit ID to be passed.
- Added COB and Lua access to some more weapon variables.
  New COB constants, all get-only (but not read-only):
  WEAPON_RELOADSTATE 125 (frame number of the next shot/burst)
  WEAPON_RELOADTIME 126 (in frames)
  WEAPON_ACCURACY 127
  WEAPON_SPRAY 128
  WEAPON_RANGE 129
  WEAPON_PROJECTILESPEED 130
  All of these use the first param (starting at 1) as the weapon index whereby positive
  means read and negative means write the second param to the value. In the latter case
  the previous value is returned.
- New COB GET/SETS
    FLANK_B_MODE         120 // set or get
    FLANK_B_DIR          121 // set or get, set is through get for multiple args
    FLANK_B_MOBILITY_ADD 122 // set or get
    FLANK_B_MAX_DAMAGE   123 // set or get
    FLANK_B_MIN_DAMAGE   124 // set or get


-- 0.75b2 --------------------------------------

- Fixed possible crash while waiting for connection to the host.
- Fixed unknown net msg in read ahead bugs when large UDP packets were received.
- Fixed a crash when empty network packets where destructed.

- Fixed rapier like units being unable to attack enemy units.
- TargetBorder now takes the correct vertical distance into account.
- ".kick" and ".kickbynum" now just kick the given player instead of kicking
  everyone including the host himself.
- Game end condition is now fixed to check allyteams instead of teams.

- Added gui_xray_shader.lua widget
- Added gui_team_platter.lua widget
- Added camera_smooth_move.lua widget

-- 0.75b1 --------------------------------------

Uncategorized:
- Added LuaCob, LuaGaia, LuaRules synchronized scripting:
  - LuaCob:   (mod)  provides access to lua functions for COB scripts
  - LuaGaia:  (map)  controls the Gaia team
  - LuaRules: (mod)  gives full read/ctrl to setup custom mod game rules
- Added LuaRules Spring.UnitRendering (LuaMaterials, unfinished).
- Merged the LuaUI code with the new lua library setup.
- Made LuaUI mod widgets possible.
- Added support for the Gaia team.
- Added SimpleGroundFlash to explosion generator.
- Added 'dds' and 'png' as default buildpic formats.
- Load/save now uses the creg serializer.
- Netcode has been refactored to be more readable.

AI:
- Added Load/Save interface for AIs.
- Load/save support for EconomyAI and MexUpgraderAI.
- Added GetStartPos to IAICallback.
- Fixed CCommandQueue in AI interface.
- Added AIVAL_UNITLIMIT enabling AIs to query the maximum number of units.
- Added the ability to unload a specific unit using the UNLOAD_UNIT command
  (the unitID should be added as the fourth parameter)
- Added AIVAL_STOCKPILED to query the amount of stockpiled ammo.
- Added AIVAL_STOCKPILE_QUED to query the amount of queued stockpile ammo.

Behavorial:
- Allow up to 16 pads per air base.
- Units can not build stuff on top of cloaked stuff anymore.
- Units guarding other units now properly repair the other unit if it's damaged.
- Units guarding factories prioritize repairing the factory instead of building
  new units.
- Stunned (and transported) units can not build anymore.
- Units (that are still paralyzed) are not un-stunned anymore during unloading.
- Changed the unit resource updates so that they occur even while stunned.
- Transporters can carry hovers and ships now.
- Transporters now check ground slope before unloading.
- Units on a slope steeper than their max slope will now skid down it.
- Disabled the ground flattening when building mobile units.
- Added paralyzed unit skipping for paralyzers.
  (use ALT to disable skipping, same modifier as for permanent area commands)
- Made a unit's ablity to slow itself relative to the angle of the slope.
- Improved aiming of Cannon type weapons. They will no longer over/under shoot
  due to large height differences.
- Weapons don't target dead and crashing units anymore.
- Mobile units under hold position in a temporary attack order don't move away
  from their patrol route anymore.
- Added ScriptMoveType (incomplete, but functional).
- Commander doesn't randomly D-gun buildings anymore when FPS mode is disabled.
- Missiles now honour SprayAngle weapon TDF tag.

Bugfixes:
- Removed the maximum 8 sides limit.
- Fixed incorrect searching order in the virtual file system.
- Fixed teamcolor for S3O and 3DO features.
- Fixed cloaked S3O units losing their texture.
- Fixed teamcolor rendering for MissileProjectile and WeaponProjectile.
- Fixed handling of .give so team unitlimit is respected.
- Dynamic and refractive water are now reinitialized after window resize.
- Fixed rendering of shadows of S3O models with transparency.
- Fixed rendering of underwater grass.
- Made LuaUI compatible with VFS access.
- Fixed SM3 shader for ATI x1* series.
- Fixed incorrect cancelling of rotated buildings build orders.
- And many more

Chat commands:
- Added an optional [0|1] parameter to the pause command.
- Added an optional [0|1] parameter to the showHealthBars command.
- Added an optional [0|1] parameter to the updatefov command.
- Added an optional [0|1] parameter to the drawtrees command.
- Added an optional [0|1] parameter to the dynamicsky command.
- Added an optional [0|1] parameter to the hideinterface command.
- Added ".editdefs [0|1]" to allow lua based UnitDef editing.
- Added ".reloadcob <unitName>" to reload cob scripts.
- Added ".skip <[+|f]seconds>" for in-game and replay fast-forwarding.
- Added "/safegl [0|1]" command for testing lua rendering overhead.
- Added "/buffertext <text>", copies text into the console history.
- Added dynamic "/vsync" control.
- Added the "/fpshud [0|1]" action.
- Added "endgraph [0|1]" action.
- Changed ".take" so that cheating must be enabled for spectators to use it.
- Added the ability to give features using ".give"
  (only if the unit name doesn't match, player's team is used)
- Added input text editing
  - backspace & delete
  - home & end  (or ALT+{left|right})
  - CTRL+{left|right} for word skipping
- Added the '//' -> '/' command prefix conversion syntax
- Added the following LuaUI widget handler commands:
   "/luaui togglewidget  <widgetname>"
   "/luaui enablewidget  <widgetname>"
   "/luaui disablewidget <widgetname>"
- Added the '/lodscale [shadow|reflection|refraction] <scale>' command.

COB:
- HitByWeaponId(z,x,id,damage) will be called instead of HitByWeapon if it exist
  in script.
- Implemented COB get/set constant STANDINGMOVEORDER (2)
- Implemented COB get/set constant STANDINGFIREORDER (3)
- Added a new COB query call, "QueryLandingPadCount".
  - if not defined, Spring will assume 16 as the maximum number of pads
  - it takes one argument, which is initially set to 16, the number
    returned in arg0 will be used as the maximum number of pads.
- Fixed logical XOR,AND,OR (they were implemented as binary XOR,AND,OR)
- Added COB get/set constant UPRIGHT (79)
- Added COB get constant POW (80) with 2 arguments x and y: it returns x^y.
- Added COB get constant PRINT (81) which prints it's 4 arguments to infolog.
- Added COB get constant HEADING (82)
- Added COB get constant TARGET_ID (83)
- Added COB get constant LAST_ATTACKER_ID (84)
- Added COB get/set constant LOS_RADIUS (85)
- Added COB get/set constant AIR_LOS_RADIUS (86)
- Added COB get/set constant RADAR_RADIUS (87)
- Added COB get/set constant JAMMER_RADIUS (88)
- Added COB get/set constant SONAR_RADIUS (89)
- Added COB get/set constant SONAR_JAM_RADIUS (90)
- Added COB get/set constant SEISMIC_RADIUS (91)
- Added COB get constant DO_SEISMIC_PING (92)
- Added COB get/set constant CURRENT_FUEL (93)
- Added COB get constant TRANSPORT_ID (94)
- Added COB get/set constant SHIELD_POWER (95)
- Added COB get/set constants LUA0-LUA9 (110-119)

Config:
- Added "SMFTexAniso" config parameter (default = 0, disabled)
  (application controlled anisotropic texture filtering for SMF maps)
- Removed "SM3MaxTextureStages", it's confusing and the fallback mode isnt
  really useful (still slow).
- Added config parameter MaximumTransmissionUnit. This can be used to control
  the maximum UDP packet size Spring uses. The default is 512, which should keep
  all UDP packets below the required minimum MTU of 576 bytes (512 payload).
  If the hypothese that many player drops are because of too big UDP packets is
  correct, then this may solve it.

Feature TDF tags:
- Added boolean feature TDF tag NoSelect. (default: 0)

Fixed exploits:
- Fixed exploit: UnitRestricted could be circumvented by making multiple
  factories and starting a build of the restricted unit in all factories at
  the same time.
- Fixed exploit: CanAssist could be circumvented if multiple builders were
  ordered an identical build at the same time out of their immediate range.
- Fixed exploit: Aircraft can not cross map boundaries anymore in FPS mode.

Game Setup:
- Added 'lineage' game mode (2). If the commander dies, all units directly or
  indirectly built by him die, regardless of the current owner of the unit.
- Added player 'CountryCode' tag for the gameSetup script.
- Added game setup script parameter 'Savefile'.
- SaveGame can also be loaded by command line: 'spring QuickSave.ssf' or
  'spring C:\Spring\Saves\QuickSave.ssf'
- Added NoHelperAIs tag: determines whether helper AIs are allowed.
- Added LuaGaia tag: is LuaGaia enabled this game?
- Added LuaRules tag: is LuaRules enabled this game?

GUI:
- Added land at 80% for aircraft.
- Better handling and display of widgets which are enabled, but not active.
- Disable unit tracking when using middle mouse button scrolling.
- Disable unit tracking when the viewport is set via the minimap.
- New unit selection filter "in hotkey group".
- Units being transported can not be selected anymore unless the transporter
  isfireplatform.
- Mobile units can be loaded onto a transport by clicking on the transport with
  the mobile unit selected.
- Added Free camera mode (to help make better videos). It's primarily intended
  to be used with keyboard input (CTRL/ALT/SHIFT/META behave differently then
  the normal camera modes). It's is not in the toggle list by default.
- Added CTRL+F5 default keybinding for free camera mode.
- Added text coloring for ally and spec message input.
- Changed unit sharing so that allied units do not clear their command
  queue, and cleaned up some more state for enemy transfers.
- Allowed build command descriptions to use text in the 4 corners of a button
  (0 = SW, 1 = NE, 2 = NW, 3 = SE)
- Added the "hotspot" command for the *.txt mouse cursor spec file
- Added side preference prefix for start pictures.
- Allow "allside_" start pictures to always be used (regardless of side).
- FPS mode now shows weapon names instead of numbers.
- Area build now builds every second row in the opposite direction.
- Perimeter build now builds everything in clockwise or counterclockwise order.
- Circle build now builds everything in clockwise or counterclockwise order.
- Circle build now works correctly when trying to use non-square buildings for
  circling anything.
- Improved QuitBox player selection visibility.
- Gunships and air builders now have a repair level switch.

Mapping:
- New ocean.jpg (public domain) comes from golgotha texture set and tiles better
  then original ocean.jpg.
- Changed default repeat settings so the new texture fits better (wrt. scale)
- Added "MAP\WATER\WaterRepeatX" and "MAP\WATER\WaterRepeatY" SMD tags, defining
  the amount of times the water texture should be repeated in X and Y direction.
- Aspect ratio of water texture is taken into account now.
- Added 'gamedata/resources_map.tdf' for gaia unit projectile textures.

Unit FBI tags:
- Added boolean FBI tag AirStrafe.  Only effective if HoverAttack=1.
  If AirStrafe=1, gunships and construction aircraft will strafe in a circle
  around the target. If AirStrafe=0, they will not strafe, they will sit
  stationary in the air firing their weapons. If set to 0 they sit at one place.
- Added string FBI tag Gaia.
- Added string FBI tag DecoyFor: the name of the unit this one is a decoy for.
- Added boolean FBI tag CanBeAssisted. (default: 1)
  - Disabling assists to factories should work well.
  - Builders have to die to release their hold on a unit being built,
    and once the unit is released, multiple builders can repair the unit.
- Added boolean FBI tag CanSelfRepair. (default: 0)
- Added boolean FBI tag TransportByEnemy. (default: 1)
- Added boolean FBI tag HoldSteady, causes transports to hold units such that
  their updirs are always aligned.
- Added boolean FBI tag ReleaseHeld for transports. When set to 1, the units
  carried by the transport will survive the destruction of the transport itself.
- Added float FBI tag SlideTolerance, multiplies the the max slope for
  determining when skidding should begin, due to slope. Values less than 1 will
  cause the unit to never start skidding due to slope. (default: 0)
- Added float FBI tag MinCollisionSpeed, indicating the minimum net impact speed
  that will cause damage to a unit.
- Added vector FBI tag CollisionSphereOffset
- Added float FBI tag LoadingRadius
- Added boolean FBI tag FullHealthFactory, controls whether or not a unit can
  leave the factory if it is not at full health. (default: 0)
- Added float FBI tag RepairSpeed (default: WorkerTime)
- Added float FBI tag ReclaimSpeed (default: WorkerTime)
- Added float FBI tag ResurrectSpeed (default: WorkerTime)
- Added float FBI tag CaptureSpeed (default: WorkerTime)
- Added float FBI tag TerraformSpeed (default: WorkerTime)
- Added boolean FBI tag DecloakOnFire (default: 1)
- Up to 8 ok, select and arrived sounds can now be defined.
  (use tags ok1, ok2, etc.)
- Added float FBI tag CollisionSphereScale, this is a scaling factor for the
  unit's collision sphere. (default: 0.5 for aircraft, 1 for other units)

Weapon TDF tags:

- Added weapon tdf command SweepFire, if 1 (default 0) it will make the weapon
  continue firing while it aims for a new target. Only works on continous beam
  lasers currently.
- Added boolean weapon TDF tag CanAttackGround. (default: 1)
- Added float weapon TDF tag float TargetBorder: if nonzero, targetting units
  will TryTarget at the edge of collision sphere (radius*tag_value, [-1;1])
  instead of its centre. Defaults to 1 for Melee type weapons, 0 otherwise.
- Added float weapon TDF tag CylinderTargetting: if greater than 0, range will
  be checked in a cylinder (half height=unitradius*cylinderTargetting) instead
  of a sphere. Defaults to 1 for Melee type weapons, 0 otherwise.
- Added float weapon TDF tag MinIntensity: for beamlasers - always hit with some
  minimum intensity (a damage coeffcient normally dependent on distance).
- Added float weapon TDF tag SizeDecay: how much a plasma particle is smaller
  than the previous within the same plasma shot. (default: 0)
- Added float weapon TDF tag AlphaDecay: how much a plasma particle is more
  transparent than the previous particle. (default: 1)
- Added float weapon TDF tag Separation: distance between each plasma particle.
  (default: 1)
- Added int weapon TDF tag Stages: number of particles used in one plasma shot.
  (default: 5)
- Added boolean weapon TDF tag NoGap: if set to 1, the distance between plasma
  particles is proportional to the size of the two particles. If set to 0, the
  distance between plasma particles will be proportional to the size of the
  first particle. (default: 1)
- Added the weapons TDF tag 'visibleShieldHitFrames' (defaults to 0 frames)
  - can be used along with  'visibleShieldHit'
  - the alpha value fades after the hit
- Added colormap for ballistic ('cannon' type) weapons.
- Added boolean weapon TDF tag AvoidFeature, this makes the weapon avoid
  features while targetting. (default: 1)
- Added float weapon TDF tag FallOffRate: rate at which the beamweapon fades out
  after it goes past its maximum range. 0 is never fade out, 1 is finish fading
  out exactly at max range, the default 0.5 is the previous behaviour.
- Added float weapon TDF tag LodDistance: minimum camera distance at which the
  default beamweapon projectile is simplified to rectangle. (default: 1000)
- Added float weapon TDF tag DynDamageExp: exponent of the damage formula, 0
  (the default) disables dynamic damage. 1 means linear scaling.
- Added float weapon TDF tag DynDamageMin: minimum damage value. (default: 0)
- Added boolean weapon TDF tag DynDamageInverted: inverts the damage curve.
- Added float weapon TDF tag DynDamageRange: if set it will use this value
  instead of the range value from the weapon in the calculation.

New projectile handler textures:
- sbtrailtexture         - default first section of starburst missile trail texture
- missiletrailtexture    - default first section of missile trail texture
- muzzleflametexture     - default muzzle flame texture
- repulsetexture         - texture of impact on repulsor
- dguntexture            - dgun texture
- flareprojectiletexture - texture used by flares that trick missiles
- sbflaretexture         - default first section of starburst missile trail texture
- missileflaretexture    - default first section of missile trail texture
- beamlaserflaretexture  - default beam laser flare texture
- bubbletexture          - torpedo trail texture
- gfxtexture             - nanospray texture
- projectiletexture      - appears to be unused
- repulsegfxtexture      - used by repulsor
- sphereparttexture      - sphere explosion texture
- wrecktexture           - smoking explosion part texture
- plasmatexture          - default plasma texture

Scons build system:
- Added debugdefines configure option: true by default, if it's set to false
  (debugdefines=no) then a debug build will be made with release preprocessor
  defines. This can be used to generate debugging symbols for release builds.
- Added dc_allowed configure option to enable/disable direct control.

Unitsync:
- Added GetSpringVersion() function to unitsync. This returns the Spring version.
- Deprecated InitArchiveScanner() unitsync function.
- Added java bindings to unitsync.
- Unitsync is now installed to libdir on Linux. It can be assumed this is
  either /usr/local/lib/spring/unitsync.so or /usr/lib/spring/unitsync.so.



-- 0.74b3 --------------------------------------

- Added LuaUI v0.1  (with widget management code, somewhat experimental)
  (requires the LuaUI setting to be on to be autoloaded,
   "/luaui disable"      to disable in-game
   "/luaui reload"       to load in-game
   "/luaui reload fresh" to load in-game, but with fresh state)

- Renamed docs/lua_ui_interface.txt to LuaUI/API.txt

- Added "/minimap slavemode [0|1]" and "/minimap draw" for use with LuaUI

- Added "/specfullview 2" spectator mode, where you can both view and select all units

- Added "/volume <fraction>" command  (0.0 to 1.0 range)

- Added "group <int> [ "set" | "add" | "selectadd" | "selectclear" | "selecttoggle" ]"
  action as an alternative to the group[0|9] commands  (note that the key modifiers can
  be setup differently from the default)

- Fixed FBI tag floater for planes,
- Added FBI tag canSubmerge for planes. The following rules apply:
    1) If a plane only has the 'floater' tag set to 1, it will land on the ocean surface.
    2) If a plane only has the 'canSubmerge' tag set to 1, it will land on the ocean floor.
    3) If a plane has both tags set to 1, it will obey rule 2.

- Fixed the factory cancelled-build delay bug.
- Fixed units get stuck while guarding factories bug.
- Fixed planes can't find landing pad on large maps bug.
- Fixed in game video creation (default binding F10).
- Fixed a bug causing much metal/energy to be lost instead of shared to allies.

- Smoothed LOS / Radar view.

-- 0.74b2 --------------------------------------

- Planes can land on water surface if FBI tag floater is set to true.

- Added GROUND_WATER_HEIGHT (78) to get in cob script.
  Same as GROUND_HEIGHT (16) but in water it returns negative water depth instead of 0.

- Units don't slowdown on intermediate waypoints anymore.

- Added mingw compatible crashhandler.

- Fixed sharebox and quitbox for 16 players.
- Fixed FPS mode aiming to the northwest.
- Fixed FPU control word assertion that made spring unplayable with some sound drivers.

- Added sorting options to "/info", you can use names or numbers:
  0 - "off",   disable display
  1 - "ally",  allies  (you, your team, your allyteam, your enemies, then spectators)
  2 - "team",  player team id
  3 - "name",  player name alphabetic sort
  4 - "cpu",   player cpu usage
  5 - "ping",  player ping time

- Added the "maxparticles <value>"       action
- Added the "minimap simplecolors [0|1]" action
- Added the "specfullview [0|1]"         action
  (setting it to 0 gives the same minimap and viewport visibility as the selected team)

- Added "OverheadTiltSpeed" config parameter

- Fixed the unit-limit vs. sharing bug

- Shadow mapping works for SM3

-- 0.74b1 --------------------------------------

- Linux vs Windows is now synced if binaries are built using gcc 4.0 or higher.

- Games with more then 10 players now work properly.
- Several improvements and fixes for autohosting, including a .kickbynum command.

- Added minimap commands (two modes, see the MiniMapFullProxy config param)

- Added "MiniMapGeometry" config parameter
- Added "TooltipGeometry" config parameter
- Added "TooltipOutlineFont" config parameter
- Added "InfoConsoleGeometry" config parameter

- Added "/resbar [0|1]" action
- Added "/tooltip [0|1]" action
- Added "/specteam <number>" action  (sets the spectator team)

- Added "newAttackMode" and friends to "ctrlpanel.txt"

- Added animated line stippling for queue rendering  (see cmdcolors.txt)

- Cursors can now use TGA and PNG file formats
- Added an optional cursor control file for easier timing/frame control

- Renamed the /layout command to /luaui
- Renamed the "ctrlpanel.lua" file to "gui.lua"

- Added "timewait [seconds] ["queued"]" action
- Added "deathwait ["queued"]" action
- Added "squadwait [count] ["queued"]" action
- Added "gatherwait" action
- Added "gathermode [0|1]" action

- Added a number of features to the LuaUI
  (see Documentation/lua_ui_interface.txt)

- Improved the outline font rendering speed

- numbers in .info list are now team numbers, so they match with '.team X' commands.
- names are now prefixed with 's:' 'a:' or 'e:' for respectively spectators, allies and enemies.
- if spectating, an arrow is displayed in front of the team you are currently watching.

- added Shift and Alt/Meta group selection modifier features
  (Shift adds members to current selection, Alt/Meta toggles them)

- added the  "viewsave <name>"  and  "viewload <name>"  actions
- added GetCameraState() and SetCameraState() to the lua GUI interface

- added "selectcycle [restore]" action

- fixed queue build rendering (GL_DEPTH_TEST)

- added GetUnitHealth(), GetTeamResources(), and GetCommandQueue() to the lua GUI interface
- enabled loading the "ctrlpanel.lua" file from the VFS

- added "wait queued" and "selfd queued" to the default key bindings
- fixed WAIT behaviour for factories
- enabled queuing of Self Destruction commands
- added a pathetic SELFD cursor

- added "alwaysDrawQueue" and "buildBoxesOnShift" to cmdcolors.txt

- added the "invqueuekey [0|1]" action, and [InvertQueueKey=0] config parameter
- added mouse rocker gestures for immediate mode access when using inverted queue keying

- AIs can query a unit current fuelstorage via GetProperty() with property AIVAL_CURRENT_FUEL (2).
- AIs receive seismic pings via HandleEvent() function with message AI_EVENT_SEISMIC_PING (5).
- The icontype of enemy units is remembered if they are under continuous radar coverage.
- Ghosted buildings under continuous radar coverage don't have an error vector in their position anymore.
- Ghosted buildings also turn into unit icons when far away.

- Improved clickability of unit icons.

- Calling emit-sfx 2048 from a script will now allways fire the weapon. Emit-sfx 4096 will now take over the previous behavior of detonating the weapon at the piece position.

- Added unit FBI tag UnitRestricted to limit the number of a unit type allowed in a game.

- Added CLOAKED (76) and WANT_CLOAK (77) to get/set in cob script.

-- 0.73b1 --------------------------------------

- added the ability to layout the control panel widget layout with a LUA script
  (uses a file called "ctrlpanel.lua")
- added the "/layout" command for direct interaction with the layout lua script

- Map packs (ie. multiple maps in one archive) are officially unsupported now because of technical reasons.

- Added keyword "dir" to explosiongenerator, this is a vector and can be diferent depending on what created the explosion.
  If created at a weapon impac it is the direction of the impact.

- Added the abillity to call explosiongenerators and weaponfire from within script via emit-sfx command.
  Explosiongenerators to be called via script are defined in the unit TDF file in a section called SFXTypes, with tags explosiongenerator+n=some_explosion
  and then called via emit-sfx 1024+n.
  Weaponfire are called via emit-sfx 2048+weapon_to_fire.

- added "ctrlpanel.txt" configuration file to control how the Control Panel
  is rendered (x/y icons counts, sizes, positions, prev/next menu icon
  locations, etc...)
- added an option in "ctrlpanel.txt" to render some of the screen text with
  an outlined font. This is a hack, and can cause FPS decreases on slower
  computers (main factor is blended fill-rate)

- added an outline around the minimap

- fixed reclaim exploit where extra metal was gained if you destroyed the building just before it would finish reclaiming.

- added "cmdcolors.txt" settings file to configure control indicator rendering
  (this includes command queue lines and ranges, highlighted unit ranges, the
   mouse selection box, and the selected unit boxes)
- added line width specification for items in "cmdcolors.txt"
- added blending mode specification for items in "cmdcolors.txt"

- removed "NoSound" config parameter in favour of "MaxSounds=0"
- passthru to the NullSound driver if there is a sound driver error

- added a page number to the control panel
- added "buildiconsfirst" command to toggle the order of control panel icons
  (also set the control panel page number to the cmdcolors.txt build color
   when the build icons are being placed first)

- added build range circles for immobile builders when holding shift over them

- added the techLevel variable to UserDef, with automatic detection of the
  tech levels in a mod based on the information in the sidedata.tdf file
- added the "techlevels" action, to save the tech levels to techlevels.txt
  (as well as sending them to stdout)
- display a unit's TechLevel in the tooltip window when cheats are enabled

- key commands now work while the GUI interface is hidden, and the default
  command cursor icon is updated as well
- change the control panel page when a key command accesses an off-page icon
- change the tooltip to reflect the unit being built rather then the builder
  while selecting the build position
- added cycling for command actions when more then one is available
- added "iconpos <#>" action, for positional access to control panel icons
- added "firstmenu" action  (resets the control panel to its first page)

- added "keyset" command for named keysets
- added "keysym" command for custom key symbols
- added "fakemeta" key binding command to provide another modifier

- added SmoothLines and SmoothPoints config parameters  (anti-aliasing)
  (0 = off,  1 = fastest,  2 = don't care,  3 = nicest)

- changed GameInfo so that it always displays map name and mod name

- group AI code now permits multiple AIs per dll/so. This is handled by
  identifying group AIs by a new datatype, 'AIKey', rather than using just
  the dll name. Group AI dlls should now implement GetAiNameList to return an
  array of available AI names in string (const char*) form, terminated by NULL.
  The existing group AI interface functions GetNewAi, ReleaseAi, and
  IsUnitSuited now take an unsigned aiNumber as their first parameter: this
  is a zero-based AI index, matching the array returned by GetAiNameList.

- improved default command selection

- added "/water   [0-3]" to control water rendering in-game
  (the optional number is the mode; without the number, it cycles through the modes)
- added "/shadows [0-1]" to control shadow rendering in-game
  (the optional number means off/on; without the number, it toggles)

- Fix mouse-drag-move to make units spread across the front if it's big enough, also somewhat take into account unit sizes. Added CTRL-Move, CTRL-Mouse-Drag(front) move to make units move at the speed of slowest unit.
- [bugfix] Resource expendature now shows correct pull when economy is stalling.

- - Added transparency suport from texture2 in s3o drawing, requires advanced shading.
- added DualScreenMode and DualScreenMiniMapOnLeft configuration flags.
    This causes the game view width to be one half of the screen width, so the minimap can take the other half.
    You will need to spread your spring window across the 2 screens.
    Specifying DualScreenMiniMapOnLeft will place the minimap on the left hand screen, rather than the right (the default)
- geothermal vents with a geothermal unit on top will not create smoke.

- Added the following Unit FBI tags:
	canPatrol=1; Can the unit go on patrol
	canGuard=1; Can the unit guard things
	canAttack=1; Can the unit attack other units
	Reclaimable=1; Determines if a unit can be reclaimed by other units
	noAutoFire=0; (if set to 1, unit will fire once then switch to next target, and needs to be told to fire manually)
	canBuild (can the unit start new construction projects)
	canRepair (can the unit repair other things)
	canRestore (can the unit restore deformed ground)
	canReclaim (can the unit reclaim other things)
	canAssist (can the unit assist construction projects already started)

- added support for teamcolored nanospray (user option). Can be forced off by modder using gamedata/particles.tdf.
- new fbi tag shownanoframe: set to 0 to disable nanoframe while the unit is being built.
- new fbi tag shownanospray: set to 0 to disable nanospray.
- new fbi tag nanocolor: color of the nanospray and the nanoframe in red green blue format (white = 1 1 1).
  (These three fbi tags apply to the unit itself; not to the unit it's building.)

- linux vs linux is now synced, independently of the distribution & gcc version
- if host finishes loading before client executable is started spring no longer loses connection

- added the "say" action  (does work with the .give command)

- changed .clock and .info to local commands (/clock and /info now work as well)

- replaced key binding code with a more flexible solution:
  * can specify key for almost all commands (including unit builds)
  * can specify modifiers (Alt, Ctrl, Meta, Shift)
  * can bind the same key to more then one action
    (first available action is used, handy for build orders)

- added internal default bindings  (see rts/Game/UI/KeyBindings.cpp)
- added "unbindall"                command
- added "unbindKeyset    <keyset>" command
- added "unbindAction    <action>" command
- added "unbind <keyset> <action>" command
- added "bindbuildtype ..."        command  (aka: auto-binder)

- added "hotbind"   action for the control panel icons  (Ctrl+insert)
- added "hotunbind" action for the control panel icons  (Ctrl+delete)

- added /keysave and /keyload commands
  (keysave saves to "uikeys.tmp", not "uikeys.txt")
- added /keyprint, /keydebug, /keysyms, and /keycodes commands
  (these commands send information to stdout)

- added ability to specify item in icon mode buttons via its binding
  (ex:  "firestate 0" binding will set firestate to hold fire)

- added ability to specify item in combo box buttons via its binding
  (ex:  "aiselect Radar AI" binding will assign the selected units to the Radar AI)

- pseudo mouse actions now discard key repeats

- added command queue icons
- added build command queue directional lines
- added AreaAttack command queue area display

- added game info panel (with "gameinfo" and "gameinfoclose" actions)  (i)

- versionned the "archivecache.txt" filename (ex: "ArchiveCacheV4.txt")

- Quit and Share menus close when they receive ESC

- added "drawlabel" action  (avoid the double-click, and key repeats)

- added "screenshot png" action

- added "chatAll"        action
- added "chatSwitchAll"  action
- added "chatAlly"       action
- added "chatSwitchAlly" action
- added "chatSpec"       action
- added "chatSwitchSpec" action

- added tracked unit rotation
- added Average and Extents tracking modes
- added "trackoff"  action
- added "trackmode" action

- added "viewfps" action     (Ctrl+f1)
- added "viewta"  action     (Ctrl+f2)
- added "viewtw"  action     (Ctrl+f3)
- added "viewrot" action     (Ctrl+f4)

- added "firestate" action
- added "movestate" action
- added "prevmenu"  action   (,)
- added "nextmenu"  action   (.)
- added "buildunit_<name>" action
- added "deselect" action
- added "select <selection criteria>" action  (redundant)

- added new water rendering mode, refracting+reflecting but without the heavy dynamic simulation.
- Added '--quit=T', '/quit T' commandline option to auto-quit spring on game over or after T seconds.
- Added '--minimise', '/minimise' commandline option to start spring minimised.
- added gradual feature reclaiming, see mantis #262
- support for rotating buildings by 90 degrees, bind to "incbuildfacing" and "decbuildfacing" (bound to ']' and '[' by default)
- modified the ground attack command for queued attack and area attack patterns
  (the last queued attack position is repeated for backwards compatibility)
- removed the height factor from AirCAI ground attack command drawing
- added word completion, with dot commands, player names, and unit names
  (does partial match reporting, and the unit names are only active for .give commands)
	-> "/<tab>" will show local commands
	-> ".<tab>" will show remote commands
- added console input history buffer
- added [DoubleClickTime=200] config parameter
- added [WindowEdgeMove=1], for folks who run windowed with fullscreen size
  (ex: good with X11/icewm to allow moving between virtual screens,
       and to avoid display lockups during crashes)
- disabled rendering while inactive (minimized)
- added a null sound driver [NoSound=1]
- merged global synced/unsynced "drawdebug" variables
- added vsync for GLX
- windows users can use [VSync=-1] to use system default
- allow selection of vsync rate

- [feature] A new group AI, "MexUpgrader AI" has been added. See https://springrts.com/wiki/MexUpgrader_AI for more info.
- [feature] Custom unit icons are supported. See https://springrts.com/wiki/CustomUnitIcons for more info.
- [bugfix] 'Quit and Resign' dialog now also appears when you're hosting, and stays hidden when the game is over.
- [bugfix] Commands on enemy units (attack, reclaim) get canceled automatically when the unit leaves LOS / radar.
- [change] 'Quit and Resign' dialog now only gives everything to allies (and not enemies) if they are still alive.
- [change] The LOS drawing mode is remembered when you switch back and forth to others (e.g. metalmap, heightmap).
- [change] Radar and jammer range is shown by default if you press 'L'.
- [change] Radar and jammer toggle ';' happens instantly.

- New weapon tdf tag ColorMap, used for some weapon to define the color shift during their lifetime
	Used in flamethrower.
	Tag specify either a bitmap file, ex: "colormap = mycolormap.tga;"
	or defines the color directly in the weapon file in rgba order where 1 is full brightnes,
	ex: "colormap=1 0 0 1 0 0 0 1" start with red color and shift to black at the end.

- New weapon tdf tag rgbcolor2, used to make laser weapon have different color at the center, defaults to white.
- New weapon tdf tag corethickness, how thick the inner color of a laser is, this is a percentage value, default is 0.25
- New weapon tdf tag laserflaresize, size of the flare for laser weapons, multiplier for thickness, default 15.
- New weapon tdf tag LargeBeamLaser, if set to 1 a beamlaser uses an alternate graphics effect.
	New tags usable for a LargeBeamLaser is:
		tilelength: defines the length before the texture used is repeated (tiled).
		scrollspeed: how fast the beam apears to be moving towards it target.
		pulseSpeed: how fast the pulsating effect at the beam start is.

- Texture tag added to the explosiongenerator for HeatCloud and Dirt
- New weapon FBI tags, texture1, texture2, texture3, texture4, the texture must be defined in resources.tdf in the projectile section.
	MissileProjectile (standar rockets and guided missiles):
		texture1 = flare
		texture2 = smoke
	LaserProjectile:
		texture1 = laserbeam
		texture2 = Start and end of the beam (half of the texture used at either end.)
	BeamLaserProjectile:
		texture1 = laserbeam
		texture2 = Start and end of the beam (half of the texture used at either end.)
		texture3 = muzzle flare
	LargeBeamLaserProjectile:
		texture1 = laserbeam
		texture2 = Start and end of the beam (half of the texture used at either end.)
		texture3 = Extra graphical effect at the start of the beam.
		texture4 = muzzle flare
	StarBurstProjectile (starburst weaponry, like nukes):
		texture1 = flare
		texture2 = smoke
		texture3 = flame
	EmgProjectile
		texture1 = texture for the projectile
	LightningProjectile
		texture1 = texture for the lightning
	ExplosiveProjectile (used in most plasma cannons)
		texture1 = texture of the projectile, will be blended multiple times.


- tdf tag duration is used for laser weapons.
- tdf tag rgbcolor is used for EmgProjectile and ExplosiveProjectile.
- tdf tag intensity is used for EmgProjectile and ExplosiveProjectile.
- New weapon tdf tag soundstartvolume and soundhitvolume.
- New weapon tdf tag size, defines the visible size of projectiles.
- New weapon tdf tag CollisionSize, defines the physical size of projectiles, percentage of size for flamethrower and absolute value emg, plasma and laser.
- New weapon tdf tag sizegrowth, defines how fast flame projectiles will grow in size.
- New weapon tdf tag flamegfxtime, this makes the flame projectile stay alive as a graphical effect (doesnt do any damage) after it has reached maxrange.
	Default is 1.2 which makes it stay alive 20% beyond maxrange.
- New weapon tdf tag AvoidFriendly, if set to 0 units will not try to avoid friendly units in their line of fire.
- New weapon tdf tag CollideFriendly, if set to 0 this weapon will not hit friendly units.
- New weapon tdf tag ExplosionSpeed
- edgeEffectivness added for weapons

- Added limited fuel settings for units (only work for aircrafts so far, need a good mechanism for refueling other stuff)
-  New fbi tag MaxFuel, max fuel in seconds that the unit can carry, default 0 = unlimited
-  New fbi tag RefuelTime, how long time it takes to fully refuel the unit, default 5
-  New fbi tag MinAirBasePower, minimum build power an airbase unit must have for the aircraft to land on it, default 0
-  New fbi tag WeaponFuelUsage<1-16>, how much fuel in seconds that firing the weapon takes from the owning unit, default 0
-  New fbi tag SeismicDistance, give the unit a seismic sensor for detecting movement through the ground.
-  New fbi tag SeismicSignature, The magnitude of seismic disturbance when this unit is moving, default sqrt(mass/100).
- New COB "get"/"set" constant: 75 MAX_SPEED get/sets the max speed of the unit (multiplied with 64k)

- New archive format (for map/mod development): *.sdd. It is a directory, but it is treated as an archive just like *.sdz and *.sd7.
- New map format SM3, currently supported for testing purposes.


-- 0.72b1 --------------------------------------

- Bos/Cob script for units can now animate the death of the unit. Just have the Kill function return after a while instead of directly and return wreck level in return value instead of in function argument.
- Fixed the com dies, game ends exploit: sharing your com now kills you
- Fixed a bug causing clients not to quit when server quits
- Fixed crash bug normally resulting in dialog with "no rtti data"
- ".give" cheat command doesn't desync the game anymore
- Made "Team0() is no more" message customizable by modders (see XTA for an example).
- Added weapontag "paralyzetime", controls how long a unit can maximaly be paralyzed after being hit by this weapon, default 10
- Adds some new options in the settings program for scroll speeds
- Added new fbi tag "levelground" set this to 0 to prevent a building from leveling ground beneth it. Make sure that the model continue some way below ground so that they dont look like they float in air.
- Fixed torpedo aircrafts not being able to attack subs
- Added support for decals on ground below buildings
-  New fbi tag UseBuildingGroundDecal, set to 1 to enable decals for building
-  New fbi tag BuildingGroundDecalType, name of a bitmap in unittextures folder
-  New fbi tag BuildingGroundDecalSizeX,BuildingGroundDecalSizeY, size of decal (same scale as footprint for unit)
-  New fbi tag BuildingGroundDecalDecaySpeed, how fast the decal will fade out after the building has died, default 0.1 (fades out in 10s)
- New fbi tag ShowPlayerName, if set to 1 the tooltip shows the player name instead of the unit description
- Fbi tag HideDamage now actually works: set it to 1 to hide most details in the unit's tooltip from enemies
- New weapon tag "rgbcolor", overrides the old color1 and color2 tags if it exists, gives the color in red green blue format (1 1 1 = white).
- Removed old plasmarepulser system and replaced it with a more generalized shield system
-  New weapon tdf tag IsShield, if 1 mean the weapon is a shield and now a weapon
-  New weapon tdf tag shieldrepulser, 0=destroy projectile,1=repulse (bounce) projectile
-  New weapon tdf tag smartshield, 1=shield doesnt affect allies weapons
-  New weapon tdf tag exteriorshield, 1=shield doesnt affect weapons fired from within shield
-  New weapon tdf tag visibleshield, 1=see a visible shell representing the shield
-  New weapon tdf tag visibleshieldrepulse, 1=see a beam showing when shield repulses something
-  New weapon tdf tag shieldenergyuse, how much energy the shield use when repulsing/destroying something
-  New weapon tdf tag shieldforce, how hard shield can accelerate some sort of projectiles away
-  New weapon tdf tag shieldradius, size of shield effect
-  New weapon tdf tag shieldmaxspeed, maximum speed the shield can push some sort of projectiles away
-  New weapon tdf tag shieldpower, how much power the shield can store, power is drained by the affected weapons damage, 0=infinite
-  New weapon tdf tag shieldpowerregen, how fast the shield regenerates power
-  New weapon tdf tag shieldpowerregenenergy, how much energy the shield uses when regenerating power
-  New weapon tdf tag shieldintercepttype, which types of weapon the shield can affect (bitfield)
-  New weapon tdf tag interceptedbyshieldtype, which types of shields can affect this weapon, if (shieldInterceptType & interceptedByShieldType) is not zero the shield can affect the weapon, default 1 for plasma, 2 for laser, 4 for missiles, 0 for other
-  New weapon tdf tag shieldgoodcolor, color of shield when power is full
-  New weapon tdf tag shieldbadcolor, color of shield when power is empty
-  New weapon tdf tag shieldalpha, how visible the shield shell is with visibleshield=1
- Added auto zooming using scroll + Left ALT key  (patch from colorblind)
- Added simplified LOS drawing (patch from colorblind)
- Fixed mouse speed problems in windows with holding shift.
- Demo filenames with spaces in them work again.
- Changed non-positional sound behavior: only selected units give non-positional sound
- Missile weapons no longer tracks to exact position of non flying units (make missile units weaker against radar targets)
- Stun damage units now receives 1/10 of normal experience and no experience for attacking already stunned units
- Units no longer receive experience for "overkill" damage
- Adds support for using arbitary team colors, teamcolor textures for 3do need to be slightly changed to accomendate this (see the base texture archive to see how its done)
- Increased max camera zoom out (zooming to far can cause slowdowns/graphical glitches)
- Added Radar group AI from colorblind: It notifies the player of incoming enemy units.
- Added custom explosion generator: It can be enabled using "explosiongenerator=custom:SomeExplosionGeneratorName" in the weapon TDF. See the wiki page https://springrts.com/wiki/CustomExplosionGenerators for more info.
- Tab will now bring zoom out to show all map in any camera mode, tab again zooms back to the mouse cursor.
- Added GetGravity(), GetUnitDefHeight() and GetUnitDefRadius() to AI interface
- Mod can now be selected in the single player menu.
- Checksums of the map and mod are checked on game start.
- Mod can be selected when starting the spring exe directly.
- Various other small changes.

-- 0.71b1 --------------------------------------

- Added new water renderer
- Fixed lasers firing two projectiles at once, efficiently doing double damage.
- Fixed several exploits with FPS mode.
- Added new fbi variable CanLoopbackAttack, only affects fighter aircrafts, if 1 this will enable the player to set the aircraft to do an immelman turn after firing instead of overflying the target.
- Changed so units in maneuver mode will abort anything that moves them further than a certain distance from the patrol path
- Added statistics to the end game dialog
- Units with S3O models can explode into pieces.
- Added a " all" option to .give to give all units in loaded mod
- Fixed autoheal being about 4x to fast (or measuring heal per 0.25s depending on how one sees it)
- Improved exception handling and crashreport handling in windows.
- Added DateTime to the [VERSION] block in the demo recorder file
- Removes los from units being transported
- To disable terrain deformation:
   Mapmakers: Put 'NotDeformable=1' in the .smd.
   script.txt: Put 'DisableMapDamage=1' in with the other properties.
- VSync can be disabled with the settings application.
- Several other smaller fixes and improvements.
- Unit reply sounds are non-positional and have a seperate volume setting in the config application. Their volume is also affected by the global volume.

-- 0.70b3 --------------------------------------

- Shift/ctrl do not change rotation speed in rotating camera mode anymore.
- Submarines work again.
- Fixed attack claxxon.
- Fixed units getting stuck in buildings.
- Added possibility to bind mouse1, mouse2 and mouse3 to keyboard.
- Fixed shift+letter bug.
- Fixed Pathing Map (F2 view) bug.

-- 0.70b2 --------------------------------------

- Fixed some (debug) message colors.
- Fixed keyboard layout problems.
- Fixed repeat orders/high trajectory etc not indicating their current state correctly
- Fixed problem with reading hpi archives
- Added custom SDL.dll (1.2.9) with refresh rate patch from SDL CVS, should help with the 60hz issue
- Fixed right shift/ctrl while scrolling.
- Fixed shift/ctrl while middle click drag scrolling.
- Fixed map loading by less strict tdf parser.
- Don't crash on parse errors, but show an error message instead.

-- 0.70b1 --------------------------------------

- First use of crossplatform code! This required a lot of bugfixing and changes, which are not mentioned here.
  Among these changes are switches to using boost, SDL, freetype, instead of Win32 SDK + DirectX. For a full list of changes, see the subversion log.

- XTA Pimped Edition Version 3, a version of XTA with high detail models, is used as the default mod now.
- Binding for mouse button 4/5 added (defaults to Z and X), so you can set build spacing.
- You can enable advanced unit rendering without enabling shadow mapping (in the settings app).
- Various resource files are now read from gamedata/resources.tdf instead of hardcoded into the game exe.
- Added "dontland" unit tag, to specify aircraft that should not land. Don't use this on transport units!
- std::sort related bug fixed in projectile handler
- Fixed flipped features, they are now rendered exactly the same as units.
- A few new COB "get" constants:
   70 MAX_ID             returns maximum number of units - 1
   71 MY_ID              returns ID of current unit
   72 UNIT_TEAM	         returns team of unit given with parameter
   73 UNIT_BUILD_PERCENT_LEFT   basically BUILD_PERCENT_LEFT, but comes with a unit parameter
   74 UNIT_ALLIED        is unit given with parameter allied to the unit of the current COB script. 1=allied, 0=not allied
- Fixed login packets being sent every frame instead of once a second when trying to connect
- Fixed ghosted buildings option.
- Fixed isairbase=1 unit tag.

-- 0.67b3 --------------------------------------

-AI dll's can be used with startscripts again

-- 0.67b2 --------------------------------------

-Fixed black map bug
-Impulsefactor now affects ground damage

-- Lobby changes

- battle hosts can now use /ring <username> command on players participating in their battles
- fixed problem with notification dialog switching focus back to application
- added /rename command which will rename your account (so that people who wish to add clan tags
  in front of their names don't have to reregister and lose their ranks). Player names may now also
  contain "[" and "]" characters.
- fixed small bug in demo script parser
- added /mute, /unmute and /mutelist commands for admins/mods
- clients behind same NAT now get local IPs instead of external one (from the server).
  Note that some issues still exist with currently implemented nat traversal method,
  so players hosting battles are advised to forward their port nonetheless.

-- 0.67b1 --------------------------------------

-Catching AI exceptions can be disabled with the settings app.
-Fixed access-violation bug when creating sky.
-Fixed numerous division by zero bugs.
-Fixed default cursor for indestructible features.
-Beamlaser uses thickness value.
-COB support for Getting/Setting veteran level and unit speed.
	The returned veteran level is unit experience multiplied by 100
	Unit speed can be set to something nonzero only when the current speed is nonzero, it can always be set to zero.
-Overhead camera can be tilted with control key + mousewheel now.
-Debug message verbose level can now be set with the settings application. (Modified update by Alantai)
	This will only affect AI console messages.
-Ghosted buildings can now be disabled by the lobby. They are enabled by default.

-- 0.66b1 --------------------------------------

-Fixed transport units being able to load themself.
-Fixed gunship like aircraft always having the same altitude
-Fixed torpedo aircrafts now being able to attack underwater targets
-Support for upright, flammable and indestructible feature tags
-Fixed division-by-zero bug in bomb-dropper.
-Fixed access-violation bug in pathfinder.

-Added new s3o unit format


-Added new tags to .fbi file
	autoHeal	-	health per second that a unit allways will be autohealed for (default 0)
	idleAutoHeal	-	health per second that a unit will be autohealed for whenever its idling (default 10)
	idleTime	-	time in ticks without any action before a unit is considered idling (default 600)
-Added new tags to weaponfile file
	NoSelfDamage	-	Units take no splash damage from its own weapon
	impulsefactor	- 	Explosion impulse will be multiplied by this


-Added read access to the virtual filesystem for the AI
-Further AI interface updates will now be backwards compatible (old AI's will not break on a new spring release)
-Added user input functions from Alik to the AI interface
-The global AI will now be notified if a unit changes team.
-UnitDestroyed/EnemyDestroyed get the attacker unit id if any (by submarine)


-- 0.65b2 --------------------------------------

-Fixed crash with factories closing at the moment they die

-Fixed sync error on water maps
-Increased max players/teams to 32/16

-Added support for selecting which globalai-dll to use when starting spring.exe directly
-Added support for having more than one lua startscript. Put them in subfolder "startscripts".

-Added UnitMoveFailed to global AI interface. Called when ground units fail to move to their destination.

-- 0.65b1 --------------------------------------

-Fixed crash bug involving radars on non square maps
-Fixed crash bug involving gunships landing on repairpads that get destroyed
-Fixed crash bug involving large units exploding

-Fixed resurrected building not having a footprint
-Increased time to reclaim wreckages
-Fixed acceleration for units not being correctly set from fbi file
-Fixed slope of map not getting updated properly for craters
-Fixed sonar jamming
-Can now switch viewed team when spectating using keys 1-9
-Added faster reload speed for experienced units
-Added support for multiplayer replays where several players can watch a reply at once
-Added option for minimap to show colors only based on owned(green),ally(blue),enemy(red)

-Added new FBI tag TransportMass, this is the maximum weight a tranporter can transport, default 100000
-Added new FBI tag Mass, this is the weight of the unit, default is metalcost of unit
-Added new FBI tags to set the control variables for aircrafts
-Added new FBI tag OnlyTargetCategory<weaponnum>, sort of like badtargetcategory but the weapon can only target units with these categories,toairweapon in weaponfile is the same as OnlyTargetCategory=VTOL; default is all categories
-Added bindings for creating startscripts in lua. See testscript.lua for an example. Note that you can only have one script (must be called testscript.lua), and that it is possible that the interface will change.

-Fixed bugs in the AI interface GetMetal* and GetEnergy* functions, they returned the values of the human player.
-Moved shared functions in the GroupAI callback and GlobalAI callback to a new AICallback interface. For AI developers: This means a small adjustment of your current code will be required to get it compiled again.

-- 0.64b1 --------------------------------------

-Solved troublesome crash bug involving several pointers to a single object
-Fixed crash when calls such as get PIECE_XZ were used in the Create function of a unit

-SetSfxOccupy now updates correctly when unit is being transported
-Added support for aircrafts auto landing to repair when health gets low
-Removed autorepair while unit is flying
-When a unit has finished firing a burst the script function EndBurst<weaponnum> will now be called, use this instead of Fire<weaponnum> to switch pod/barrel etc to fire from to lessen friendly fire incidents
-Removed warning message when using transports

-New map smd tag map/voidwater, creates a void where there would normally be water, this is a purely graphical effect,default 0
-New command .give, .give <num> <unitname> gives you num units of type unitname, requires cheats to be on, only use in singleplayer
-Added support for aircrafts auto landing to repair when health gets low
-Added command .kick <playername> that server can use to kick out players from game
-Updated global AI interface with GetNumUnitDefs() and GetUnitDefList()

-- 0.63b2 --------------------------------------
-Fixed crash when using new formation move commands
-Script interpreter now warns about incorrect piecenames in scripts instead of crashing

-- 0.63b1 --------------------------------------

-Fixed multi delete error in LosHandler
-Fixed crash with features defined in mapfile

-Fixed problem with having more than one map in the same archive
-Pathmap display (F2) can now also show where selected building can be built (slow though, esp with large maps and buildings)
-Spring now remember the last a: etc prefix used in chat msgs
-Resurrecting a unit now cost half the energy of building it
-Changed so spring can keep several different path precalcs on disk for a single map, this will save recalculations for ppl switching mods a lot

-Added CMD_WAIT command to have units wait for a transport. Can be issued with the W key, can also be used to que up stuff and then releasing the unit to do it.
-Added tag "LIGHT\\SpecularSunColor" to smd file, modifies the color of the specular highlights on units, defaults to LIGHT\\UnitSunColor
-Added tag "isAirBase" to unit FBI file, sets if the units that are being transported will be stunned or not, defaults to 0.
-Spring can now use up to 16 weapons, use Weapon<1-16> and BadTargetCategory<1-16> in fbi file and QueryWeapon<1-16> AimWeapon<1-16> AimFromWeapon<1-16> FireWeapon<1-16> functions in scripts. Primary,secondary etc is aliased to weapon 1-3 but try not to mix old and new names in the same unit.
-Added new fbi tag WeaponSlaveTo<x>=y, this will force the weapon x to use the same target as weapon y (y must be a lower numbered weapon than x). Might be usefull for say a mech like unit with many different weapons that should target in the same direction.
-Added new fbi tags WeaponMainDir<1-16> and MaxAngleDif<1-16>. WeaponMainDir is a vector and defines the center direction of a cone in which the weapon can aim while MaxAngleDif defines how broad the cone is. Default WeaponMainDir = 0 0 1; (forward) and MaxAngleDif=360; (can fire everywhere)
-Added support for loading TA:K COB files and implemented the TA:K-specific opcode play-sound.
-Added some simple formation handling to the standard groups, hold alt on move to make them form an aproximate square and drag mouse to make them form up behind a front
-Added missile tdf tag wobble, this is in the same as turnrate except that it will turn in random directions instead of toward the target,default 0
-Added missile tdf tag trajectoryHeight, this sets in how high an arc the missile will move toward the target,0 = straight, 1=45 degree above, can be anything>=0, default 0
-New start file tag LimitDgun, if 1 it restricts dgunning to a radius around your startpos, size depending on mapsize, default 0
-New start file tags AllyTeam<x>/StartRect<Top.Bottom,Left,Right>, allows host to define where different allyteams might start on the map, given in the range 0-1 and scaled with map size

-- 0.62b1 --------------------------------------

-Fixed crash when units exploded

-Mines no longer block terrain and can be overun (and if you are crazy built on top of :) ), removed ability for mines to hold fire since they would be completly undetectable.
-Heightmap view (F1) now updates correctly when terrain changes
-Pathcost view (F2) now works in non cheating mode but will then only show terrain modifiers
-Fixed gunships being able to fly below ground when comming in on step slopes
-Auto sharing now starts at 99% instead of 100% at startup meaning that there is less chance of the team losing resources because someone forgets to set it

-Installer associates .sdf files with spring.exe
-Spring.exe now accepts a demo filename on the commandline and starts playing it directly
-Added tag "MAP\\DetailTex" to smd file to specifiy map specific detail texture, default is bitmap\detailtex2.bmp, map specific textures should be placed in maps directory.
-Added possibility for surface of units to be shiny/reflective by using the alpha channel of the textures
-Addded command .take, will take the units from all teams allied with you that is missing a player (due to disconnect etc) and transfer them to your team

-- 0.61b2 --------------------------------------

-Added tag "WATER\\WaterTexture" to smd file to specify another texture for the map than the default ocean.jpg (mapspecific water textures should be in the maps directory)
-Added tag "WATER\\WaterSurfaceColor" to smd file, changes the surface color of the water when using reflective water (default is 0.75 0.8 0.85 ).
-Fixed error msg while loading certain jpeg files
-Fixed spawn.txt not being readable from archives
-Fixed problem with reading large files from sd7 archives (such as skyboxes)

0.61b1 --------------------------------------

-Fixed crash in weapon aiming
-Fixed some other crashes
-Fixes some memory errors

-Fixed aircrafts landing outside map
-Fixed infinitly rotating starburst missiles
-Fixed different tracks getting superimposed on each other
-Plasma cannons should now detect mountains in the fire path better
-The generated path information for maps is now stored zipped in the subdirectory "paths"

-Added scar marks on map to explosions
-Can now control spacing when rowbuilding using the forward/back buttons (xButtons) on mouse
-Spring now attempts to find bmp or jpg files in bitmaps\loadpictures to use as background while loading
-Some messages now show their location on the minimap
-Moved spawn.txt into xta archive by default to allow replacements by other mods, and replaced it with "Storm Easy AI v1.0"
-New weapon tdf value, TargetMoveError, makes the weapon worse at hitting moving targets, default 0
-New weapon tdf value, MovingAccuracy, replaces the normal accuracy value while the unit is moving, defaults to normal accuracy of weapon
-New weapon tdf value, thickness, controls the thickensess of lasers, default 2
-New weapon tdf value, intensity, controls the alpha value of lasers, default 0.9
-New smd terraintype value, receivetracks, if this is 0 there wont be any tracks from units on this terrain type, default 1

-- 0.60b1 --------------------------------------
-Added tag SmoothAnim=0/1 to the fbi. If it is 1, unis will use animation interpolation
-Added MAP\\WATER\\WaterPlaneColor tag to maps to set the color of the waterplane beneath the ground
-Added MAP\\ATMOSPHERE\\SkyBox tag to maps to use a dds cubemap as a sky instead of the cloud rendering
-Added an optional BuildPic tag to the units so they can use other than pcx buildpics
-Fixed crash when unit closed in on their destination

-Slopes are now calculated differently
-Random start order should now be more random
-Fixed commiting delayed animations before using getunitval
-Radar now jams everyones radar including your own. We will see how this turns out.
-New map format, adds ability to read texture from external (shared) files and a new terrain type overlay map
-Made ballistic weapons range somewhat more dependent on relative height of weapon and target
-Paralyzer tag for weapons now work
-CanCapture tag for units now works
-HighTrajectory now requires a HighTrajectory tag in the unit file (0=only low, 1=only high,2=choose)
-Ground under DT/FW get same kind of protection as under buildings, we will see how it works out
-"Slow" explosions, stuff far away from big explosions will have their damage delayed a bit

-Added globalai interface and changed groupai interface a bit
-Added resurrection capability
-Added support for regular zip archives. Using extension "sdz" to avoid confusion.
-Added support for 7zip archives. (http://www.7-zip.org/). Using extension "sd7" to avoid confusion. Note that it is probably not a good idea to use solid archives since Spring does not access the files sequentially.
-Added beamlaser type weapon
-Added possibility of units leaving tracks on map
-Added some new options to the game start file
-Added new camera mode rotatable overhead camera
-Added Flare capability to units to decoy incoming missiles

-Added boot option for battleroom host
-Hopefully fixed unit sync and some other bugs in battleroom

-- 0.51b1 --------------------------------------
-Fixed a cob animation related crash
-Fixed crash using "simple formation ai"

-Fixed auto resource sharing, could share to enemies or not at all before
-Floating features now works
-Con air now stay within radius of build object better
-Spectators can no longer select start pos
-Yet more pathfinding/movement fixes
-Fixed timeout when host calculating paths
-New ingame command for host .nopause , prevents player from pausing game. Also harder to spam log with changespeed msgs now.
-Changed targeting calculations, now switch from badtargetcategory targets faster and never switch to them from other sort of targets even if those go out of los/radar
-Changed so several units cant reclaim a feature at once
-Flakker like units can now target fast units better

-- 0.50b2 --------------------------------------

-Changed default DamageModifier to be 1 instead of 0
-Fixed so units no longer can dip slightly into lava and explode
-Adds a random enemies script for those that really want to test in single player. The enemies are read from spawn.txt (frame/enemyname pairs) and spawns at startpos 1-3 randomly

-- 0.50b1 --------------------------------------

-Added support for set/get of unit variable ACTIVATION (allowing solars to close under attack for example)
-Added call to cob function SetMaxReloadTime for better ta unit compatibility
-Added stack boundary checking to cob interpreter
-Fixed buffer overrun problems in the sunparser
-Fixed threads contending over single global netbuf (hopefully no more netmsg errors)
-Now connects from the same udp port as connecting to (semi random before)

-Units can no longer move over infinite sloops
-Improved the pathfinder/movesystem
-Contruction units can no longer repair themselves
-Repair/Build/Reclaim now turn of cloak
-Unit paths are now only visible when cheats are enabled in debug mode
-F2 now shows the map from a pathfinding perspective if cheats are enabled
-Fixed grass not being drawn
-Previously visible buildings now stays on the map in a ghost state

-Added support for larger maps
-Added some more range circles
-Added keyboard bindings for mousewheel (pageup/down as default)
-Added guard order to aircrafts
-New .smd command MAP/WATER/WaterDamage. Indicates the amount of damage per second units take for being in "water". Make it >1000 to prevent ground units from entering water entirely, >10000 prevents hovers from moving over water.
-New in game commands for host .setmaxspeed .setminspeed sets the maximum and minimum game speeds

-- 0.41b1 --------------------------------------

-Removed log spam with Use of GetPieceDir..
-Fixed "Error looking up server from ip" errors when trying to connect
-Fixed zero size units bug
-Can no longer overflow network buffer with large build orders
-Non square maps no longer crash
-Fixed some random crash bugs
-Added more filtering to the server and clients to filter out invalid net msgs

-Host can now force start the game with ctrl+return if not everyone show up
-Fixed repeat order for factories
-Units can no longer move onto terrain they cant move off (boats on land etc)
-Units can no longer die due to getting outside map
-Changed the alignment on buildings, fixes two buildings qued beside each other ending up blocking each other
-Buildings no longer decay when builder has slow animation
-Radar/jammer units now correctly updated when changing team

-New .smd value, MAP/AutoShowMetal. Set it to 0 if you dont want players to switch to metalmap view when selecting an extractor. (because you have created visible metal deposits on the map)
-New .smd value, MAP/MapHardness. Set how hard it is to create craters in map, default 100.
-Made it slightly easier to build buildings on slopes
-Made it somewhat harder to dig deep holes

-- Lobby changes

-Added extended ascii support in chatrooms.  Can now use accent characters
-Added test button to battle host menu. It will tell the server to try and conncet to you on the port you specified, letting you know if others will be able to as well.
-Now can tell which battles are in progress, and which are still open
-Fixed bug that allowed more than the max number of players into a room
-Added ability to launch a browser when links are sent in a chatroom
-Added unit syncing.  Now if users have different units, the differences are disabled
-Fixed a bug that allowed invalid log in names to be submitted

-- 0.40b2 --------------------------------------

First public release
<|MERGE_RESOLUTION|>--- conflicted
+++ resolved
@@ -5,13 +5,10 @@
 -- 106.0 --------------------------------------------------------
 
 Lua:
-<<<<<<< HEAD
  - Add Spring.GetPressedScans, for new returns output similar to
    GetPressedKeys but with scancodes
-=======
  - Add minx, maxy, maxx, miny = Spring.GetSelectionBox() returning coordinates
    for current selection box. Returns nil if no valid selection active.
->>>>>>> c4027a21
  - Add Spring.GetKeyFromScanSymbol(scanSymbol) that receives a scancode and
    returns the users correspondent key in the current keyboard layout
  - allow empty argument for Spring.GetKeyBindings to return all keybindings
