--- conflicted
+++ resolved
@@ -166,13 +166,6 @@
    will likely try to path around those map squares. Think lava, it is very slow to move through,
    (and it hurts), you don't want units trying to path through lava unless they are trying to get
    out. This feature is considered experimental.
-<<<<<<< HEAD
- - Units will skid if hit with impulses sufficiently large in the direction opposite their
-   movement vector. Previously units would only skid on large impulses that hit their sides.
- - New rollingResistanceCoefficient unitdef that is used to reduce a unit's speed when exceeding their maximumSpeed.
- - New groundFrictionCoefficient unitdef that is used to reduce a unit's speed when skidding.
- - New atmosphericDragCoefficient unitdef that reduces a unit's speed when skidding and exceeding speed maximum.
-=======
  - Change the default behaviour of builders to not build on top of a blocking unit if they can't
    immediately do something about it.
  - Synced build checks now ensure nearby units have accurate ground block information declared to
@@ -189,7 +182,11 @@
  - Units given new paths will now switch to a new non-temp waypoint in 1 frame rather than 2.
    Units have a next and current waypoint, so if next is non-temp, but current is then it will make
    current <- next, and grab the next waypoint.
->>>>>>> 2fa415f5
+ - Units will skid if hit with impulses sufficiently large in the direction opposite their
+   movement vector. Previously units would only skid on large impulses that hit their sides.
+ - New rollingResistanceCoefficient unitdef that is used to reduce a unit's speed when exceeding their maximumSpeed.
+ - New groundFrictionCoefficient unitdef that is used to reduce a unit's speed when skidding.
+ - New atmosphericDragCoefficient unitdef that reduces a unit's speed when skidding and exceeding speed maximum.
 
 Sim::QTPFS
  - Debug Drawer now draws into the minimap, showing the map damage updates waiting to be processed.
