--- conflicted
+++ resolved
@@ -44,14 +44,11 @@
  - add `Spring.GetUnitIsBeingBuilt(unitID) -> bool beingBuilt, number buildProgress`. Note that this
    doesn't bring new capability because `buildProgress` was already available from `GetUnitHealth`,
    and `beingBuilt` from `GetUnitIsStunned`, but as you can see it wasn't terribly convenient/intuitive.
-<<<<<<< HEAD
  - rules params now support the boolean type. Skirmish AI and the rules param selection filter can
    read them via existing numerical interface by using 0 and 1.
-=======
  - add `Script.DelayByFrames(frameDelay, function, args...)`. Runs `function(args...)` after a delay
    of the specified number of frames (at least 1). Multiple functions can be queued onto the same frame
    and run in the order they were added, just before that frame's GameFrame call-in.
->>>>>>> 53356115
  
 
 Game Setup:
