---
layout: post
title: Running changelog
parent: Changelogs
permalink: changelogs/running-changelog
author: sprunk
---

This is the changelog **since version 1775**.

# Caveats
These are the entries which may require special attention when migrating:

### Removals
* removed `gl.GetMatrix` and the interface accessible from the returned matrix object. Apparently these were unused, so we offer no replacement guide at the moment.
* removed `spairs`, `sipairs` and `snext`. These have been equivalent to the regular `pairs`, `ipairs` and `next` for years now, use the regular versions instead.
You can replace these functions before migrating, and known existing games have already received patches to do so.
* removed `VFS.MapArchive` and `VFS.UnmapArchive`. They were very sync-unsafe. Hopefully they will be back at some point, but no timeline is available yet. Use `VFS.UseArchive` in the meantime.

### Behaviour changes
* failure to load a model now results in a crash. This avoids a potential desync down the road.
* QTPFS had a major overhaul, with multiple modrule changes and behaviour changes. See the section below.
* many invalid def entries now cause the unit to be rejected; on the other hand, many (in particular, metal cost and weapon damage) can now be 0. Watch out for division by 0!
Check the "def validity checks" section below for details.
* nanoturret (immobile builder) build-range now only needs to reach the edge of the buildee's radius instead of its center. Mobile builders already worked this way.
* screenshots are postfixed with UTC timestamp instead of number.
* add `SMFTextureStreaming` boolean springsetting, defaults to false. If true, dynamically load and unload SMF Diffuse textures, which saves VRAM, but worse performance and image quality.
Previous behaviour was equivalent to `true`, so if you get VRAM issues try changing it.
* it's now possible to play fixed and random start positions with more teams than the map specifies.
The extras are considered to start in the (0, 0) corner and it is now up to the game to handle this case correctly.
* the `movement.allowGroundUnitGravity` mod rule now defaults to `false`. All known games have an explicit value set, so this should only affect new games.
* `/ally` no longer announces this to unrelated players via a console message. The affected players still see one.
Use the `TeamChanged` call-in to make a replacement if you want it to be public.
* manually shared units no longer receive the Stop command. Use the `UnitGiven` callin to get back the previous behaviour.

### Deprecation
No changes yet, but these will happen in the future and possibly break things.

* the `acceleration` and `brakeRate` unit def entries are scheduled for a unit change from elmo/frame to elmo/second. There is no change yet,
but if you prefer not to have to add processing later you might want to change to `maxAcc` and `maxDec` respectively (which will stay elmo/frame).
* the `CSphereParticleSpawner` (alias `simpleparticlespawner`) CEG class is scheduled for removal. It can be entirely drop-in replaced with `CSimpleParticleSystem` (alias `simpleparticlesystem`)
since it has always had the same behaviour, just different internal implementation. Known games using the class will receive PRs before this happens.

# QTPFS

The QTPFS pathfinder has received a large overhaul. There are major improvements in both quality (fewer cases of units getting stuck, cutting corners etc.)
and performance (processing speed, memory use, even disk usage). Every facet of QTPFS should generally work better. Try it out!

* debug path drawer now draws into the minimap, showing the map damage updates waiting to be processed. The more intense the colour, the more layers (MoveTypes) that still need to process the change.
* added modrule, `system.pfRepathDelayInFrames`, which controls how many frames at least must pass between checks for whether a unit is making enough progress to its current waypoint
or whether a new path should be requested. Defaults to 60 (2 seconds). Adjust to find the right balance between how quickly units can get unstuck and how much CPU power is used.
Smaller intervals increase the chance of slow units triggering unnecessary re-pathing requests, but reduces the chance that players may believe a unit is getting stuck and is not handling itself well.
* added modrule, `system.pfRepathMaxRateInFrames`, which controls the minimum amount of frames that must pass before a unit is allowed to request a new path. By default, it is 150 frames (5 seconds).
This is mostly for rate limiting and prevent excessive CPU wastage, because processing path requests are not cheap.
* added modrule, `system.pfUpdateRateScale`. This is a multiplier for the update rate and defaults to 1. Increase to get faster updates but more CPU usage.
* added modrule, `system.pfRawMoveSpeedThreshold`. Controls the speed modifier (which includes typemap boosts and up/down hill modifiers) under which units will never do raw move,
regardless of distance etc. Defaults to 0, which means units will not try to raw-move into unpathable terrain (e.g. typemapped lava, cliffs, water). You can set it to some positive
value to make them avoid pathable but very slow terrain (for example if you set it to 0.2 then they will not raw-move across terrain where they move at 20% speed or less, and will use
normal pathing instead - which may still end up taking them through that path).
* removed modrules: `system.pfForceUpdateSingleThreaded` and `system.pfForceSingleThreaded`. Multithreading has shown itself stable.
* removed modrule: `system.pathFinderUpdateRate`, since `system.pfUpdateRateScale` now serves the same general role but has different units.

# Defs unification

Unit defs (i.e. `/units/*.lua`) and `UnitDefs` (in wupgets) referring to the same thing under different names and sometimes even different units of measurement has always been a point of confusion.
Some of this has been alleviated, with a unified name being available for many mismatched keys. Usually it's one already existing on either "side" of the divide.

## New def keys
The following unit def keys now accept the same spelling as the ones exposed via `UnitDefs`.
The old spelling still works (old → new).
* metalUse → metalUpkeep
* energyUse → energyUpkeep
* buildCostMetal → metalCost
* buildCostEnergy → energyCost
* unitRestricted → maxThisUnit
* name → humanName

These two also accept a new spelling, and both the old and new spellings are in elmo/frame.
However, consider migrating to the new spellings ASAP because the original spellings will be
changed to use elmo/s sometime in the future.
* acceleration → maxAcc
* brakeRate → maxDec

The following unit def keys now accept a spelling and measurement unit
as the one exposed via `UnitDefs` (old → new). The old spelling still works,
and is still in the old measurement unit.
* maxVelocity (elmo/frame) → speed (elmo/second)
* maxReverseVelocity (elmo/frame) → rSpeed (elmo/second)

The following unit def keys now accept a new spelling, which hasn't been previously
available in `UnitDefs`, but which has also been added there in this update.
Old spelling still works.
* losEmitHeight → sightEmitHeight
* cruiseAlt → cruiseAltitude

Added `fastQueryPointUpdate` to weapon (note, this is the entry inside a unit def that also sets target categories and direction; NOT weapon def!).
When enabled, the `QueryWeapon` family of functions in the script is called every frame (instead of every 15 in slow update). This fixes friendly fire for rapid-fire multi-barrel weapons.

## New `UnitDefs` members
The following `UnitDefs` keys now accept the same spelling as the ones
accepted for unit def files. The old spelling still works (old → new).
* tooltip → description
* wreckName → corpse
* buildpicname → buildPic
* canSelfD → canSelfDestruct
* selfDCountdown → selfDestructCountdown
* losRadius → sightDistance
* airLosRadius → airSightDistance
* radarRadius → radarDistance
* jammerRadius → radarDistanceJam
* sonarRadius → sonarDistance
* sonarJamRadius → sonarDistanceJam
* seismicRadius → seismicDistance
* kamikazeDist → kamikazeDistance
* targfac → isTargetingUpgrade

The following keys receive a new spelling which hasn't previously been
available for unit defs, but which has also been added in this update.
Old spellings still work.
* losHeight → sightEmitHeight
* wantedHeight → cruiseAltitude

Added the missing `radarEmitHeight` to UnitDefs. The unit def file key was also already `radarEmitHeight`.

## Def validity checks

Some invalid and/or missing defs are now handled differently.

* negative values for health, (reverse) speed, and metal/energy/buildtime
now cause the unit def to be rejected; previously each was clamped to 0.1
* negative values for acceleration and brake rate now cause the unit def to
be rejected; previously the absolute value was taken
* values (0; 0.1) now allowed for health and buildtime (0 still prohibited)
* values [0; 0.1) now allowed for metal cost (0 now allowed)
* undefined metal cost now defaults to 0 instead of 1
* undefined health and buildtime now each default to 100 instead of 0.1
* weapon `edgeEffectiveness` can now be 1 (previously capped at 0.999)
* unit armor multiplier (aka `damageModifier`) can now be 0 (previously capped at 0.0001)
* damage in weapon defs can now be 0 (previously capped at 0.0001)
* damage and armor can also be negative again (so that the target is healed),
but keep in mind weapons will still always target enemies and never allies,
so avoid using it outside of manually-triggered contexts, death explosions, and such

### Deprecated UnitDefs removal

All deprecated UnitDefs keys (who returned zero and produced a warning) have been removed, listed below:
* techLevel
* harvestStorage
* extractSquare
* canHover
* drag
* isAirBase
* cloakTimeout
* minx
* miny
* minz
* maxx
* maxy
* maxz
* midx
* midy
* midz

# Features and fixes

### Builder behaviour
* nanoturret (immobile builder) build-range now only needs to reach the edge of the buildee's radius instead of its center. Mobile builders already worked this way.
* fixed builders not placing nanoframes from their maximum range.
* units vacating a build area (aka "bugger off") will now try to use the fastest route out.
* added `Spring.GetUnitWorkerTask(unitID) → cmdID, targetID`.  Similar to `Spring.GetUnitCurrentCommand`, but shows what the unit is actually doing,
so will differ when the unit is guarding or out of range. Also resolves Build vs Repair. Only shows worker tasks (i.e. things related to nanolathing).
* `gadget:AllowUnitCreation` now has two return values. The first one is still a boolean on whether to allow creating the unit (no change here).
The new second value is a boolean, if the creation was not allowed, whether to drop the order (defaults to true, which is the previous behaviour).
If set to false, the builder or factory will keep retrying.
* added `Spring.GetUnitEffectiveBuildRange(unitID[, buildeeDefID]) → number`. Returns the effective build range for given builder towards the center of the prospective buildee,
i.e. the same way engine measures build distance. Useful for setting the goal radius for raw move orders.
This doesn't solve all known cases yet (doesn't handle features, or terraform) which are pending a solution; for now, the function returns just the build range if `buildeeDefID` is nil.
* added `Spring.GetUnitIsBeingBuilt(unitID) → bool beingBuilt, number buildProgress`. Note that this doesn't bring new _capability_ because `buildProgress` was already available
from the 5th return of `Spring.GetUnitHealth`, and `beingBuilt` from the 3rd return of `Spring.GetUnitIsStunned`, but it wasn't terribly convenient or intuitive.

### Rules params
* added player rules params. Controlled by the new interfaces: `Spring.SetPlayerRulesParam`, `GetPlayerRulesParam` and `GetPlayerRulesParams`,
similar to other existing rules params. There's currently two visibility levels, public and private. A notable difference is that the private level
is only visible to that player, not his allyteam, and not even his (comsharing) team; this is partially for technical reasons and can be changed if need be.
Synced and specs see everything. Not yet available to the Skirmish AI interface.
* added boolean value support to rules params, including the new player rules params.
Skirmish AI and the unit rules param selection filter can read them via existing numerical interface as 0 and 1.

### Map textures
* added `SMFTextureStreaming` boolean springsetting, defaults to false. If true, dynamically load and unload SMF Diffuse textures, which saves VRAM, but worse performance and image quality.
Previous behaviour was equivalent to `true`, so if you get VRAM issues try changing it.
* added `SMFTextureLodBias` numerical springsetting, defaults to 0. In case `SMFTextureStreaming = false`, this parameter controls the sampling lod bias applied to diffuse texture.
* added a 5th integer param to `Spring.GetMapSquareTexture(x, y, lodMin, texName[, lodMax = lodMin])`. It controls the max lod and defaults to the 3rd parameter,
which is now the minimum (instead of being the final value).

### FFA support
* it's now possible to play fixed and random start positions with more teams than the map specifies.
The extras are considered to start in the (0, 0) corner and it is now up to the game to handle this case correctly.
* `/ally` no longer announces this to unrelated players via a console message. The affected players still see one.
Use the `TeamChanged` call-in to make a replacement if you want it to be public.
* added `system.allowEnginePlayerlist`, defaults to true. If false, the built-in `/info` playerlist won't display.
Use for "anonymous players" modes in conjunction with `Spring.GetPlayerInfo` poisoning, or just to prevent ugliness.
* added `Spring.SetAllyTeamStartBox(allyTeamID, xMin, zMin, xMax, zMax) → nil`, sets that allyteam's startbox edges, in elmos.

### VFS
* added a 4th boolean parameter to `VFS.DirList` and `VFS.SubDirs`, defaults to false. If set to true, the search is recursive.
* fixed `VFS.SubDirs` applying the passed pattern to the whole paths instead of just the individual folder names in `VFS.RAW` mode.

### Unit selection
* added `Spring.DeselectUnit(unitID) → nil`.
* added `Spring.SelectUnit(unitID[, bool append]]) → nil`, a single-unit version of `Spring.SelectUnit{Array,Map}` that doesn't require a table.
The unitID can be nil.
* added `Spring.DeselectUnitArray({[any] = unitID, [any] = unitID, ...}) → nil` and `Spring.DeselectUnitMap({[unitID] = any, [unitID] = any, ...}) → nil`.
These are the counterparts to the existing `Spring.SelectUnitArray` and `Spring.SelectUnitMap`.
* the table in `Spring.SelectUnitArray` can now have arbitrary keys. Previously they had to be numbers, but the table did not actually have to be an array.

### Root pieces
* added `Spring.GetModelRootPiece(modelName) → number pieceID` which returns the root piece.
* added `Spring.GetUnitRootPiece(unitID) → number pieceID` and `Spring.GetFeatureRootPiece(featureID) → number pieceID`, likewise.

<<<<<<< HEAD
### Graphical Lua interfaces
* addded `gl.ClearBuffer(slot, r,g,b,a) → nil`. `slot` can be "color0" to "color15", "depth", or "stencil".
Clears only the specified drawBuffer within multi-target FBO and correctly clears integer textures.
* addded `gl.ReadAttachmentPixel(slot, x,y) → attachmentPixel`. `slot` can be "color0" to "color15" or "depth".
Reads a single pixel of a specified attachment with respect to its underlying type, correctly works for integer textures.
* added `GL.DEPTH_COMPONENT{16,24,32,32F}` constants.
=======
### Colored text
* added an inline colour code `\254`, followed by 8 bytes: RGBARGBA, where the first four describe the following text colour and the next four the text's outline.
* added the `Game.textColorCodes` table, containing the constants `Color` (`\255`), `ColorAndOutline` (the newly added `\254`), and `Reset` (`\008`).
>>>>>>> d704f45e

### Miscellaneous additions
* add `Spring.IsPosInMap(x, z) → bool inPlayArea, bool inMap`. Currently, both of the returned values are the same and just check whether the position
is in the map's rectangle. Perhaps in the future, or if a game overrides the function, there will be cases of limited play area (think SupCom singleplayer
map extension; 0 A.D. circular maps; or just an external decoration area).
* add `Spring.GetFacingFromHeading(number heading) → number facing` and `Spring.GetHeadingFromFacing(number facing) → number heading` for unit conversion.
* added `wupget:Unit{Entered,Left}Underwater(unitID, unitDefID, teamID) → nil`, similar to existing UnitEnteredWater.
Note that EnteredWater happens when the unit dips its toes into the water while EnteredUnderwater is when it becomes completely submerged.
* add new `/remove` cheat-only command, it removes selected units similar to `/destroy` except the units are just removed (no wreck, no death explosion).
* added new startscript entry: `FixedRNGSeed`. Defaults to 0 which means to generate a random seed for synced RNG (current behaviour).
Otherwise, given value is used as the seed. Use for reproducible runs (benchmarks, mission cutscenes...).
* added `Script.DelayByFrames(frameDelay, function, args...)`. **Beware**, it's `Script`, not `Spring`! Runs `function(args...)` after a delay of the specified number of frames (at least 1).
Multiple functions can be queued onto the same frame and run in the order they were added, just before that frame's `GameFrame` call-in. Use to avoid manual tracking in GameFrame.
* added `Spring.GetUnitSeismicSignature(unitID) → number` and `Spring.SetUnitSeismicSignature(unitID, number newSignature) → nil`.
* added `Spring.SetUnitShieldRechargeDelay(unitID, [weaponNum], [seconds]) → nil`. Resets a unit's shield regeneration delay.
The weapon number is optional if the unit has a single shield. The timer value is also optional: if you leave it nil it will emulate a weapon hit.
Note that a weapon hit (both via `nil` here, and "real" hits) will never decrease the remaining timer, though it can increase it.
An explicit numerical value always sets the timer to that many seconds.
<<<<<<< HEAD
=======
* added `GL.DEPTH_COMPONENT{16,24,32,32F}` constants.
* added the following `GL` constants for use in `gl.BlendEquation`: `FUNC_ADD`, `FUNC_SUBTRACT`, `FUNC_REVERSE_SUBTRACT`, `MIN` and `MAX`.
>>>>>>> d704f45e
* added `Spring.GetWindowDisplayMode() → number width, number height, number bitsPerPixel, number refreshRateHz, string pixelFormatName`.
The pixel format name is something like, for example, "SDL_PIXELFORMAT_RGB565".

### Weapon fixes
* fix `Cannon` type weapons aiming at the (0, 0) corner of the world if they can't find a physical firing solution due to target leading
* fix `Cannon` type weapons being too lenient in friendly-fire avoidance when firing over allies
* fix `MissileLauncher` weapons with high `trajectoryHeight` not performing ground and ally avoidance correctly
* fix `MissileLauncher` weapons with high `trajectoryHeight`, zero `turnRate` and high `wobble` having an unstable trajectory and prematurely falling down when firing onto higher elevations
* fix `DGun` weapon type projectile direction (previously shot at an angle that would be valid from the `AimFromWeapon` piece and not the `QueryWeapon` piece)

### Miscellaneous fixes
* fixed basecontent initial commander spawn gadget.
* fixed basecontent action handler key press/release events.
* fixed skirmish AI API getTeamResourcePull (used to return max storage instead).
* `Spring.SetSunDirection` no longer causes broken shadows if you pass an unnormalized vector.
* fixed being unable to drag-select units with `/specfullview 0`
* fixed COB `SetMaxReloadTime` receiving a value 10% smaller than it was supposed to.
* fix screenshots saved as PNG having an inflated file size via a redundant fully-opaque alpha channel.<|MERGE_RESOLUTION|>--- conflicted
+++ resolved
@@ -218,18 +218,16 @@
 * added `Spring.GetModelRootPiece(modelName) → number pieceID` which returns the root piece.
 * added `Spring.GetUnitRootPiece(unitID) → number pieceID` and `Spring.GetFeatureRootPiece(featureID) → number pieceID`, likewise.
 
-<<<<<<< HEAD
 ### Graphical Lua interfaces
-* addded `gl.ClearBuffer(slot, r,g,b,a) → nil`. `slot` can be "color0" to "color15", "depth", or "stencil".
+* added `gl.ClearBuffer(slot, r,g,b,a) → nil`. `slot` can be "color0" to "color15", "depth", or "stencil".
 Clears only the specified drawBuffer within multi-target FBO and correctly clears integer textures.
-* addded `gl.ReadAttachmentPixel(slot, x,y) → attachmentPixel`. `slot` can be "color0" to "color15" or "depth".
+* added `gl.ReadAttachmentPixel(slot, x,y) → attachmentPixel`. `slot` can be "color0" to "color15" or "depth".
 Reads a single pixel of a specified attachment with respect to its underlying type, correctly works for integer textures.
 * added `GL.DEPTH_COMPONENT{16,24,32,32F}` constants.
-=======
+
 ### Colored text
 * added an inline colour code `\254`, followed by 8 bytes: RGBARGBA, where the first four describe the following text colour and the next four the text's outline.
 * added the `Game.textColorCodes` table, containing the constants `Color` (`\255`), `ColorAndOutline` (the newly added `\254`), and `Reset` (`\008`).
->>>>>>> d704f45e
 
 ### Miscellaneous additions
 * add `Spring.IsPosInMap(x, z) → bool inPlayArea, bool inMap`. Currently, both of the returned values are the same and just check whether the position
@@ -248,11 +246,7 @@
 The weapon number is optional if the unit has a single shield. The timer value is also optional: if you leave it nil it will emulate a weapon hit.
 Note that a weapon hit (both via `nil` here, and "real" hits) will never decrease the remaining timer, though it can increase it.
 An explicit numerical value always sets the timer to that many seconds.
-<<<<<<< HEAD
-=======
-* added `GL.DEPTH_COMPONENT{16,24,32,32F}` constants.
 * added the following `GL` constants for use in `gl.BlendEquation`: `FUNC_ADD`, `FUNC_SUBTRACT`, `FUNC_REVERSE_SUBTRACT`, `MIN` and `MAX`.
->>>>>>> d704f45e
 * added `Spring.GetWindowDisplayMode() → number width, number height, number bitsPerPixel, number refreshRateHz, string pixelFormatName`.
 The pixel format name is something like, for example, "SDL_PIXELFORMAT_RGB565".
 
