--- conflicted
+++ resolved
@@ -31,19 +31,15 @@
 * the `movement.allowGroundUnitGravity` mod rule now defaults to `false`. All known games have an explicit value set, so this should only affect new games.
 * `/ally` no longer announces this to unrelated players via a console message. The affected players still see one.
 Use the `TeamChanged` call-in to make a replacement if you want it to be public.
+* manually shared units no longer receive the Stop command. Use the `UnitGiven` callin to get back the previous behaviour.
 
 ### Deprecation
 No changes yet, but these will happen in the future and possibly break things.
 
 * the `acceleration` and `brakeRate` unit def entries are scheduled for a unit change from elmo/frame to elmo/second. There is no change yet,
-<<<<<<< HEAD
-but if you prefer not to have to add processing later you might want to change to `maxAcc` and `maxDec` respectively.
-* manually shared units no longer receive the Stop command. Use the `UnitGiven` callin to get back the previous behaviour.
-=======
 but if you prefer not to have to add processing later you might want to change to `maxAcc` and `maxDec` respectively (which will stay elmo/frame).
 * the `CSphereParticleSpawner` (alias `simpleparticlespawner`) CEG class is scheduled for removal. It can be entirely drop-in replaced with `CSimpleParticleSystem` (alias `simpleparticlesystem`)
 since it has always had the same behaviour, just different internal implementation. Known games using the class will receive PRs before this happens.
->>>>>>> 0bfe4d82
 
 # QTPFS
 
